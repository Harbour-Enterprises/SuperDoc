--- conflicted
+++ resolved
@@ -47,8 +47,6 @@
         doc: { content: 'paragraph+' },
         paragraph: { content: 'inline*', group: 'block' },
         text: { group: 'inline' },
-<<<<<<< HEAD
-=======
         inlineMarker: {
             inline: true,
             group: 'inline',
@@ -57,7 +55,6 @@
             parseDOM: [{ tag: 'inline-marker' }],
             toDOM: () => ['inline-marker'],
         },
->>>>>>> 77ed6bf3
     },
     marks: {
         bold: {
@@ -183,40 +180,17 @@
         commands.getSelectionMarks = vi.fn(() => editorState.selection.$from.marks());
 
         mockEditor = {
-<<<<<<< HEAD
-            state: createEditorState(defaultSegments),
-            view: {
-                dispatch: vi.fn((tr) => {
-                    mockEditor.state = mockEditor.state.apply(tr);
-                }),
-=======
             get state() {
                 return editorState;
             },
             set state(newState) {
                 editorState = newState;
->>>>>>> 77ed6bf3
             },
             view,
             exportDocx: vi.fn().mockResolvedValue({}),
             options: {
                 documentId: 'doc-123',
                 user: { name: 'Test User', image: '' },
-<<<<<<< HEAD
-            },
-            commands: {
-                search: vi.fn(),
-                setTextSelection: vi.fn(),
-                setHighlight: vi.fn(),
-                deleteSelection: vi.fn(),
-                insertContent: vi.fn(),
-                getSelectionMarks: vi.fn().mockReturnValue([]),
-                enableTrackChanges: vi.fn(),
-                disableTrackChanges: vi.fn(),
-                insertComment: vi.fn(),
-                insertContentAt: vi.fn(),
-=======
->>>>>>> 77ed6bf3
             },
             commands,
             setOptions: vi.fn(),
@@ -330,15 +304,9 @@
         it('should create highlight with custom color', () => {
             const from = 1;
             const to = mockEditor.state.doc.content.size - 1;
-<<<<<<< HEAD
 
             mockAdapter.createHighlight(from, to, '#FF0000');
 
-=======
-
-            mockAdapter.createHighlight(from, to, '#FF0000');
-
->>>>>>> 77ed6bf3
             expect(chainApi.setTextSelection).toHaveBeenCalledWith({ from, to });
             expect(chainApi.setHighlight).toHaveBeenCalledWith('#FF0000');
             expect(chainApi.run).toHaveBeenCalled();
@@ -346,11 +314,7 @@
     });
 
     describe('replaceText', () => {
-<<<<<<< HEAD
-        it('replaces text while preserving existing mark segments', () => {
-=======
         it('replaces text while preserving existing mark segments', async () => {
->>>>>>> 77ed6bf3
             const boldMark = schema.marks.bold.create();
             const italicMark = schema.marks.italic.create();
 
@@ -362,11 +326,7 @@
             const from = 1;
             const to = mockEditor.state.doc.content.size - 1;
 
-<<<<<<< HEAD
-            mockAdapter.replaceText(from, to, 'WXYZ');
-=======
             await mockAdapter.replaceText(from, to, 'WXYZ');
->>>>>>> 77ed6bf3
 
             expect(mockEditor.state.doc.textContent).toBe('WXYZ');
             expect(getParagraphNodes()).toEqual([
@@ -375,11 +335,7 @@
             ]);
         });
 
-<<<<<<< HEAD
-        it('extends text beyond the original range using the last segment marks', () => {
-=======
         it('extends text beyond the original range using the last segment marks', async () => {
->>>>>>> 77ed6bf3
             const boldMark = schema.marks.bold.create();
             const italicMark = schema.marks.italic.create();
 
@@ -387,21 +343,12 @@
                 { text: 'ab', marks: [boldMark] },
                 { text: 'cd', marks: [italicMark] },
             ]);
-<<<<<<< HEAD
-
-            const from = 1;
-            const to = mockEditor.state.doc.content.size - 1;
-
-            mockAdapter.replaceText(from, to, 'WXYZHI');
-
-=======
 
             const from = 1;
             const to = mockEditor.state.doc.content.size - 1;
 
             await mockAdapter.replaceText(from, to, 'WXYZHI');
 
->>>>>>> 77ed6bf3
             expect(mockEditor.state.doc.textContent).toBe('WXYZHI');
             expect(getParagraphNodes()).toEqual([
                 { text: 'WX', marks: ['bold'] },
@@ -409,22 +356,14 @@
             ]);
         });
 
-<<<<<<< HEAD
-        it('handles very short replacement text (single character)', () => {
-=======
         it('handles very short replacement text (single character)', async () => {
->>>>>>> 77ed6bf3
             const boldMark = schema.marks.bold.create();
             updateEditorState([{ text: 'abcdef', marks: [boldMark] }]);
 
             const from = 1;
             const to = mockEditor.state.doc.content.size - 1;
 
-<<<<<<< HEAD
-            mockAdapter.replaceText(from, to, 'X');
-=======
             await mockAdapter.replaceText(from, to, 'X');
->>>>>>> 77ed6bf3
 
             expect(mockEditor.state.doc.textContent).toBe('X');
             expect(getParagraphNodes()).toEqual([
@@ -432,11 +371,7 @@
             ]);
         });
 
-<<<<<<< HEAD
-        it('handles very long replacement text', () => {
-=======
         it('handles very long replacement text', async () => {
->>>>>>> 77ed6bf3
             const boldMark = schema.marks.bold.create();
             updateEditorState([{ text: 'ab', marks: [boldMark] }]);
 
@@ -444,63 +379,6 @@
             const to = mockEditor.state.doc.content.size - 1;
             const longText = 'X'.repeat(1000);
 
-<<<<<<< HEAD
-            mockAdapter.replaceText(from, to, longText);
-
-            expect(mockEditor.state.doc.textContent).toBe(longText);
-            expect(mockEditor.state.doc.textContent.length).toBe(1000);
-        });
-
-        it('handles empty replacement text (deletion)', () => {
-            updateEditorState([{ text: 'abcdef' }]);
-
-            const from = 1;
-            const to = mockEditor.state.doc.content.size - 1;
-
-            mockAdapter.replaceText(from, to, '');
-
-            expect(mockEditor.state.doc.textContent).toBe('');
-        });
-
-        it('safely handles invalid position boundaries (negative from)', () => {
-            const originalText = 'Sample document text';
-            updateEditorState([{ text: originalText }]);
-            const dispatchCallsBefore = mockEditor.view.dispatch.mock.calls.length;
-
-            mockAdapter.replaceText(-5, 10, 'replacement');
-
-            // Should not modify document when positions are invalid
-            expect(mockEditor.state.doc.textContent).toBe(originalText);
-            // Should not dispatch any transactions
-            expect(mockEditor.view.dispatch).toHaveBeenCalledTimes(dispatchCallsBefore);
-        });
-
-        it('safely handles invalid position boundaries (to exceeds doc size)', () => {
-            const originalText = 'Sample document text';
-            updateEditorState([{ text: originalText }]);
-            const docSize = mockEditor.state.doc.content.size;
-            const dispatchCallsBefore = mockEditor.view.dispatch.mock.calls.length;
-
-            mockAdapter.replaceText(1, docSize + 100, 'replacement');
-
-            // Should not modify document when positions are invalid
-            expect(mockEditor.state.doc.textContent).toBe(originalText);
-            // Should not dispatch any transactions
-            expect(mockEditor.view.dispatch).toHaveBeenCalledTimes(dispatchCallsBefore);
-        });
-
-        it('safely handles invalid position boundaries (from > to)', () => {
-            const originalText = 'Sample document text';
-            updateEditorState([{ text: originalText }]);
-            const dispatchCallsBefore = mockEditor.view.dispatch.mock.calls.length;
-
-            mockAdapter.replaceText(10, 5, 'replacement');
-
-            // Should not modify document when positions are invalid
-            expect(mockEditor.state.doc.textContent).toBe(originalText);
-            // Should not dispatch any transactions
-            expect(mockEditor.view.dispatch).toHaveBeenCalledTimes(dispatchCallsBefore);
-=======
             await mockAdapter.replaceText(from, to, longText);
 
             expect(mockEditor.state.doc.textContent).toBe(longText);
@@ -578,25 +456,16 @@
             expect(mockEditor.state.doc.textContent).toBe('Services');
             const paragraph = mockEditor.state.doc.firstChild;
             expect(paragraph?.lastChild?.type.name).toBe('inlineMarker');
->>>>>>> 77ed6bf3
         });
     });
 
     describe('createTrackedChange', () => {
-<<<<<<< HEAD
-        it('enables track changes while applying the patch', () => {
-=======
         it('enables track changes while applying the patch', async () => {
->>>>>>> 77ed6bf3
             updateEditorState([{ text: 'original' }]);
             const from = 1;
             const to = mockEditor.state.doc.content.size - 1;
 
-<<<<<<< HEAD
-            const changeId = mockAdapter.createTrackedChange(from, to, 'tracked');
-=======
             const changeId = await mockAdapter.createTrackedChange(from, to, 'tracked');
->>>>>>> 77ed6bf3
 
             expect(changeId).toMatch(/^tracked-change-/);
             expect(mockEditor.commands.enableTrackChanges).toHaveBeenCalled();
@@ -624,12 +493,6 @@
         it('inserts text at the current selection', () => {
             const endPosition = buildDocFromSegments(defaultSegments).content.size - 1;
             updateEditorState(defaultSegments, { from: endPosition, to: endPosition });
-<<<<<<< HEAD
-
-            mockAdapter.insertText(' More content');
-
-            expect(mockEditor.state.doc.textContent).toBe('Sample document text More content');
-=======
 
             mockAdapter.insertText(' More content');
 
@@ -649,25 +512,9 @@
             const insertedNode = getParagraphNodes().find((node) => node.text.includes('INSERT'));
             expect(insertedNode).toBeDefined();
             expect(insertedNode?.marks).toEqual(['bold']);
->>>>>>> 77ed6bf3
-        });
-    });
-
-<<<<<<< HEAD
-        it('applies surrounding marks when inserting into marked text', () => {
-            const boldMark = schema.marks.bold.create();
-            updateEditorState(
-                [{ text: 'Boldtext', marks: [boldMark] }],
-                { from: 3, to: 3 },
-            );
-
-            mockAdapter.insertText('INSERT');
-
-            expect(mockEditor.state.doc.textContent).toContain('INSERT');
-            const insertedNode = getParagraphNodes().find((node) => node.text.includes('INSERT'));
-            expect(insertedNode).toBeDefined();
-            expect(insertedNode?.marks).toEqual(['bold']);
-=======
+        });
+    });
+
     describe('replaceText with appended content', () => {
         it('handles appended text correctly (prefix equals original, suffix is 0)', () => {
             const boldMark = schema.marks.bold.create();
@@ -684,7 +531,6 @@
 
             expect(mockEditor.state.doc.textContent).toBe('original appended text');
             expect(mockEditor.state.doc.textContent).toContain('appended text');
->>>>>>> 77ed6bf3
         });
     });
 });