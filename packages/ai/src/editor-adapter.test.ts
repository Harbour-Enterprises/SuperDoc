--- conflicted
+++ resolved
@@ -4,40 +4,6 @@
 import { EditorAdapter } from './editor-adapter';
 import type { Editor, FoundMatch, MarkType } from './types';
 
-<<<<<<< HEAD
-const createChain = (commands?: any) => {
-    const chainApi = {
-        setTextSelection: vi.fn((args) => {
-            commands?.setTextSelection?.(args);
-            return chainApi;
-        }),
-        setHighlight: vi.fn((color) => {
-            commands?.setHighlight?.(color);
-            return chainApi;
-        }),
-        enableTrackChanges: vi.fn(() => {
-            commands?.enableTrackChanges?.();
-            return chainApi;
-        }),
-        deleteSelection: vi.fn(() => {
-            commands?.deleteSelection?.();
-            return chainApi;
-        }),
-        insertContent: vi.fn((content) => {
-            commands?.insertContent?.(content);
-            return chainApi;
-        }),
-        disableTrackChanges: vi.fn(() => {
-            commands?.disableTrackChanges?.();
-            return chainApi;
-        }),
-        insertComment: vi.fn((payload) => {
-            commands?.insertComment?.(payload);
-            return chainApi;
-        }),
-        run: vi.fn(() => true),
-    };
-=======
 interface ChainCommands {
   setTextSelection?: (args: { from: number; to: number }) => void;
   setHighlight?: (color: string) => void;
@@ -85,7 +51,6 @@
 
   return { chainFn, chainApi };
 };
->>>>>>> f4309c58
 
 const schema = new Schema({
   nodes: {
@@ -137,438 +102,7 @@
   });
 };
 
-const schema = new Schema({
-    nodes: {
-        doc: { content: 'paragraph+' },
-        paragraph: { content: 'inline*', group: 'block' },
-        text: { group: 'inline' },
-        inlineMarker: {
-            inline: true,
-            group: 'inline',
-            atom: true,
-            selectable: true,
-            parseDOM: [{ tag: 'inline-marker' }],
-            toDOM: () => ['inline-marker'],
-        },
-    },
-    marks: {
-        bold: {
-            parseDOM: [],
-            toDOM: () => ['strong', 0],
-        },
-        italic: {
-            parseDOM: [],
-            toDOM: () => ['em', 0],
-        },
-        textStyle: {
-            attrs: {
-                fontSize: { default: '12pt' },
-            },
-            parseDOM: [],
-            toDOM: (mark) => ['span', mark.attrs],
-        },
-    },
-});
-
-const defaultSegments = [{ text: 'Sample document text' }];
-
-const buildDocFromSegments = (segments: Array<{ text: string; marks?: MarkType[] }>) => {
-    const inline = segments.map(({ text, marks }) => schema.text(text, marks ?? []));
-    const paragraph = schema.node('paragraph', null, inline);
-    return schema.node('doc', null, [paragraph]);
-};
-
-const createEditorState = (
-    segments: Array<{ text: string; marks?: MarkType[] }>,
-    selectionRange?: { from: number; to?: number },
-) => {
-    const doc = buildDocFromSegments(segments);
-    const start = selectionRange?.from ?? 1;
-    const defaultTo = doc.content.size - 1;
-    const requestedTo = selectionRange?.to ?? defaultTo;
-    const end = Math.max(start, Math.min(requestedTo, defaultTo));
-    const selection = TextSelection.create(doc, start, end);
-    return EditorState.create({
-        schema,
-        doc,
-        selection,
-    });
-};
-
 describe('EditorAdapter', () => {
-<<<<<<< HEAD
-    let mockEditor: Editor;
-    let mockAdapter: EditorAdapter;
-    let chainApi: ReturnType<typeof createChain>['chainApi'];
-    let chainFn: ReturnType<typeof createChain>['chainFn'];
-
-    const updateEditorState = (
-        segments: Array<{ text: string; marks?: MarkType[] }>,
-        selectionRange?: { from: number; to?: number },
-    ) => {
-        mockEditor.state = createEditorState(segments, selectionRange);
-    };
-
-    const getParagraphNodes = () => {
-        if (!mockEditor.state?.doc) {
-            return [];
-        }
-
-        const firstChild = mockEditor.state.doc.firstChild;
-        if (!firstChild) {
-            return [];
-        }
-
-        const nodes: Array<{ text: string; marks: string[] }> = [];
-        firstChild.forEach((node) => {
-            nodes.push({
-                text: node.text ?? '',
-                marks: node.marks.map((mark) => mark.type.name),
-            });
-        });
-        return nodes;
-    };
-
-    beforeEach(() => {
-        const commands = {
-            search: vi.fn(),
-            setHighlight: vi.fn(),
-            enableTrackChanges: vi.fn(),
-            disableTrackChanges: vi.fn(),
-            insertComment: vi.fn(),
-            insertContentAt: vi.fn(),
-        } as Record<string, any>;
-
-        let editorState = createEditorState(defaultSegments);
-        const view = {
-            dispatch: vi.fn((tr) => {
-                editorState = editorState.apply(tr);
-            }),
-            domAtPos: vi.fn((pos: number) => {
-                return {
-                    node: {
-                        scrollIntoView: vi.fn(),
-                    },
-                    offset: 0,
-                };
-            }),
-        };
-
-        commands.setTextSelection = vi.fn(({ from, to }: { from: number; to: number }) => {
-            const tr = editorState.tr.setSelection(TextSelection.create(editorState.doc, from, to));
-            view.dispatch(tr);
-            return true;
-        });
-
-        commands.deleteSelection = vi.fn(() => {
-            const tr = editorState.tr.deleteSelection();
-            view.dispatch(tr);
-            return true;
-        });
-
-        commands.insertContent = vi.fn((content: string | { text: string }) => {
-            const text = typeof content === 'string' ? content : content?.text ?? '';
-            const tr = editorState.tr.insertText(text);
-            view.dispatch(tr);
-            return true;
-        });
-
-        commands.getSelectionMarks = vi.fn(() => editorState.selection.$from.marks());
-
-        mockEditor = {
-            get state() {
-                return editorState;
-            },
-            set state(newState) {
-                editorState = newState;
-            },
-            view,
-            exportDocx: vi.fn().mockResolvedValue({}),
-            options: {
-                documentId: 'doc-123',
-                user: { name: 'Test User', image: '' },
-            },
-            commands,
-            setOptions: vi.fn(),
-            chain: vi.fn(),
-        } as any;
-        const chain = createChain(mockEditor.commands);
-        chainFn = chain.chainFn;
-        chainApi = chain.chainApi;
-        mockEditor.chain = chainFn;
-        mockAdapter = new EditorAdapter(mockEditor);
-    });
-
-    describe('findResults', () => {
-        it('should find positions for matching text', () => {
-            const matches: FoundMatch[] = [
-                { originalText: 'sample', suggestedText: 'example' }
-            ];
-
-            mockEditor.commands.search = vi.fn().mockReturnValue([
-                { from: 0, to: 6 },
-                { from: 10, to: 16 }
-            ]);
-
-            const results = mockAdapter.findResults(matches);
-
-            expect(results).toHaveLength(1);
-            expect(results[0].positions).toHaveLength(2);
-            expect(results[0].positions![0]).toEqual({ from: 0, to: 6 });
-            expect(results[0].positions![1]).toEqual({ from: 10, to: 16 });
-            expect(mockEditor.commands.search).toHaveBeenCalledWith('sample', { highlight: false });
-        });
-
-        it('should allow highlighting when requested', () => {
-            const matches: FoundMatch[] = [
-                { originalText: 'sample', suggestedText: 'example' }
-            ];
-
-            mockEditor.commands.search = vi.fn().mockReturnValue([
-                { from: 0, to: 6 }
-            ]);
-
-            mockAdapter.findResults(matches, { highlight: true });
-
-            expect(mockEditor.commands.search).toHaveBeenCalledWith('sample', { highlight: true });
-        });
-
-        it('should filter out matches without positions', () => {
-            const matches: FoundMatch[] = [
-                { originalText: 'found', suggestedText: 'replacement1' },
-                { originalText: 'notfound', suggestedText: 'replacement2' }
-            ];
-
-            mockEditor.commands.search = vi.fn()
-                .mockReturnValueOnce([{ from: 0, to: 5 }])
-                .mockReturnValueOnce([]);
-
-            const results = mockAdapter.findResults(matches);
-
-            expect(results).toHaveLength(1);
-            expect(results[0].originalText).toBe('found');
-        });
-
-        it('should handle empty input', () => {
-            expect(mockAdapter.findResults([])).toEqual([]);
-            expect(mockAdapter.findResults(null as any)).toEqual([]);
-            expect(mockAdapter.findResults(undefined as any)).toEqual([]);
-        });
-
-        it('should filter invalid position objects', () => {
-            const matches: FoundMatch[] = [
-                { originalText: 'test', suggestedText: 'replacement' }
-            ];
-
-            mockEditor.commands.search = vi.fn().mockReturnValue([
-                { from: 0, to: 4 },
-                { from: 'invalid' as any, to: 10 },
-                { from: 5, to: null as any },
-                { notFrom: 0, notTo: 5 }
-            ]);
-
-            const results = mockAdapter.findResults(matches);
-
-            expect(results[0].positions).toHaveLength(1);
-            expect(results[0].positions![0]).toEqual({ from: 0, to: 4 });
-        });
-
-        it('should handle editor without search command', () => {
-            const matches: FoundMatch[] = [
-                { originalText: 'test', suggestedText: 'replacement' }
-            ];
-
-            const results = mockAdapter.findResults(matches);
-
-            expect(results).toEqual([]);
-        });
-    });
-
-    describe('createHighlight', () => {
-        it('should create highlight with default color', () => {
-            const from = 1;
-            const to = mockEditor.state.doc.content.size - 1;
-
-            mockAdapter.createHighlight(from, to);
-
-            expect(chainFn).toHaveBeenCalledTimes(1);
-            expect(chainApi.setTextSelection).toHaveBeenCalledWith({ from, to });
-            expect(chainApi.setHighlight).toHaveBeenCalledWith('#6CA0DC');
-            expect(chainApi.run).toHaveBeenCalled();
-        });
-
-        it('should create highlight with custom color', () => {
-            const from = 1;
-            const to = mockEditor.state.doc.content.size - 1;
-
-            mockAdapter.createHighlight(from, to, '#FF0000');
-
-            expect(chainApi.setTextSelection).toHaveBeenCalledWith({ from, to });
-            expect(chainApi.setHighlight).toHaveBeenCalledWith('#FF0000');
-            expect(chainApi.run).toHaveBeenCalled();
-        });
-    });
-
-    describe('replaceText', () => {
-        it('replaces text while preserving existing mark segments', async () => {
-            const boldMark = schema.marks.bold.create();
-            const italicMark = schema.marks.italic.create();
-
-            updateEditorState([
-                { text: 'ab', marks: [boldMark] },
-                { text: 'cd', marks: [italicMark] },
-            ]);
-
-            const from = 1;
-            const to = mockEditor.state.doc.content.size - 1;
-
-            await mockAdapter.replaceText(from, to, 'WXYZ');
-
-            expect(mockEditor.state.doc.textContent).toBe('WXYZ');
-            expect(getParagraphNodes()).toEqual([
-                { text: 'WX', marks: ['bold'] },
-                { text: 'YZ', marks: ['italic'] },
-            ]);
-        });
-
-        it('extends text beyond the original range using the last segment marks', async () => {
-            const boldMark = schema.marks.bold.create();
-            const italicMark = schema.marks.italic.create();
-
-            updateEditorState([
-                { text: 'ab', marks: [boldMark] },
-                { text: 'cd', marks: [italicMark] },
-            ]);
-
-            const from = 1;
-            const to = mockEditor.state.doc.content.size - 1;
-
-            await mockAdapter.replaceText(from, to, 'WXYZHI');
-
-            expect(mockEditor.state.doc.textContent).toBe('WXYZHI');
-            expect(getParagraphNodes()).toEqual([
-                { text: 'WX', marks: ['bold'] },
-                { text: 'YZHI', marks: ['italic'] },
-            ]);
-        });
-
-        it('handles very short replacement text (single character)', async () => {
-            const boldMark = schema.marks.bold.create();
-            updateEditorState([{ text: 'abcdef', marks: [boldMark] }]);
-
-            const from = 1;
-            const to = mockEditor.state.doc.content.size - 1;
-
-            await mockAdapter.replaceText(from, to, 'X');
-
-            expect(mockEditor.state.doc.textContent).toBe('X');
-            expect(getParagraphNodes()).toEqual([
-                { text: 'X', marks: ['bold'] },
-            ]);
-        });
-
-        it('handles very long replacement text', async () => {
-            const boldMark = schema.marks.bold.create();
-            updateEditorState([{ text: 'ab', marks: [boldMark] }]);
-
-            const from = 1;
-            const to = mockEditor.state.doc.content.size - 1;
-            const longText = 'X'.repeat(1000);
-
-            await mockAdapter.replaceText(from, to, longText);
-
-            expect(mockEditor.state.doc.textContent).toBe(longText);
-            expect(mockEditor.state.doc.textContent.length).toBe(1000);
-        });
-
-        it('handles empty replacement text (deletion)', async () => {
-            updateEditorState([{ text: 'abcdef' }]);
-
-            const from = 1;
-            const to = mockEditor.state.doc.content.size - 1;
-
-            await mockAdapter.replaceText(from, to, '');
-
-            expect(mockEditor.state.doc.textContent).toBe('');
-        });
-
-        it('safely handles invalid position boundaries (negative from)', async () => {
-            const originalText = 'Sample document text';
-            updateEditorState([{ text: originalText }]);
-            const dispatchCallsBefore = (mockEditor.view?.dispatch as any)?.mock?.calls?.length ?? 0;
-
-            await mockAdapter.replaceText(-5, 10, 'replacement');
-
-            // Should not modify document when positions are invalid
-            expect(mockEditor.state.doc.textContent).toBe(originalText);
-            // Should not dispatch any transactions
-            if (mockEditor.view?.dispatch) {
-                expect(mockEditor.view.dispatch).toHaveBeenCalledTimes(dispatchCallsBefore);
-            }
-        });
-
-        it('safely handles invalid position boundaries (to exceeds doc size)', async () => {
-            const originalText = 'Sample document text';
-            updateEditorState([{ text: originalText }]);
-            const docSize = mockEditor.state.doc.content.size;
-            const dispatchCallsBefore = (mockEditor.view?.dispatch as any)?.mock?.calls?.length ?? 0;
-
-            await mockAdapter.replaceText(1, docSize + 100, 'replacement');
-
-            expect(mockEditor.state.doc.textContent).toBe(originalText);
-            if (mockEditor.view?.dispatch) {
-                expect(mockEditor.view.dispatch).toHaveBeenCalledTimes(dispatchCallsBefore);
-            }
-        });
-
-        it('safely handles invalid position boundaries (from > to)', async () => {
-            const originalText = 'Sample document text';
-            updateEditorState([{ text: originalText }]);
-            const dispatchCallsBefore = (mockEditor.view?.dispatch as any)?.mock?.calls?.length ?? 0;
-
-            await mockAdapter.replaceText(10, 5, 'replacement');
-
-            // Should not modify document when positions are invalid
-            expect(mockEditor.state.doc.textContent).toBe(originalText);
-            // Should not dispatch any transactions
-            if (mockEditor.view?.dispatch) {
-                expect(mockEditor.view.dispatch).toHaveBeenCalledTimes(dispatchCallsBefore);
-            }
-        });
-
-        it('preserves zero-width inline nodes at the range boundary', async () => {
-            updateEditorState([{ text: 'SERVICES' }]);
-
-            const markerNode = schema.nodes.inlineMarker.create();
-            const endPosition = mockEditor.state.doc.content.size - 1;
-            const tr = mockEditor.state.tr.insert(endPosition, markerNode);
-            mockEditor.view?.dispatch(tr);
-
-            const from = 1;
-            const to = mockEditor.state.doc.content.size - 1 - markerNode.nodeSize;
-
-            await mockAdapter.replaceText(from, to, 'Services');
-
-            expect(mockEditor.state.doc.textContent).toBe('Services');
-            const paragraph = mockEditor.state.doc.firstChild;
-            expect(paragraph?.lastChild?.type.name).toBe('inlineMarker');
-        });
-    });
-
-    describe('createTrackedChange', () => {
-        it('enables track changes while applying the patch', async () => {
-            updateEditorState([{ text: 'original' }]);
-            const from = 1;
-            const to = mockEditor.state.doc.content.size - 1;
-
-            const changeId = await mockAdapter.createTrackedChange(from, to, 'tracked');
-
-            expect(changeId).toMatch(/^tracked-change-/);
-            expect(mockEditor.commands.enableTrackChanges).toHaveBeenCalled();
-            expect(mockEditor.commands.disableTrackChanges).toHaveBeenCalled();
-            expect(mockEditor.state.doc.textContent).toBe('tracked');
-        });
-=======
   let mockEditor: Editor;
   let mockAdapter: EditorAdapter;
   let chainApi: ReturnType<typeof createChain>['chainApi'];
@@ -767,7 +301,6 @@
         { text: 'WX', marks: ['bold'] },
         { text: 'YZHI', marks: ['italic'] },
       ]);
->>>>>>> f4309c58
     });
 
     it('handles very short replacement text (single character)', () => {
@@ -783,51 +316,6 @@
       expect(getParagraphNodes()).toEqual([{ text: 'X', marks: ['bold'] }]);
     });
 
-<<<<<<< HEAD
-    describe('insertText', () => {
-        it('inserts text at the current selection', () => {
-            const endPosition = buildDocFromSegments(defaultSegments).content.size - 1;
-            updateEditorState(defaultSegments, { from: endPosition, to: endPosition });
-
-            mockAdapter.insertText(' More content');
-
-            expect(mockEditor.state.doc.textContent).toBe('Sample document text More content');
-        });
-
-        it('applies surrounding marks when inserting into marked text', () => {
-            const boldMark = schema.marks.bold.create();
-            updateEditorState(
-                [{ text: 'Boldtext', marks: [boldMark] }],
-                { from: 3, to: 3 },
-            );
-
-            mockAdapter.insertText('INSERT');
-
-            expect(mockEditor.state.doc.textContent).toContain('INSERT');
-            const insertedNode = getParagraphNodes().find((node) => node.text.includes('INSERT'));
-            expect(insertedNode).toBeDefined();
-            expect(insertedNode?.marks).toEqual(['bold']);
-        });
-    });
-
-    describe('replaceText with appended content', () => {
-        it('handles appended text correctly (prefix equals original, suffix is 0)', () => {
-            const boldMark = schema.marks.bold.create();
-            updateEditorState([
-                { text: 'original', marks: [boldMark] },
-            ]);
-
-            const from = 1;
-            const to = mockEditor.state.doc.content.size - 1;
-            const originalText = mockEditor.state.doc.textBetween(from, to, '', '');
-            const suggestion = 'original appended text';
-
-            mockAdapter.replaceText(from, to, suggestion);
-
-            expect(mockEditor.state.doc.textContent).toBe('original appended text');
-            expect(mockEditor.state.doc.textContent).toContain('appended text');
-        });
-=======
     it('handles very long replacement text', () => {
       const boldMark = schema.marks.bold.create();
       updateEditorState([{ text: 'ab', marks: [boldMark] }]);
@@ -944,7 +432,6 @@
       const insertedNode = getParagraphNodes().find((node) => node.text.includes('INSERT'));
       expect(insertedNode).toBeDefined();
       expect(insertedNode?.marks).toEqual(['bold']);
->>>>>>> f4309c58
     });
   });
 });