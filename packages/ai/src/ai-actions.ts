import type {
  CompletionOptions,
  Editor,
  Result,
  StreamOptions,
  AIActionsCallbacks,
  AIActionsConfig,
  AIActionsOptions,
  SuperDocInstance,
  SuperDoc,
} from './types';
import { AIActionsService } from './ai-actions-service';
import { createAIProvider, isAIProvider } from './providers';

/**
 * Primary entry point for SuperDoc AI capabilities. Wraps a SuperDoc instance,
 * manages provider lifecycle, and exposes high-level document actions.
 *
 * @template TSuperdoc - Type of the SuperDoc instance being wrapped
 *
 * @example
 * ```typescript
 * // With provider config (recommended)
 * const ai = new AIActions(superdoc, {
 *   user: { display_name: 'Bot', user_id: 'bot-123' },
 *   provider: {
 *     type: 'openai',
 *     apiKey: process.env.OPENAI_API_KEY,
 *     model: 'gpt-4'
 *   }
 * });
 *
 * // With existing provider instance
 * const provider = createAIProvider({ type: 'openai', ... });
 * const ai = new AIActions(superdoc, {
 *   user: { display_name: 'Bot' },
 *   provider
 * });
 * ```
 */
export class AIActions {
  private readonly superdoc: SuperDocInstance;
  private readonly config: AIActionsConfig;
  private callbacks: AIActionsCallbacks;
  private isReady = false;
  private initializationPromise: Promise<void> | null = null;
  private readonly commands: AIActionsService;

  public readonly action = {
    find: async (instruction: string) => {
      return this.executeActionWithCallbacks(() => this.commands.find(instruction));
    },
    findAll: async (instruction: string) => {
      return this.executeActionWithCallbacks(() => this.commands.findAll(instruction));
    },
    highlight: async (instruction: string, color?: string) => {
      return this.executeActionWithCallbacks(() => this.commands.highlight(instruction, color));
    },
    replace: async (instruction: string) => {
      return this.executeActionWithCallbacks(() => this.commands.replace(instruction));
    },
    replaceAll: async (instruction: string) => {
      return this.executeActionWithCallbacks(() => this.commands.replaceAll(instruction));
    },
    insertTrackedChange: async (instruction: string) => {
      return this.executeActionWithCallbacks(() => this.commands.insertTrackedChange(instruction));
    },
    insertTrackedChanges: async (instruction: string) => {
      return this.executeActionWithCallbacks(() => this.commands.insertTrackedChanges(instruction));
    },
    insertComment: async (instruction: string) => {
      return this.executeActionWithCallbacks(() => this.commands.insertComment(instruction));
    },

    insertComments: async (instruction: string) => {
      return this.executeActionWithCallbacks(() => this.commands.insertComments(instruction));
    },
    summarize: async (instruction: string) => {
      return this.executeActionWithCallbacks(() => this.commands.summarize(instruction));
    },
    insertContent: async (instruction: string) => {
      return this.executeActionWithCallbacks(() => this.commands.insertContent(instruction));
    },
  };

  /**
   * Creates a new AIActions instance.
   *
   * @param superdoc - SuperDoc instance to wrap
   * @param options - Configuration including provider, user, and callbacks
   * ```
   */
  constructor(superdoc: SuperDocInstance, options: AIActionsOptions) {
    this.superdoc = superdoc;

    const { onReady, onStreamingStart, onStreamingPartialResult, onStreamingEnd, onError, provider, ...config } =
      options;
    const streamResults = provider.streamResults;

    const aiProvider = isAIProvider(provider) ? provider : createAIProvider(provider);

    this.config = {
      systemPrompt: this.getDefaultSystemPrompt(),
      enableLogging: false,
      ...config,
      provider: aiProvider,
    };

    this.callbacks = {
      onReady,
      onStreamingStart,
      onStreamingPartialResult,
      onStreamingEnd,
      onError,
    };

    const editor = this.getEditor();
    if (!editor) {
      throw new Error('AIActions requires an active editor before initialization');
    }

    editor.setOptions({
      user: {
        id: this.config.user.userId,
        name: this.config.user.displayName,
        image: this.config.user.profileUrl,
      },
    });

    this.commands = new AIActionsService(
      this.config.provider,
      editor,
      () => this.getDocumentContext(),
      this.config.enableLogging,
      (partial) => this.callbacks.onStreamingPartialResult?.({ partialResult: partial }),
      streamResults,
    );

    this.initializationPromise = this.initialize();
  }

  /**
   * Initializes the AI system and triggers onReady callback.
   * @private
   */
  private async initialize(): Promise<void> {
    try {
      this.isProviderAvailable();
      this.isReady = true;
      this.callbacks.onReady?.({ aiActions: this });
    } catch (error) {
      this.handleError(error as Error);
      throw error;
    } finally {
      this.initializationPromise = null;
    }
  }

  /**
   * Validates that a provider is configured.
   * @private
   * @throws Error if no provider is present
   */
  private isProviderAvailable(): void {
    if (!this.config.provider) {
      throw new Error('AI provider is required');
    }
  }

  /**
   * Executes an action with full callback lifecycle support
   * @private
   */
  private async executeActionWithCallbacks<T extends Result>(fn: () => Promise<T>): Promise<T> {
    const editor = this.getEditor();
    if (!editor) {
      throw new Error('No active SuperDoc editor available for AI actions');
    }
    try {
      this.callbacks.onStreamingStart?.();
      const result: T = await fn();
      this.callbacks.onStreamingEnd?.({ fullResult: result });

      return result;
    } catch (error: unknown) {
      this.handleError(error as Error);
      throw error;
    }
  }

  /**
   * Gets the default system prompt.
   * @private
   * @returns Default system prompt string
   */
  private getDefaultSystemPrompt(): string {
    return `You are an AI assistant integrated with SuperDoc, a document collaboration platform.
                Your role is to help users find, analyze, and understand document content.
                When searching for content, provide precise locations and relevant context.`;
  }

  /**
   * Waits for initialization to complete before allowing operations.
   * Useful when you need to ensure the AI is ready before performing actions.
   *
   * @returns Promise that resolves when initialization is complete
   */
  public async waitUntilReady(): Promise<void> {
    if (this.isReady) {
      return;
    }

    if (this.initializationPromise) {
      await this.initializationPromise;
    }
  }

  /**
   * Checks if the AI is ready to process requests.
   *
   * @returns True if ready, false otherwise
   */
  public getIsReady(): boolean {
    return this.isReady;
  }

  /**
   * Streams AI completion with real-time updates via callbacks.
   * Includes document context automatically.
   *
   * @param prompt - User prompt
   * @param options - Optional completion configuration
   * @returns Promise resolving to complete response
   *
   */
  public async streamCompletion(prompt: string, options?: StreamOptions): Promise<string> {
    if (!this.isReady) {
      throw new Error('AIActions is not ready yet. Call waitUntilReady() first.');
    }

    const documentContext = this.getDocumentContext();
    const userContent = documentContext ? `${prompt}\n\nDocument context:\n${documentContext}` : prompt;

    const messages = [
      { role: 'system' as const, content: this.config.systemPrompt || '' },
      { role: 'user' as const, content: userContent },
    ];

    let accumulated = '';

    try {
      this.callbacks.onStreamingStart?.();

      const stream = this.config.provider.streamCompletion(messages, options);

      for await (const chunk of stream) {
        accumulated += chunk;
        this.callbacks.onStreamingPartialResult?.({ partialResult: accumulated });
      }

      this.callbacks.onStreamingEnd?.({ fullResult: accumulated });
      return accumulated;
    } catch (error) {
      this.handleError(error as Error);
      throw error;
    }
  }

  /**
   * Gets a complete AI response (non-streaming).
   * Includes document context automatically.
   *
   * @param prompt - User prompt
   * @param options - Optional completion configuration
   *
   * @returns Promise resolving to complete response
   */
  public async getCompletion(prompt: string, options?: CompletionOptions): Promise<string> {
    if (!this.isReady) {
      throw new Error('AIActions is not ready yet. Call waitUntilReady() first.');
    }

    const documentContext = this.getDocumentContext();
    const userContent = documentContext ? `${prompt}\n\nDocument context:\n${documentContext}` : prompt;

    const messages = [
      { role: 'system' as const, content: this.config.systemPrompt || '' },
      { role: 'user' as const, content: userContent },
    ];

    try {
      return await this.config.provider.getCompletion(messages, options);
    } catch (error) {
      this.handleError(error as Error);
      throw error;
    }
  }

  /**
   * Retrieves the current document context for AI processing.
   * Returns selected text if there is a selection, otherwise returns full document content.
   *
   * @returns Document context string
   */
  public getDocumentContext(): string {
    const editor = this.getEditor();
    if (!editor || !editor.view?.state) {
      return '';
    }

<<<<<<< HEAD
    /**
     * Retrieves the current document context for AI processing.
     * Returns selected text if there is a selection, otherwise returns full document content.
     *
     * @returns Document context string
     */
    public getDocumentContext(): string {
        const editor = this.getEditor();
        if (!editor || !editor.view?.state) {
            return '';
        }

        // Access state through view to ensure we get the latest selection
        const { state } = editor.view;
        const { selection, doc } = state;

        if (!doc) {
            return '';
        }

        // If there's a text selection, return only the selected text
        if (selection && !selection.empty && typeof selection.from === 'number' && typeof selection.to === 'number') {
            return doc.textBetween(selection.from, selection.to, ' ').trim() || '';
        }

        // Otherwise, return the full document content
        return doc.textContent?.trim() || '';
=======
    // Access state through view to ensure we get the latest selection
    const { state } = editor.view;
    const { selection, doc } = state;

    if (!doc) {
      return '';
>>>>>>> f4309c58
    }

    // If there's a text selection, return only the selected text
    if (selection && !selection.empty && typeof selection.from === 'number' && typeof selection.to === 'number') {
      return doc.textBetween(selection.from, selection.to, ' ').trim() || '';
    }

    // Otherwise, return the full document content
    return doc.textContent?.trim() || '';
  }

  /**
   * Handles errors by logging and invoking error callback.
   * @private
   * @param error - Error to handle
   */
  private handleError(error: Error): void {
    if (this.config.enableLogging) {
      console.error('[AIActions Error]:', error);
    }

    this.callbacks.onError?.(error);
  }

  /**
   * Gets the active editor from the SuperDoc instance.
   * @returns Editor instance or null
   */
  private getEditor(): Editor | null {
    const superdoc = this.superdoc as unknown as SuperDoc | undefined;
    return superdoc?.activeEditor ?? null;
  }
}<|MERGE_RESOLUTION|>--- conflicted
+++ resolved
@@ -308,42 +308,12 @@
       return '';
     }
 
-<<<<<<< HEAD
-    /**
-     * Retrieves the current document context for AI processing.
-     * Returns selected text if there is a selection, otherwise returns full document content.
-     *
-     * @returns Document context string
-     */
-    public getDocumentContext(): string {
-        const editor = this.getEditor();
-        if (!editor || !editor.view?.state) {
-            return '';
-        }
-
-        // Access state through view to ensure we get the latest selection
-        const { state } = editor.view;
-        const { selection, doc } = state;
-
-        if (!doc) {
-            return '';
-        }
-
-        // If there's a text selection, return only the selected text
-        if (selection && !selection.empty && typeof selection.from === 'number' && typeof selection.to === 'number') {
-            return doc.textBetween(selection.from, selection.to, ' ').trim() || '';
-        }
-
-        // Otherwise, return the full document content
-        return doc.textContent?.trim() || '';
-=======
     // Access state through view to ensure we get the latest selection
     const { state } = editor.view;
     const { selection, doc } = state;
 
     if (!doc) {
       return '';
->>>>>>> f4309c58
     }
 
     // If there's a text selection, return only the selected text
