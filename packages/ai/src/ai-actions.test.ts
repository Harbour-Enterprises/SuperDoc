import { describe, it, expect, vi, beforeEach } from 'vitest';
import { AIActions } from './ai-actions';
import type { AIProvider, AIActionsOptions, SuperDoc, Editor } from './types';

describe('AIActions', () => {
<<<<<<< HEAD
    let mockProvider: AIProvider;
    let mockEditor: Editor;
    let mockSuperdoc: SuperDoc;

    beforeEach(() => {
        mockProvider = {
            async *streamCompletion(messages, options) {
                yield 'chunk1';
                yield 'chunk2';
                yield 'chunk3';
            },
            async getCompletion(messages, options) {
                return 'Complete response';
            }
        };

        const mockDoc = {
            textContent: 'Sample document text',
            content: { size: 100 },
            textBetween: vi.fn((from: number, to: number, separator?: string) => {
                // Simple mock: return a substring based on positions
                const text = 'Sample document text';
                return text.substring(Math.max(0, from), Math.min(text.length, to));
            }),
            resolve: vi.fn((pos) => ({ 
                pos, 
                parent: { inlineContent: true },
                min: vi.fn(() => pos),
                max: vi.fn(() => pos)
            }))
        };

        mockEditor = {
            state: {
                doc: mockDoc,
                tr: {
                    setSelection: vi.fn().mockReturnThis(),
                    scrollIntoView: vi.fn().mockReturnThis(),
                }
            },
            view: {
                state: {
                    doc: mockDoc,
                    selection: {
                        from: 0,
                        to: 0,
                        empty: true
                    }
                },
                dispatch: vi.fn(),
                domAtPos: vi.fn((pos: number) => {
                    return {
                        node: {
                            scrollIntoView: vi.fn(),
                        },
                        offset: 0,
                    };
                }),
            },
            exportDocx: vi.fn(),
            options: {
                documentId: 'doc-123',
                user: { name: 'Test User', image: '' }
            },
            commands: {
                search: vi.fn().mockReturnValue([]),
                setTextSelection: vi.fn(),
                setHighlight: vi.fn(),
                deleteSelection: vi.fn(),
                insertContent: vi.fn(),
                getSelectionMarks: vi.fn().mockReturnValue([]),
                enableTrackChanges: vi.fn(),
                disableTrackChanges: vi.fn(),
                insertComment: vi.fn(),
                insertContentAt: vi.fn()
            },
            setOptions: vi.fn(),
        } as any;

        mockSuperdoc = {
            activeEditor: mockEditor
        } as any;
=======
  let mockProvider: AIProvider;
  let mockEditor: Editor;
  let mockSuperdoc: SuperDoc;

  beforeEach(() => {
    mockProvider = {
      async *streamCompletion(_messages, _options) {
        yield 'chunk1';
        yield 'chunk2';
        yield 'chunk3';
      },
      async getCompletion(_messages, _options) {
        return 'Complete response';
      },
    };

    const mockDoc = {
      textContent: 'Sample document text',
      content: { size: 100 },
      textBetween: vi.fn((from: number, to: number, _separator?: string) => {
        // Simple mock: return a substring based on positions
        const text = 'Sample document text';
        return text.substring(Math.max(0, from), Math.min(text.length, to));
      }),
      resolve: vi.fn((pos) => ({
        pos,
        parent: { inlineContent: true },
        min: vi.fn(() => pos),
        max: vi.fn(() => pos),
      })),
    };

    mockEditor = {
      state: {
        doc: mockDoc,
        tr: {
          setSelection: vi.fn().mockReturnThis(),
          scrollIntoView: vi.fn().mockReturnThis(),
        },
      },
      view: {
        state: {
          doc: mockDoc,
          selection: {
            from: 0,
            to: 0,
            empty: true,
          },
        },
        dispatch: vi.fn(),
      },
      exportDocx: vi.fn(),
      options: {
        documentId: 'doc-123',
        user: { name: 'Test User', image: '' },
      },
      commands: {
        search: vi.fn().mockReturnValue([]),
        setTextSelection: vi.fn(),
        setHighlight: vi.fn(),
        deleteSelection: vi.fn(),
        insertContent: vi.fn(),
        getSelectionMarks: vi.fn().mockReturnValue([]),
        enableTrackChanges: vi.fn(),
        disableTrackChanges: vi.fn(),
        insertComment: vi.fn(),
        insertContentAt: vi.fn(),
      },
      setOptions: vi.fn(),
    } as unknown as Editor;

    mockSuperdoc = {
      activeEditor: mockEditor,
    } as unknown as SuperDoc;
  });

  describe('constructor', () => {
    it('should initialize with provider config', async () => {
      const options: AIActionsOptions = {
        user: { displayName: 'AI Bot' },
        provider: mockProvider,
      };

      const ai = new AIActions(mockSuperdoc, options);
      await ai.waitUntilReady();

      expect(ai.getIsReady()).toBe(true);
>>>>>>> f4309c58
    });

    it('should call onReady callback when initialized', async () => {
      const onReady = vi.fn();
      const options: AIActionsOptions = {
        user: { displayName: 'AI Bot' },
        provider: mockProvider,
        onReady,
      };

      const ai = new AIActions(mockSuperdoc, options);
      await ai.waitUntilReady();

      expect(onReady).toHaveBeenCalledWith(
        expect.objectContaining({
          aiActions: expect.any(Object),
        }),
      );
    });

    it('should use custom system prompt if provided', async () => {
      const options: AIActionsOptions = {
        user: { displayName: 'AI Bot' },
        provider: mockProvider,
        systemPrompt: 'Custom system prompt',
      };

      const ai = new AIActions(mockSuperdoc, options);
      await ai.waitUntilReady();

      // Call a method that uses the provider to verify the prompt
      const completionSpy = vi.spyOn(mockProvider, 'getCompletion');
      await ai.getCompletion('test');

      expect(completionSpy).toHaveBeenCalledWith(
        expect.arrayContaining([
          expect.objectContaining({
            role: 'system',
            content: 'Custom system prompt',
          }),
        ]),
        undefined,
      );
    });

    it('should use default system prompt if not provided', async () => {
      const options: AIActionsOptions = {
        user: { displayName: 'AI Bot' },
        provider: mockProvider,
      };

      const ai = new AIActions(mockSuperdoc, options);
      await ai.waitUntilReady();

      const completionSpy = vi.spyOn(mockProvider, 'getCompletion');
      await ai.getCompletion('test');

      expect(completionSpy).toHaveBeenCalledWith(
        expect.arrayContaining([
          expect.objectContaining({
            role: 'system',
            content: expect.stringContaining('SuperDoc'),
          }),
        ]),
        undefined,
      );
    });
  });

  describe('waitUntilReady', () => {
    it('should resolve immediately if already ready', async () => {
      const options: AIActionsOptions = {
        user: { displayName: 'AI Bot' },
        provider: mockProvider,
      };

      const ai = new AIActions(mockSuperdoc, options);
      await ai.waitUntilReady();

      const start = Date.now();
      await ai.waitUntilReady();
      const elapsed = Date.now() - start;

      expect(elapsed).toBeLessThan(10);
    });

<<<<<<< HEAD
    describe('getDocumentContext', () => {
        it('should return document text content when no selection', async () => {
            const options: AIActionsOptions = {
                user: { displayName: 'AI Bot' },
                provider: mockProvider
            };

            const ai = new AIActions(mockSuperdoc, options);
            await ai.waitUntilReady();

            // Ensure no selection
            mockEditor.view.state.selection = {
                from: 0,
                to: 0,
                empty: true
            } as any;

            const context = ai.getDocumentContext();
            expect(context).toBe('Sample document text');
        });

        it('should return selected text when there is a selection', async () => {
            const options: AIActionsOptions = {
                user: { displayName: 'AI Bot' },
                provider: mockProvider
            };

            const ai = new AIActions(mockSuperdoc, options);
            await ai.waitUntilReady();

            // Set up a selection
            mockEditor.view.state.selection = {
                from: 0,
                to: 6,
                empty: false
            } as any;

            // Mock textBetween to return the selected portion
            mockEditor.view.state.doc.textBetween = vi.fn(() => 'Sample');

            const context = ai.getDocumentContext();
            expect(context).toBe('Sample');
            expect(mockEditor.view.state.doc.textBetween).toHaveBeenCalledWith(0, 6, ' ');
        });

        it('should return empty string when editor view state is missing', async () => {
            const options: AIActionsOptions = {
                user: { displayName: 'AI Bot' },
                provider: mockProvider
            };

            const ai = new AIActions(mockSuperdoc, options);
            await ai.waitUntilReady();

            // Remove view state
            (mockEditor as any).view = null;

            const context = ai.getDocumentContext();
            expect(context).toBe('');
        });

        it('throws during construction when no editor is available', () => {
            const noEditorSuperdoc: SuperDoc = {
                activeEditor: null,
            } as any;

            const options: AIActionsOptions = {
                user: { displayName: 'AI Bot' },
                provider: mockProvider,
            };

            expect(() => new AIActions(noEditorSuperdoc, options)).toThrow(
                'AIActions requires an active editor before initialization',
            );
        });
=======
    it('should wait for initialization if not ready', async () => {
      const options: AIActionsOptions = {
        user: { displayName: 'AI Bot' },
        provider: mockProvider,
      };

      const ai = new AIActions(mockSuperdoc, options);

      // Should wait for initialization
      await ai.waitUntilReady();
      expect(ai.getIsReady()).toBe(true);
    });
  });

  describe('getCompletion', () => {
    it('should get completion with document context', async () => {
      const options: AIActionsOptions = {
        user: { displayName: 'AI Bot' },
        provider: mockProvider,
      };

      const ai = new AIActions(mockSuperdoc, options);
      await ai.waitUntilReady();

      const completionSpy = vi.spyOn(mockProvider, 'getCompletion');
      await ai.getCompletion('test prompt');

      expect(completionSpy).toHaveBeenCalledWith(
        expect.arrayContaining([
          expect.objectContaining({
            role: 'user',
            content: expect.stringContaining('test prompt'),
          }),
        ]),
        undefined,
      );
>>>>>>> f4309c58
    });

    it('should throw if not ready', async () => {
      const options: AIActionsOptions = {
        user: { displayName: 'AI Bot' },
        provider: mockProvider,
      };

      // Create AI without waiting for ready
      const ai = new AIActions(mockSuperdoc, options);

      // Manually set isReady to false to test
      // eslint-disable-next-line @typescript-eslint/no-explicit-any
      (ai as any).isReady = false;

      await expect(ai.getCompletion('test')).rejects.toThrow('AIActions is not ready yet');
    });

    it('should pass options to provider', async () => {
      const options: AIActionsOptions = {
        user: { displayName: 'AI Bot' },
        provider: mockProvider,
      };

      const ai = new AIActions(mockSuperdoc, options);
      await ai.waitUntilReady();

      const completionSpy = vi.spyOn(mockProvider, 'getCompletion');
      await ai.getCompletion('test', { temperature: 0.5, maxTokens: 100 });

      expect(completionSpy).toHaveBeenCalledWith(
        expect.any(Array),
        expect.objectContaining({
          temperature: 0.5,
          maxTokens: 100,
        }),
      );
    });

    it('should handle errors and call onError callback', async () => {
      const onError = vi.fn();
      const errorProvider: AIProvider = {
        async *streamCompletion() {
          yield 'test';
        },
        async getCompletion() {
          throw new Error('Provider error');
        },
      };

      const options: AIActionsOptions = {
        user: { displayName: 'AI Bot' },
        provider: errorProvider,
        onError,
      };

      const ai = new AIActions(mockSuperdoc, options);
      await ai.waitUntilReady();

      await expect(ai.getCompletion('test')).rejects.toThrow('Provider error');
      expect(onError).toHaveBeenCalledWith(expect.any(Error));
    });
  });

  describe('streamCompletion', () => {
    it('should stream completion chunks', async () => {
      const onStreamingStart = vi.fn();
      const onStreamingPartialResult = vi.fn();
      const onStreamingEnd = vi.fn();

      const options: AIActionsOptions = {
        user: { displayName: 'AI Bot' },
        provider: mockProvider,
        onStreamingStart,
        onStreamingPartialResult,
        onStreamingEnd,
      };

      const ai = new AIActions(mockSuperdoc, options);
      await ai.waitUntilReady();

      const result = await ai.streamCompletion('test prompt');

      expect(result).toBe('chunk1chunk2chunk3');
      expect(onStreamingStart).toHaveBeenCalled();
      expect(onStreamingPartialResult).toHaveBeenCalledTimes(3);
      expect(onStreamingEnd).toHaveBeenCalledWith({ fullResult: 'chunk1chunk2chunk3' });
    });

    it('should accumulate chunks correctly', async () => {
      const partialResults: string[] = [];

      const options: AIActionsOptions = {
        user: { displayName: 'AI Bot' },
        provider: mockProvider,
        onStreamingPartialResult: (ctx) => {
          partialResults.push(ctx.partialResult);
        },
      };

      const ai = new AIActions(mockSuperdoc, options);
      await ai.waitUntilReady();

      await ai.streamCompletion('test');

      expect(partialResults).toEqual(['chunk1', 'chunk1chunk2', 'chunk1chunk2chunk3']);
    });

    it('should throw if not ready', async () => {
      const options: AIActionsOptions = {
        user: { displayName: 'AI Bot' },
        provider: mockProvider,
      };

      const ai = new AIActions(mockSuperdoc, options);
      // eslint-disable-next-line @typescript-eslint/no-explicit-any
      (ai as any).isReady = false;

      await expect(ai.streamCompletion('test')).rejects.toThrow('AIActions is not ready yet');
    });

    it('should handle streaming errors', async () => {
      const onError = vi.fn();
      const errorProvider: AIProvider = {
        async *streamCompletion() {
          throw new Error('Stream error');
          yield 'unreachable';
        },
        async getCompletion() {
          return 'test';
        },
      };

      const options: AIActionsOptions = {
        user: { displayName: 'AI Bot' },
        provider: errorProvider,
        onError,
      };

      const ai = new AIActions(mockSuperdoc, options);
      await ai.waitUntilReady();

      await expect(ai.streamCompletion('test')).rejects.toThrow('Stream error');
      expect(onError).toHaveBeenCalled();
    });
  });

  describe('getDocumentContext', () => {
    it('should return document text content when no selection', async () => {
      const options: AIActionsOptions = {
        user: { displayName: 'AI Bot' },
        provider: mockProvider,
      };

      const ai = new AIActions(mockSuperdoc, options);
      await ai.waitUntilReady();

      // Ensure no selection
      mockEditor.view.state.selection = {
        from: 0,
        to: 0,
        empty: true,
      } as unknown as typeof mockEditor.view.state.selection;

      const context = ai.getDocumentContext();
      expect(context).toBe('Sample document text');
    });

    it('should return selected text when there is a selection', async () => {
      const options: AIActionsOptions = {
        user: { displayName: 'AI Bot' },
        provider: mockProvider,
      };

      const ai = new AIActions(mockSuperdoc, options);
      await ai.waitUntilReady();

      // Set up a selection
      mockEditor.view.state.selection = {
        from: 0,
        to: 6,
        empty: false,
      } as unknown as typeof mockEditor.view.state.selection;

      // Mock textBetween to return the selected portion
      mockEditor.view.state.doc.textBetween = vi.fn(() => 'Sample');

      const context = ai.getDocumentContext();
      expect(context).toBe('Sample');
      expect(mockEditor.view.state.doc.textBetween).toHaveBeenCalledWith(0, 6, ' ');
    });

    it('should return empty string when editor view state is missing', async () => {
      const options: AIActionsOptions = {
        user: { displayName: 'AI Bot' },
        provider: mockProvider,
      };

      const ai = new AIActions(mockSuperdoc, options);
      await ai.waitUntilReady();

      // Remove view state
      // eslint-disable-next-line @typescript-eslint/no-explicit-any
      (mockEditor as any).view = null;

      const context = ai.getDocumentContext();
      expect(context).toBe('');
    });

    it('throws during construction when no editor is available', () => {
      const noEditorSuperdoc: SuperDoc = {
        activeEditor: null,
      } as unknown as SuperDoc;

      const options: AIActionsOptions = {
        user: { displayName: 'AI Bot' },
        provider: mockProvider,
      };

      expect(() => new AIActions(noEditorSuperdoc, options)).toThrow(
        'AIActions requires an active editor before initialization',
      );
    });
  });

  describe('action methods', () => {
    it('should call find action', async () => {
      mockProvider.getCompletion = vi
        .fn()
        .mockResolvedValue(JSON.stringify({ success: true, results: [{ originalText: 'test' }] }));
      mockEditor.commands.search = vi.fn().mockReturnValue([{ from: 0, to: 4 }]);

      const options: AIActionsOptions = {
        user: { displayName: 'AI Bot' },
        provider: mockProvider,
      };

      const ai = new AIActions(mockSuperdoc, options);
      await ai.waitUntilReady();

      const result = await ai.action.find('find test');
      expect(result.success).toBe(true);
    });

    it('rejects action calls when the active editor is missing', async () => {
      const options: AIActionsOptions = {
        user: { displayName: 'AI Bot' },
        provider: mockProvider,
      };

      const ai = new AIActions(mockSuperdoc, options);
      await ai.waitUntilReady();

      // eslint-disable-next-line @typescript-eslint/no-explicit-any
      mockSuperdoc.activeEditor = null as any;

      await expect(ai.action.find('find test')).rejects.toThrow('No active SuperDoc editor available for AI actions');
    });

    it('should call callbacks for actions', async () => {
      const onStreamingStart = vi.fn();
      const onStreamingEnd = vi.fn();

      mockProvider.getCompletion = vi
        .fn()
        .mockResolvedValue(JSON.stringify({ success: true, results: [{ originalText: 'test' }] }));
      mockEditor.commands.search = vi.fn().mockReturnValue([{ from: 0, to: 4 }]);

      const options: AIActionsOptions = {
        user: { displayName: 'AI Bot' },
        provider: mockProvider,
        onStreamingStart,
        onStreamingEnd,
      };

      const ai = new AIActions(mockSuperdoc, options);
      await ai.waitUntilReady();

      await ai.action.find('test');

      expect(onStreamingStart).toHaveBeenCalled();
      expect(onStreamingEnd).toHaveBeenCalled();
    });
  });

  describe('logging', () => {
    it('should log errors when logging is enabled', async () => {
      const consoleSpy = vi.spyOn(console, 'error').mockImplementation(() => {
        /* noop */
      });

      const errorProvider: AIProvider = {
        async *streamCompletion() {
          yield 'test';
        },
        async getCompletion() {
          throw new Error('Test error');
        },
      };

      const options: AIActionsOptions = {
        user: { displayName: 'AI Bot' },
        provider: errorProvider,
        enableLogging: true,
      };

      const ai = new AIActions(mockSuperdoc, options);
      await ai.waitUntilReady();

      await expect(ai.getCompletion('test')).rejects.toThrow();
      expect(consoleSpy).toHaveBeenCalledWith('[AIActions Error]:', expect.any(Error));

      consoleSpy.mockRestore();
    });

    it('should not log errors when logging is disabled', async () => {
      const consoleSpy = vi.spyOn(console, 'error').mockImplementation(() => {
        /* noop */
      });

      const errorProvider: AIProvider = {
        async *streamCompletion() {
          yield 'test';
        },
        async getCompletion() {
          throw new Error('Test error');
        },
      };

      const options: AIActionsOptions = {
        user: { displayName: 'AI Bot' },
        provider: errorProvider,
        enableLogging: false,
      };

      const ai = new AIActions(mockSuperdoc, options);
      await ai.waitUntilReady();

      await expect(ai.getCompletion('test')).rejects.toThrow();
      expect(consoleSpy).not.toHaveBeenCalled();

      consoleSpy.mockRestore();
    });
  });
});<|MERGE_RESOLUTION|>--- conflicted
+++ resolved
@@ -3,90 +3,6 @@
 import type { AIProvider, AIActionsOptions, SuperDoc, Editor } from './types';
 
 describe('AIActions', () => {
-<<<<<<< HEAD
-    let mockProvider: AIProvider;
-    let mockEditor: Editor;
-    let mockSuperdoc: SuperDoc;
-
-    beforeEach(() => {
-        mockProvider = {
-            async *streamCompletion(messages, options) {
-                yield 'chunk1';
-                yield 'chunk2';
-                yield 'chunk3';
-            },
-            async getCompletion(messages, options) {
-                return 'Complete response';
-            }
-        };
-
-        const mockDoc = {
-            textContent: 'Sample document text',
-            content: { size: 100 },
-            textBetween: vi.fn((from: number, to: number, separator?: string) => {
-                // Simple mock: return a substring based on positions
-                const text = 'Sample document text';
-                return text.substring(Math.max(0, from), Math.min(text.length, to));
-            }),
-            resolve: vi.fn((pos) => ({ 
-                pos, 
-                parent: { inlineContent: true },
-                min: vi.fn(() => pos),
-                max: vi.fn(() => pos)
-            }))
-        };
-
-        mockEditor = {
-            state: {
-                doc: mockDoc,
-                tr: {
-                    setSelection: vi.fn().mockReturnThis(),
-                    scrollIntoView: vi.fn().mockReturnThis(),
-                }
-            },
-            view: {
-                state: {
-                    doc: mockDoc,
-                    selection: {
-                        from: 0,
-                        to: 0,
-                        empty: true
-                    }
-                },
-                dispatch: vi.fn(),
-                domAtPos: vi.fn((pos: number) => {
-                    return {
-                        node: {
-                            scrollIntoView: vi.fn(),
-                        },
-                        offset: 0,
-                    };
-                }),
-            },
-            exportDocx: vi.fn(),
-            options: {
-                documentId: 'doc-123',
-                user: { name: 'Test User', image: '' }
-            },
-            commands: {
-                search: vi.fn().mockReturnValue([]),
-                setTextSelection: vi.fn(),
-                setHighlight: vi.fn(),
-                deleteSelection: vi.fn(),
-                insertContent: vi.fn(),
-                getSelectionMarks: vi.fn().mockReturnValue([]),
-                enableTrackChanges: vi.fn(),
-                disableTrackChanges: vi.fn(),
-                insertComment: vi.fn(),
-                insertContentAt: vi.fn()
-            },
-            setOptions: vi.fn(),
-        } as any;
-
-        mockSuperdoc = {
-            activeEditor: mockEditor
-        } as any;
-=======
   let mockProvider: AIProvider;
   let mockEditor: Editor;
   let mockSuperdoc: SuperDoc;
@@ -174,7 +90,6 @@
       await ai.waitUntilReady();
 
       expect(ai.getIsReady()).toBe(true);
->>>>>>> f4309c58
     });
 
     it('should call onReady callback when initialized', async () => {
@@ -261,83 +176,6 @@
       expect(elapsed).toBeLessThan(10);
     });
 
-<<<<<<< HEAD
-    describe('getDocumentContext', () => {
-        it('should return document text content when no selection', async () => {
-            const options: AIActionsOptions = {
-                user: { displayName: 'AI Bot' },
-                provider: mockProvider
-            };
-
-            const ai = new AIActions(mockSuperdoc, options);
-            await ai.waitUntilReady();
-
-            // Ensure no selection
-            mockEditor.view.state.selection = {
-                from: 0,
-                to: 0,
-                empty: true
-            } as any;
-
-            const context = ai.getDocumentContext();
-            expect(context).toBe('Sample document text');
-        });
-
-        it('should return selected text when there is a selection', async () => {
-            const options: AIActionsOptions = {
-                user: { displayName: 'AI Bot' },
-                provider: mockProvider
-            };
-
-            const ai = new AIActions(mockSuperdoc, options);
-            await ai.waitUntilReady();
-
-            // Set up a selection
-            mockEditor.view.state.selection = {
-                from: 0,
-                to: 6,
-                empty: false
-            } as any;
-
-            // Mock textBetween to return the selected portion
-            mockEditor.view.state.doc.textBetween = vi.fn(() => 'Sample');
-
-            const context = ai.getDocumentContext();
-            expect(context).toBe('Sample');
-            expect(mockEditor.view.state.doc.textBetween).toHaveBeenCalledWith(0, 6, ' ');
-        });
-
-        it('should return empty string when editor view state is missing', async () => {
-            const options: AIActionsOptions = {
-                user: { displayName: 'AI Bot' },
-                provider: mockProvider
-            };
-
-            const ai = new AIActions(mockSuperdoc, options);
-            await ai.waitUntilReady();
-
-            // Remove view state
-            (mockEditor as any).view = null;
-
-            const context = ai.getDocumentContext();
-            expect(context).toBe('');
-        });
-
-        it('throws during construction when no editor is available', () => {
-            const noEditorSuperdoc: SuperDoc = {
-                activeEditor: null,
-            } as any;
-
-            const options: AIActionsOptions = {
-                user: { displayName: 'AI Bot' },
-                provider: mockProvider,
-            };
-
-            expect(() => new AIActions(noEditorSuperdoc, options)).toThrow(
-                'AIActions requires an active editor before initialization',
-            );
-        });
-=======
     it('should wait for initialization if not ready', async () => {
       const options: AIActionsOptions = {
         user: { displayName: 'AI Bot' },
@@ -374,7 +212,6 @@
         ]),
         undefined,
       );
->>>>>>> f4309c58
     });
 
     it('should throw if not ready', async () => {
