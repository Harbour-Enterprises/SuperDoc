import { describe, it, expect, vi, beforeEach } from 'vitest';
import { AIActionsService } from './ai-actions-service';
import type { AIProvider, Editor } from './types';

const createChain = (commands?: any) => {
    const chainApi = {
        setTextSelection: vi.fn((args) => {
            commands?.setTextSelection?.(args);
            return chainApi;
        }),
        setHighlight: vi.fn((color) => {
            commands?.setHighlight?.(color);
            return chainApi;
        }),
        enableTrackChanges: vi.fn(() => {
            commands?.enableTrackChanges?.();
            return chainApi;
        }),
        deleteSelection: vi.fn(() => {
            commands?.deleteSelection?.();
            return chainApi;
        }),
        insertContent: vi.fn((content) => {
            commands?.insertContent?.(content);
            return chainApi;
        }),
        disableTrackChanges: vi.fn(() => {
            commands?.disableTrackChanges?.();
            return chainApi;
        }),
        insertComment: vi.fn((payload) => {
            commands?.insertComment?.(payload);
            return chainApi;
        }),
        run: vi.fn(() => true),
    };

    const chainFn = vi.fn(() => chainApi);

    return { chainFn, chainApi };
};

describe('AIActionsService', () => {
    let mockProvider: AIProvider;
    let mockEditor: Editor;
    let chainFn: ReturnType<typeof createChain>['chainFn'];
    let chainApi: ReturnType<typeof createChain>['chainApi'];

    beforeEach(() => {
        mockProvider = {
            async *streamCompletion() {
                yield 'test';
            },
            async getCompletion() {
                return JSON.stringify({ success: true, results: [] });
            }
        };

        mockEditor = {
            state: {
                doc: {
                    textContent: 'Sample document text for testing',
                    content: { size: 100 },
                    resolve: vi.fn((pos) => ({
                        pos,
                        parent: { inlineContent: true },
                        min: vi.fn(() => pos),
                        max: vi.fn(() => pos),
                        marks: vi.fn(() => [])
                    })),
                    textBetween: vi.fn((from, to) => 'Sample document text for testing'.slice(from, to)),
                    nodesBetween: vi.fn()
                },
                selection: {
                    from: 0,
                    to: 0
                },
                tr: {
                    setSelection: vi.fn().mockReturnThis(),
                    scrollIntoView: vi.fn().mockReturnThis(),
                    delete: vi.fn().mockReturnThis(),
                    insert: vi.fn().mockReturnThis()
                },
                schema: {
                    text: vi.fn((text, marks) => ({
                        text,
                        marks: marks || [],
                        nodeSize: text.length
                    }))
                }
            },
            view: {
<<<<<<< HEAD
                dispatch: vi.fn()
=======
                dispatch: vi.fn(),
                domAtPos: vi.fn((pos: number) => {
                    return {
                        node: {
                            scrollIntoView: vi.fn(),
                        },
                        offset: 0,
                    };
                }),
>>>>>>> 77ed6bf3
            },
            exportDocx: vi.fn(),
            options: {
                documentId: 'doc-123',
                user: { name: 'Test User', image: '' }
            },
            commands: {
                search: vi.fn().mockReturnValue([]),
                setTextSelection: vi.fn(),
                setHighlight: vi.fn(),
                deleteSelection: vi.fn(),
                insertContent: vi.fn(),
                getSelectionMarks: vi.fn().mockReturnValue([]),
                enableTrackChanges: vi.fn(),
                disableTrackChanges: vi.fn(),
                insertComment: vi.fn(),
                insertContentAt: vi.fn()
            },
            chain: vi.fn(),
        } as any;
        const chain = createChain(mockEditor.commands);
        chainFn = chain.chainFn;
        chainApi = chain.chainApi;
        mockEditor.chain = chainFn;

    });

    describe('find', () => {
        it('should find first occurrence', async () => {
            const response = JSON.stringify({
                success: true,
                results: [
                    { originalText: 'Sample' },
                    { originalText: 'document' }
                ]
            });

            mockProvider.getCompletion = vi.fn().mockResolvedValue(response);
            mockEditor.commands.search = vi.fn()
                .mockReturnValueOnce([{ from: 0, to: 6 }])
                .mockReturnValueOnce([{ from: 7, to: 15 }]);

            const actions = new AIActionsService(mockProvider, mockEditor, () => mockEditor.state.doc.textContent, false);
            const result = await actions.find('find sample');

            expect(result.success).toBe(true);
            expect(result.results).toHaveLength(1);
            expect(result.results[0].originalText).toBe('Sample');
            expect(mockEditor.commands.search).toHaveBeenCalledWith('Sample', { highlight: true });
            expect(mockEditor.commands.search).toHaveBeenCalledWith('document', { highlight: true });
        });

        it('should return empty result when no matches', async () => {
            mockProvider.getCompletion = vi.fn().mockResolvedValue(
                JSON.stringify({ success: false, results: [] })
            );

            const actions = new AIActionsService(mockProvider, mockEditor, () => mockEditor.state.doc.textContent, false);
            const result = await actions.find('find nothing');

            expect(result.success).toBe(false);
            expect(result.results).toHaveLength(0);
        });

        it('should validate input query', async () => {
            const actions = new AIActionsService(mockProvider, mockEditor, () => mockEditor.state.doc.textContent, false);
            
            await expect(actions.find('')).rejects.toThrow('Query cannot be empty');
            await expect(actions.find('   ')).rejects.toThrow('Query cannot be empty');
        });

        it('should return empty when no document context', async () => {
            const actions = new AIActionsService(mockProvider, mockEditor, () => '', false);
            const result = await actions.find('query');

            expect(result).toEqual({ success: false, results: [] });
        });
    });

    describe('findAll', () => {
        it('should find all occurrences', async () => {
            const response = JSON.stringify({
                success: true,
                results: [
                    { originalText: 'test' },
                    { originalText: 'test' },
                    { originalText: 'test' }
                ]
            });

            mockProvider.getCompletion = vi.fn().mockResolvedValue(response);
            mockEditor.commands.search = vi.fn().mockReturnValue([
                { from: 0, to: 4 },
                { from: 10, to: 14 },
                { from: 20, to: 24 }
            ]);

            const actions = new AIActionsService(mockProvider, mockEditor, () => mockEditor.state.doc.textContent, false);
            const result = await actions.findAll('find all test');

            expect(result.success).toBe(true);
            expect(result.results).toHaveLength(3);
            expect(mockEditor.commands.search).toHaveBeenCalledWith('test', { highlight: true });
        });
    });

    describe('highlight', () => {
        it('should highlight found content', async () => {
            const response = JSON.stringify({
                success: true,
                results: [{ originalText: 'highlight me' }]
            });

            mockProvider.getCompletion = vi.fn().mockResolvedValue(response);
            mockEditor.commands.search = vi.fn().mockReturnValue([{ from: 5, to: 17 }]);

            const actions = new AIActionsService(mockProvider, mockEditor, () => mockEditor.state.doc.textContent, false);
            const result = await actions.highlight('highlight this');

            expect(result.success).toBe(true);
            expect(chainFn).toHaveBeenCalled();
            expect(chainApi.setTextSelection).toHaveBeenCalledWith({ from: 5, to: 17 });
            expect(chainApi.setHighlight).toHaveBeenCalledWith('#6CA0DC');
            expect(chainApi.run).toHaveBeenCalled();
        });

        it('should use custom color', async () => {
            const response = JSON.stringify({
                success: true,
                results: [{ originalText: 'text' }]
            });

            mockProvider.getCompletion = vi.fn().mockResolvedValue(response);
            mockEditor.commands.search = vi.fn().mockReturnValue([{ from: 0, to: 4 }]);

            const actions = new AIActionsService(mockProvider, mockEditor, () => mockEditor.state.doc.textContent, false);
            await actions.highlight('highlight', '#FF0000');

            expect(chainApi.setHighlight).toHaveBeenCalledWith('#FF0000');
        });

        it('should return failure when no positions found', async () => {
            const response = JSON.stringify({
                success: true,
                results: [{ originalText: 'text' }]
            });

            mockProvider.getCompletion = vi.fn().mockResolvedValue(response);
            mockEditor.commands.search = vi.fn().mockReturnValue([]);

            const actions = new AIActionsService(mockProvider, mockEditor, () => mockEditor.state.doc.textContent, false);
            const result = await actions.highlight('highlight');

            expect(result.success).toBe(false);
        });
    });

    describe('replace', () => {
        it('should replace single occurrence', async () => {
            const response = JSON.stringify({
                success: true,
                results: [{
                    originalText: 'old',
                    suggestedText: 'new'
                }]
            });

            mockProvider.getCompletion = vi.fn().mockResolvedValue(response);
            mockEditor.commands.search = vi.fn().mockReturnValue([{ from: 0, to: 3 }]);

            const actions = new AIActionsService(mockProvider, mockEditor, () => mockEditor.state.doc.textContent, false);
            const result = await actions.replace('replace old with new');

            expect(result.success).toBe(true);
            expect(mockEditor.view.dispatch).toHaveBeenCalled();
        });

        it('should validate input', async () => {
            const actions = new AIActionsService(mockProvider, mockEditor, () => mockEditor.state.doc.textContent, false);
            
            await expect(actions.replace('')).rejects.toThrow('Query cannot be empty');
        });
    });

    describe('replaceAll', () => {
        it('should replace all occurrences', async () => {
            const response = JSON.stringify({
                success: true,
                results: [
                    { originalText: 'old', suggestedText: 'new' },
                    { originalText: 'old', suggestedText: 'new' }
                ]
            });

            mockProvider.getCompletion = vi.fn().mockResolvedValue(response);
            mockEditor.commands.search = vi.fn()
                .mockReturnValueOnce([{ from: 0, to: 3 }])
                .mockReturnValueOnce([{ from: 10, to: 13 }]);

            const actions = new AIActionsService(mockProvider, mockEditor, () => mockEditor.state.doc.textContent, false);
            const result = await actions.replaceAll('replace all old with new');

            expect(result.success).toBe(true);
        });
    });

    describe('insertTrackedChange', () => {
        it('should insert single tracked change', async () => {
            const response = JSON.stringify({
                success: true,
                results: [{
                    originalText: 'original',
                    suggestedText: 'modified'
                }]
            });

            mockProvider.getCompletion = vi.fn().mockResolvedValue(response);
            mockEditor.commands.search = vi.fn().mockReturnValue([{ from: 0, to: 8 }]);

            const actions = new AIActionsService(mockProvider, mockEditor, () => mockEditor.state.doc.textContent, false);
            const result = await actions.insertTrackedChange('suggest change');

            expect(result.success).toBe(true);
            expect(mockEditor.commands.enableTrackChanges).toHaveBeenCalled();
            expect(mockEditor.commands.disableTrackChanges).toHaveBeenCalled();
        });
    });

    describe('insertTrackedChanges', () => {
        it('should insert multiple tracked changes', async () => {
            const response = JSON.stringify({
                success: true,
                results: [
                    { originalText: 'first', suggestedText: 'modified1' },
                    { originalText: 'second', suggestedText: 'modified2' }
                ]
            });

            mockProvider.getCompletion = vi.fn().mockResolvedValue(response);
            mockEditor.commands.search = vi.fn()
                .mockReturnValueOnce([{ from: 0, to: 5 }])
                .mockReturnValueOnce([{ from: 10, to: 16 }]);

            const actions = new AIActionsService(mockProvider, mockEditor, () => mockEditor.state.doc.textContent, false);
            const result = await actions.insertTrackedChanges('suggest multiple changes');

            expect(result.success).toBe(true);
        });
    });

    describe('insertComment', () => {
        it('should insert single comment', async () => {
            const response = JSON.stringify({
                success: true,
                results: [{
                    originalText: 'text',
                    suggestedText: 'comment content'
                }]
            });

            mockProvider.getCompletion = vi.fn().mockResolvedValue(response);
            mockEditor.commands.search = vi.fn().mockReturnValue([{ from: 0, to: 4 }]);

            const actions = new AIActionsService(mockProvider, mockEditor, () => mockEditor.state.doc.textContent, false);
            const result = await actions.insertComment('add comment');

            expect(result.success).toBe(true);
            expect(chainApi.insertComment).toHaveBeenCalledWith({
                commentText: 'comment content'
            });
        });
    });

    describe('insertComments', () => {
        it('should insert multiple comments', async () => {
            const response = JSON.stringify({
                success: true,
                results: [
                    { originalText: 'text1', suggestedText: 'comment1' },
                    { originalText: 'text2', suggestedText: 'comment2' }
                ]
            });

            mockProvider.getCompletion = vi.fn().mockResolvedValue(response);
            mockEditor.commands.search = vi.fn()
                .mockReturnValueOnce([{ from: 0, to: 5 }])
                .mockReturnValueOnce([{ from: 10, to: 15 }]);

            const actions = new AIActionsService(mockProvider, mockEditor, () => mockEditor.state.doc.textContent, false);
            const result = await actions.insertComments('add multiple comments');

            expect(result.success).toBe(true);
        });
    });

    describe('summarize', () => {
        it('should generate summary', async () => {
            const response = JSON.stringify({
                success: true,
                results: [{
                    suggestedText: 'This is a summary of the document'
                }]
            });

            mockProvider.getCompletion = vi.fn().mockResolvedValue(response);

            const actions = new AIActionsService(mockProvider, mockEditor, () => mockEditor.state.doc.textContent, false);
            const result = await actions.summarize('summarize this document');

            expect(result.success).toBe(true);
            expect(result.results[0].suggestedText).toBe('This is a summary of the document');
        });

        it('should return failure when no document context', async () => {
            const actions = new AIActionsService(mockProvider, mockEditor, () => '', false);
            const result = await actions.summarize('summarize');

            expect(result).toEqual({ results: [], success: false });
        });

        it('should disable streaming when stream preference is false', async () => {
            const response = JSON.stringify({
                success: true,
                results: [{ suggestedText: 'summary' }]
            });

            const streamSpy = vi.fn().mockImplementation(async function* () {
                yield response;
            });
            const completionSpy = vi.fn().mockResolvedValue(response);

            mockProvider.streamCompletion = streamSpy as any;
            mockProvider.getCompletion = completionSpy;

            const actions = new AIActionsService(
                mockProvider,
                mockEditor,
                () => mockEditor.state.doc.textContent,
                false,
                undefined,
                false
            );

            const result = await actions.summarize('summarize this document');

            expect(result.success).toBe(true);
            expect(streamSpy).not.toHaveBeenCalled();
            expect(completionSpy).toHaveBeenCalled();
        });

        it('should emit partial summaries via onStreamChunk when streaming', async () => {
            const streamingChunks = [
                '{"success":true,"results":[{"suggestedText":"Part ',
                'One"}]}'
            ];

            mockProvider.streamCompletion = vi.fn().mockImplementation(async function* () {
                for (const chunk of streamingChunks) {
                    yield chunk;
                }
            });

            mockProvider.getCompletion = vi.fn().mockResolvedValue(
                JSON.stringify({ success: true, results: [{ suggestedText: 'Part One' }] })
            );

            const onStreamChunk = vi.fn();
            const actions = new AIActionsService(
                mockProvider,
                mockEditor,
                () => mockEditor.state.doc.textContent,
                false,
                onStreamChunk,
                true
            );

            const result = await actions.summarize('summarize this document');

            expect(result.success).toBe(true);
            expect(onStreamChunk).toHaveBeenCalled();
            expect(onStreamChunk.mock.calls.at(-1)?.[0]).toBe('Part One');
        });
    });

    describe('insertContent', () => {
        it('should insert new content', async () => {
            const response = JSON.stringify({
                success: true,
                results: [{
                    suggestedText: 'New content to insert'
                }]
            });

            mockProvider.getCompletion = vi.fn().mockResolvedValue(response);

            const actions = new AIActionsService(mockProvider, mockEditor, () => mockEditor.state.doc.textContent, false);
            const result = await actions.insertContent('generate introduction');

            expect(result.success).toBe(true);
            expect(mockEditor.view.dispatch).toHaveBeenCalled();
        });

        it('should validate input', async () => {
            const actions = new AIActionsService(mockProvider, mockEditor, () => mockEditor.state.doc.textContent, false);
            
            await expect(actions.insertContent('')).rejects.toThrow('Query cannot be empty');
        });

        it('should return failure when no editor', async () => {
            const actions = new AIActionsService(mockProvider, null, () => mockEditor.state.doc.textContent, false);
            const result = await actions.insertContent('insert content');

            expect(result).toEqual({ success: false, results: [] });
        });

        it('should return failure when AI returns no suggestions', async () => {
            const response = JSON.stringify({
                success: true,
                results: []
            });

            mockProvider.getCompletion = vi.fn().mockResolvedValue(response);

            const actions = new AIActionsService(mockProvider, mockEditor, () => mockEditor.state.doc.textContent, false);
            const result = await actions.insertContent('insert content');

            expect(result).toEqual({ success: false, results: [] });
        });

        it('should stream content chunks into the editor when enabled', async () => {
            const finalPayload = JSON.stringify({
                success: true,
                results: [{ suggestedText: 'Generated content' }]
            });

            const streamingChunks = [
                '{"success":true,"results":[{"suggestedText":"Generated ',
                'content"}]}'
            ];

            mockProvider.streamCompletion = vi.fn().mockImplementation(async function* () {
                for (const chunk of streamingChunks) {
                    yield chunk;
                }
            });

            mockProvider.getCompletion = vi.fn().mockResolvedValue(finalPayload);

            const onStreamChunk = vi.fn();
            const actions = new AIActionsService(
                mockProvider,
                mockEditor,
                () => mockEditor.state.doc.textContent,
                false,
                onStreamChunk,
                true
            );

            const result = await actions.insertContent('generate introduction');

            expect(result.success).toBe(true);
            expect(mockEditor.view.dispatch).toHaveBeenCalled();
            expect(onStreamChunk).toHaveBeenCalledWith('Generated content');
        });

        it('should disable streaming when stream preference is false', async () => {
            const response = JSON.stringify({
                success: true,
                results: [{
                    suggestedText: 'Generated content'
                }]
            });

            const streamSpy = vi.fn().mockImplementation(async function* () {
                yield response;
            });
            const completionSpy = vi.fn().mockResolvedValue(response);

            mockProvider.streamCompletion = streamSpy as any;
            mockProvider.getCompletion = completionSpy;

            const actions = new AIActionsService(
                mockProvider,
                mockEditor,
                () => mockEditor.state.doc.textContent,
                false,
                undefined,
                false
            );

            const result = await actions.insertContent('generate introduction');

            expect(result.success).toBe(true);
            expect(streamSpy).not.toHaveBeenCalled();
            expect(completionSpy).toHaveBeenCalled();
        });
    });

    describe('error handling', () => {
        it('should respect enableLogging flag', async () => {
            const consoleSpy = vi.spyOn(console, 'error').mockImplementation(() => {});
            
            mockProvider.getCompletion = vi.fn().mockResolvedValue('invalid json');
            mockEditor.commands.search = vi.fn().mockReturnValue([{ from: 0, to: 4 }]);

            // Test with logging disabled
            const actions1 = new AIActionsService(mockProvider, mockEditor, () => 'context', false);
            const response1 = JSON.stringify({
                success: true,
                results: [{ originalText: 'test', suggestedText: 'new' }]
            });
            mockProvider.getCompletion = vi.fn().mockResolvedValue(response1);
            
            await actions1.replace('test');
            
            consoleSpy.mockRestore();
        });

        it('should handle missing positions gracefully', async () => {
            const response = JSON.stringify({
                success: true,
                results: [{
                    originalText: 'text',
                    suggestedText: 'replacement'
                }]
            });

            mockProvider.getCompletion = vi.fn().mockResolvedValue(response);
            mockEditor.commands.search = vi.fn().mockReturnValue([]);

            const actions = new AIActionsService(mockProvider, mockEditor, () => mockEditor.state.doc.textContent, false);
            const result = await actions.replace('replace text');

            expect(result.results).toHaveLength(0);
        });
    });
});<|MERGE_RESOLUTION|>--- conflicted
+++ resolved
@@ -90,9 +90,6 @@
                 }
             },
             view: {
-<<<<<<< HEAD
-                dispatch: vi.fn()
-=======
                 dispatch: vi.fn(),
                 domAtPos: vi.fn((pos: number) => {
                     return {
@@ -102,7 +99,6 @@
                         offset: 0,
                     };
                 }),
->>>>>>> 77ed6bf3
             },
             exportDocx: vi.fn(),
             options: {
