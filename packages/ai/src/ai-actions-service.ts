--- conflicted
+++ resolved
@@ -159,22 +159,11 @@
     }
 
     /**
-<<<<<<< HEAD
-     * Core logic for all document operations (replace, tracked changes, comments).
-     * Finds matching content and applies the operation function to each match.
-     *
-     * @param query - Natural language query to find content
-     * @param multiple - Whether to apply to all occurrences or just the first
-     * @param operationFn - Function to execute the specific operation on each match
-     * @returns Array of matches with IDs of created items
-     * @throws Error if query is empty
-=======
      * Fetches AI-generated replacements based on the query.
      *
      * @param query - Natural language query describing what to replace
      * @param multiple - Whether to find all occurrences or just the first
      * @returns Array of FoundMatch results from AI, or empty array if no context or results
->>>>>>> 77ed6bf3
      * @private
      */
     private async fetchAIReplacements(query: string, multiple: boolean): Promise<FoundMatch[]> {
