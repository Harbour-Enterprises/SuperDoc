--- conflicted
+++ resolved
@@ -12,13 +12,8 @@
     }
   },
   "scripts": {
-<<<<<<< HEAD
-    "build": "tsup src/index.ts --format esm --dts",
-    "dev": "tsup src/index.ts --format esm --dts --watch",
-=======
     "build": "tsup",
     "dev": "tsup --watch",
->>>>>>> 9c7f14ab
     "test": "vitest run",
     "lint": "eslint src --ext .ts",
     "prepublishOnly": "npm run build"
@@ -44,19 +39,6 @@
     "superdoc": "*"
   },
   "devDependencies": {
-<<<<<<< HEAD
-    "@types/node": "^24.10.1",
-    "@typescript-eslint/eslint-plugin": "^8.47.0",
-    "@typescript-eslint/parser": "^8.47.0",
-    "eslint": "^9.39.1",
-    "prosemirror-model": "^1.25.4",
-    "prosemirror-state": "^1.4.4",
-    "prosemirror-view": "^1.41.3",
-    "superdoc": "^0.30.0-next.10",
-    "tsup": "^8.5.1",
-    "typescript": "^5.9.3",
-    "vitest": "^4.0.10"
-=======
     "@types/node": "^20.0.0",
     "@typescript-eslint/eslint-plugin": "^6.0.0",
     "@typescript-eslint/parser": "^6.0.0",
@@ -68,7 +50,6 @@
     "tsup": "^8.5.1",
     "typescript": "^5.0.0",
     "vitest": "^3.2.4"
->>>>>>> 9c7f14ab
   },
   "files": [
     "dist",
