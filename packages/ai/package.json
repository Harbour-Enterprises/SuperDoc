{
  "name": "@superdoc-dev/ai",
<<<<<<< HEAD
  "version": "0.1.6-next.5",
=======
  "version": "0.1.5",
>>>>>>> f4309c58
  "description": "AI integration package for SuperDoc",
  "main": "./dist/index.js",
  "types": "./dist/index.d.ts",
  "scripts": {
    "build": "tsup",
    "dev": "tsup --watch",
    "test": "vitest run",
    "lint": "eslint src --ext .ts",
    "prepublishOnly": "npm run build"
  },
  "keywords": [
    "superdoc",
    "ai",
    "document",
    "collaboration",
    "llm",
    "openai",
    "anthropic"
  ],
  "license": "AGPL-3.0",
  "peerDependencies": {
    "prosemirror-model": "^1.25.2",
    "prosemirror-state": "^1.4.3",
    "prosemirror-view": "^1.33.8",
    "superdoc": "*"
  },
  "devDependencies": {
    "@types/node": "^20.0.0",
    "@typescript-eslint/eslint-plugin": "^6.0.0",
    "@typescript-eslint/parser": "^6.0.0",
    "eslint": "^8.0.0",
    "prosemirror-model": "^1.25.2",
    "prosemirror-state": "^1.4.3",
    "prosemirror-view": "^1.33.8",
<<<<<<< HEAD
    "superdoc": "^0.32.0",
=======
    "superdoc": "^0.28.0",
>>>>>>> f4309c58
    "tsup": "^8.5.1",
    "typescript": "^5.0.0",
    "vitest": "^3.2.4"
  },
  "files": [
    "dist",
    "README.md"
  ]
}<|MERGE_RESOLUTION|>--- conflicted
+++ resolved
@@ -1,10 +1,6 @@
 {
   "name": "@superdoc-dev/ai",
-<<<<<<< HEAD
-  "version": "0.1.6-next.5",
-=======
   "version": "0.1.5",
->>>>>>> f4309c58
   "description": "AI integration package for SuperDoc",
   "main": "./dist/index.js",
   "types": "./dist/index.d.ts",
@@ -39,11 +35,7 @@
     "prosemirror-model": "^1.25.2",
     "prosemirror-state": "^1.4.3",
     "prosemirror-view": "^1.33.8",
-<<<<<<< HEAD
-    "superdoc": "^0.32.0",
-=======
     "superdoc": "^0.28.0",
->>>>>>> f4309c58
     "tsup": "^8.5.1",
     "typescript": "^5.0.0",
     "vitest": "^3.2.4"
