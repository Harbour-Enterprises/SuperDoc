.sd-input-active {
  border: 1px solid #1355ff !important;
}

.sd-super-editor-html .ProseMirror {
  border: 1px solid #d9d9d9;
  outline: none;
  border-radius: 8px;
  height: 100%;
  width: 100%;
  outline: none;
}

a {
  text-decoration: auto;
}

.super-editor a {
  color: initial;
  text-decoration: auto;
<<<<<<< HEAD
=======
}

.presentation-editor__selection-caret {
  animation: superdoc-caret-blink 1.2s steps(2, start) infinite;
}

@keyframes superdoc-caret-blink {
  0%,
  45% {
    opacity: 1;
  }
  55%,
  100% {
    opacity: 0;
  }
>>>>>>> f4309c58
}<|MERGE_RESOLUTION|>--- conflicted
+++ resolved
@@ -18,8 +18,6 @@
 .super-editor a {
   color: initial;
   text-decoration: auto;
-<<<<<<< HEAD
-=======
 }
 
 .presentation-editor__selection-caret {
@@ -35,5 +33,4 @@
   100% {
     opacity: 0;
   }
->>>>>>> f4309c58
 }