--- conflicted
+++ resolved
@@ -90,9 +90,5 @@
   cut: scissorsIconSvg,
   copy: copyIconSvg,
   paste: pasteIconSvg,
-<<<<<<< HEAD
-};
-=======
   strikethrough: strikethroughSvg,
-}
->>>>>>> 309a6e6b
+}