import { EventEmitter } from 'eventemitter3';
import { createApp } from 'vue';
import { undoDepth, redoDepth } from 'prosemirror-history';
import { makeDefaultItems } from './defaultItems';
import { getActiveFormatting } from '@core/helpers/getActiveFormatting.js';
import { findParentNode } from '@helpers/index.js';
import { vClickOutside } from '@superdoc/common';
import Toolbar from './Toolbar.vue';
import {
  checkAndProcessImage,
  replaceSelectionWithImagePlaceholder,
  uploadAndInsertImage,
  getFileOpener,
} from '../../extensions/image/imageHelpers/index.js';
import { toolbarIcons } from './toolbarIcons.js';
import { toolbarTexts } from './toolbarTexts.js';
import { getQuickFormatList } from '@extensions/linked-styles/index.js';
import { getAvailableColorOptions, makeColorOption, renderColorOptions } from './color-dropdown-helpers.js';
import { isInTable } from '@helpers/isInTable.js';
import { useToolbarItem } from '@components/toolbar/use-toolbar-item';
import { yUndoPluginKey } from 'y-prosemirror';
import { isNegatedMark } from './format-negation.js';
import { collectTrackedChanges, isTrackedChangeActionAllowed } from '@extensions/track-changes/permission-helpers.js';
import { isList } from '@core/commands/list-helpers';
<<<<<<< HEAD
=======
import { calculateResolvedParagraphProperties } from '@extensions/paragraph/resolvedPropertiesCache.js';
import { twipsToLines } from '@converter/helpers';
import { parseSizeUnit } from '@core/utilities';
>>>>>>> f4309c58

/**
 * @typedef {function(CommandItem): void} CommandCallback
 * A callback function that's executed when a toolbar button is clicked
 * @param {CommandItem} params - Command parameters
 * @param {ToolbarItem} params.item - An instance of the useToolbarItem composable
 * @param {*} [params.argument] - The argument passed to the command
 */

/**
 * @typedef {Object} ToolbarConfig
 * @property {string} [selector] - CSS selector for the toolbar container
 * @property {string[]} [toolbarGroups=['left', 'center', 'right']] - Groups to organize toolbar items
 * @property {string} [role='editor'] - Role of the toolbar ('editor' or 'viewer')
 * @property {Object} [icons] - Custom icons for toolbar items
 * @property {Object} [texts] - Custom texts for toolbar items
 * @property {string} [mode='docx'] - Editor mode
 * @property {string[]} [excludeItems=[]] - Items to exclude from the toolbar
 * @property {Object} [groups=null] - Custom groups configuration
 * @property {Object} [editor=null] - The editor instance
 * @property {string} [aiApiKey=null] - API key for AI integration
 * @property {string} [aiEndpoint=null] - Endpoint for AI integration
 * @property {ToolbarItem[]} [customButtons=[]] - Custom buttons to add to the toolbar
 */

/**
 * @typedef {Object} ToolbarItem
 * @property {Object} id - The unique ID of the toolbar item
 * @property {string} id.value - The value of the ID
 * @property {Object} name - The name of the toolbar item
 * @property {string} name.value - The value of the name
 * @property {string} type - The type of toolbar item (button, options, separator, dropdown, overflow)
 * @property {Object} group - The group the item belongs to
 * @property {string} group.value - The value of the group
 * @property {string|CommandCallback} command - The command to execute
 * @property {string} [noArgumentCommand] - The command to execute when no argument is provided
 * @property {Object} icon - The icon for the item
 * @property {*} icon.value - The value of the icon
 * @property {Object} tooltip - The tooltip for the item
 * @property {*} tooltip.value - The value of the tooltip
 * @property {Object} attributes - Additional attributes for the item
 * @property {Object} attributes.value - The value of the attributes
 * @property {Object} disabled - Whether the item is disabled
 * @property {boolean} disabled.value - The value of disabled
 * @property {Object} active - Whether the item is active
 * @property {boolean} active.value - The value of active
 * @property {Object} expand - Whether the item is expanded
 * @property {boolean} expand.value - The value of expand
 * @property {Object} nestedOptions - Nested options for the item
 * @property {Array} nestedOptions.value - The array of nested options
 * @property {Object} style - Custom style for the item
 * @property {*} style.value - The value of the style
 * @property {Object} isNarrow - Whether the item has narrow styling
 * @property {boolean} isNarrow.value - The value of isNarrow
 * @property {Object} isWide - Whether the item has wide styling
 * @property {boolean} isWide.value - The value of isWide
 * @property {Object} minWidth - Minimum width of the item
 * @property {*} minWidth.value - The value of minWidth
 * @property {Object} argument - The argument to pass to the command
 * @property {*} argument.value - The value of the argument
 * @property {Object} parentItem - The parent of this item if nested
 * @property {*} parentItem.value - The value of parentItem
 * @property {Object} childItem - The child of this item if it has one
 * @property {*} childItem.value - The value of childItem
 * @property {Object} iconColor - The color of the icon
 * @property {*} iconColor.value - The value of iconColor
 * @property {Object} hasCaret - Whether the item has a dropdown caret
 * @property {boolean} hasCaret.value - The value of hasCaret
 * @property {Object} dropdownStyles - Custom styles for dropdown
 * @property {*} dropdownStyles.value - The value of dropdownStyles
 * @property {Object} tooltipVisible - Whether the tooltip is visible
 * @property {boolean} tooltipVisible.value - The value of tooltipVisible
 * @property {Object} tooltipTimeout - Timeout for the tooltip
 * @property {*} tooltipTimeout.value - The value of tooltipTimeout
 * @property {Object} defaultLabel - The default label for the item
 * @property {*} defaultLabel.value - The value of the default label
 * @property {Object} label - The label for the item
 * @property {*} label.value - The value of the label
 * @property {Object} hideLabel - Whether to hide the label
 * @property {boolean} hideLabel.value - The value of hideLabel
 * @property {Object} inlineTextInputVisible - Whether inline text input is visible
 * @property {boolean} inlineTextInputVisible.value - The value of inlineTextInputVisible
 * @property {Object} hasInlineTextInput - Whether the item has inline text input
 * @property {boolean} hasInlineTextInput.value - The value of hasInlineTextInput
 * @property {Object} markName - The name of the mark
 * @property {*} markName.value - The value of markName
 * @property {Object} labelAttr - The attribute for the label
 * @property {*} labelAttr.value - The value of labelAttr
 * @property {Object} allowWithoutEditor - Whether the item can be used without an editor
 * @property {boolean} allowWithoutEditor.value - The value of allowWithoutEditor
 * @property {Object} dropdownValueKey - The key for dropdown value
 * @property {*} dropdownValueKey.value - The value of dropdownValueKey
 * @property {Object} selectedValue - The selected value for the item
 * @property {*} selectedValue.value - The value of the selected value
 * @property {Object} inputRef - Reference to an input element
 * @property {*} inputRef.value - The value of inputRef
 * @property {Function} unref - Function to get unreferenced values
 * @property {Function} activate - Function to activate the item
 * @property {Function} deactivate - Function to deactivate the item
 * @property {Function} setDisabled - Function to set the disabled state
 * @property {Function} resetDisabled - Function to reset the disabled state
 * @property {Function} onActivate - Function called when the item is activated
 * @property {Function} onDeactivate - Function called when the item is deactivated
 */

/**
 * @typedef {Object} CommandItem
 * @property {ToolbarItem} item - The toolbar item
 * @property {*} [argument] - The argument to pass to the command
 */

/**
 * A customizable toolbar for the Super Editor
 * @class
 * @extends EventEmitter
 */
export class SuperToolbar extends EventEmitter {
  /**
   * Mark toggle names used to identify mark commands that need special handling
   * when the editor is not focused.
   * @type {Set<string>}
   * @private
   */
  static #MARK_TOGGLE_NAMES = new Set([
    'bold',
    'italic',
    'underline',
    'strike',
    'highlight',
    'color',
    'fontSize',
    'fontFamily',
  ]);

  /**
   * Default configuration for the toolbar
   * @type {ToolbarConfig}
   */
  config = {
    selector: null,
    toolbarGroups: ['left', 'center', 'right'],
    role: 'editor',
    icons: { ...toolbarIcons },
    texts: { ...toolbarTexts },
    fonts: null,
    hideButtons: true,
    responsiveToContainer: false,
    mode: 'docx',
    excludeItems: [],
    groups: null,
    editor: null,
    aiApiKey: null,
    aiEndpoint: null,
    customButtons: [],
  };

  /**
   * Creates a new SuperToolbar instance
   * @param {ToolbarConfig} config - The configuration for the toolbar
   * @returns {void}
   */
  constructor(config) {
    super();

    this.config = { ...this.config, ...config };
    this.toolbarItems = [];
    this.overflowItems = [];
    this.documentMode = config.documentMode || 'editing';
    this.isDev = config.isDev || false;
    this.superdoc = config.superdoc;
    this.role = config.role || 'editor';
    this.toolbarContainer = null;

    if (this.config.editor) {
      this.config.mode = this.config.editor.options.mode;
    }

    this.config.icons = {
      ...toolbarIcons,
      ...config.icons,
    };

    this.config.texts = {
      ...toolbarTexts,
      ...config.texts,
    };

    this.config.hideButtons = config.hideButtons ?? true;
    this.config.responsiveToContainer = config.responsiveToContainer ?? false;

    /**
     * Queue of mark commands to execute when editor regains focus.
     * @type {Array<{command: string, argument: *, item: ToolbarItem}>}
     * @private
     */
    this.pendingMarkCommands = [];

    /**
     * Persisted stored marks to re-apply when the selection is empty and has no formatting.
     * @type {import('prosemirror-model').Mark[]|null}
     * @private
     */
    this.stickyStoredMarks = null;

    /**
     * Bound event handlers stored for proper cleanup when switching editors.
     * @type {{transaction: Function|null, selectionUpdate: Function|null, focus: Function|null}}
     * @private
     */
    this._boundEditorHandlers = {
      transaction: null,
      selectionUpdate: null,
      focus: null,
    };

    // Move legacy 'element' to 'selector'
    if (!this.config.selector && this.config.element) {
      this.config.selector = this.config.element;
    }

    this.toolbarContainer = this.findElementBySelector(this.config.selector);
    this.#initToolbarGroups();
    this.#makeToolbarItems({
      superToolbar: this,
      icons: this.config.icons,
      texts: this.config.texts,
      fonts: this.config.fonts,
      hideButtons: this.config.hideButtons,
      isDev: config.isDev,
    });

    if (this.config.selector && !this.toolbarContainer) {
      return;
    }

    this.app = createApp(Toolbar);
    this.app.directive('click-outside', vClickOutside);
    this.app.config.globalProperties.$toolbar = this;
    if (this.toolbarContainer) {
      this.toolbar = this.app.mount(this.toolbarContainer);
    }
    this.activeEditor = config.editor || null;
    this.updateToolbarState();
  }

  findElementBySelector(selector) {
    let el = null;

    if (selector) {
      if (selector.startsWith('#') || selector.startsWith('.')) {
        el = document.querySelector(selector);
      } else {
        el = document.getElementById(selector);
      }

      if (!el) {
        return null;
      }
    }

    return el;
  }

  /**
   * Initiate toolbar groups
   * @private
   * @returns {void}
   */
  #initToolbarGroups() {
    // If groups is configured, override toolbarGroups
    if (this.config.groups && !Array.isArray(this.config.groups) && Object.keys(this.config.groups).length) {
      this.config.toolbarGroups = Object.keys(this.config.groups);
    }
  }

  /**
   * Custom commands that override default behavior
   * @private
   * @type {Object.<string, function(CommandItem): void>}
   */
  #interceptedCommands = {
    /**
     * Handles zoom level changes
     * @param {Object} params - Command parameters
     * @param {CommandItem} params.item - The command item
     * @param {string|number} params.argument - The zoom level (percentage)
     * @returns {void}
     */
    setZoom: ({ item, argument }) => {
      // Currently only set up to work with full SuperDoc
      if (!argument) return;
      item.onActivate({ zoom: argument });

      this.emit('superdoc-command', { item, argument });

      // NOTE: Zoom is now handled by PresentationEditor via transform: scale() on #viewportHost.
      // We do NOT apply CSS zoom on .layers anymore because:
      // 1. It causes coordinate system mismatches between zoomed content and overlays
      // 2. PresentationEditor.setGlobalZoom() is called when activeZoom changes (via SuperDoc.vue watcher)
      // 3. Centralizing zoom in PresentationEditor ensures both content and selection overlays scale together

      this.superdoc.superdocStore.activeZoom = parseInt(argument, 10);
    },

    /**
     * Sets the document mode
     * @param {Object} params - Command parameters
     * @param {CommandItem} params.item - The command item
     * @param {string} params.argument - The document mode to set
     * @returns {void}
     */
    setDocumentMode: ({ item, argument }) => {
      if (!argument) return;

      this.emit('superdoc-command', { item, argument });
    },

    /**
     * Sets the font size for text
     * @param {Object} params - Command parameters
     * @param {CommandItem} params.item - The command item
     * @param {string|number} params.argument - The font size to set
     * @returns {void}
     */
    setFontSize: ({ item, argument }) => {
      this.#runCommandWithArgumentOnly({ item, argument }, () => {
        this.activeEditor?.commands.setFieldAnnotationsFontSize(argument, true);
      });
    },

    /**
     * Sets the font family for text
     * @param {Object} params - Command parameters
     * @param {CommandItem} params.item - The command item
     * @param {string} params.argument - The font family to set
     * @returns {void}
     */
    setFontFamily: ({ item, argument }) => {
      this.#runCommandWithArgumentOnly({ item, argument }, () => {
        this.activeEditor?.commands.setFieldAnnotationsFontFamily(argument, true);
      });
    },

    /**
     * Sets the text color
     * @param {Object} params - Command parameters
     * @param {CommandItem} params.item - The command item
     * @param {string} params.argument - The color to set
     * @returns {void}
     */
    setColor: ({ argument }) => {
      if (!argument || !this.activeEditor) return;
      const isNone = argument === 'none';
      const value = isNone ? 'inherit' : argument;
      // Apply inline color; 'inherit' acts as a cascade-aware negation of style color
      if (this.activeEditor?.commands?.setColor) this.activeEditor.commands.setColor(value);
      // Update annotations color, but use null for none
      const argValue = isNone ? null : argument;
      this.activeEditor?.commands.setFieldAnnotationsTextColor(argValue, true);
      this.updateToolbarState();
    },

    /**
     * Sets the highlight color for text
     * @param {Object} params - Command parameters
     * @param {CommandItem} params.item - The command item
     * @param {string} params.argument - The highlight color to set
     * @returns {void}
     */
    setHighlight: ({ argument }) => {
      if (!argument || !this.activeEditor) return;
      // For cascade-aware negation, keep a highlight mark present using 'transparent'
      const inlineColor = argument !== 'none' ? argument : 'transparent';
      if (this.activeEditor?.commands?.setHighlight) this.activeEditor.commands.setHighlight(inlineColor);
      // Update annotations highlight; 'none' -> null
      const argValue = argument !== 'none' ? argument : null;
      this.activeEditor?.commands.setFieldAnnotationsTextHighlight(argValue, true);
      this.activeEditor?.commands.setCellBackground(argValue);
      this.updateToolbarState();
    },

    /**
     * Toggles the ruler visibility
     * @returns {void}
     */
    toggleRuler: () => {
      this.superdoc.toggleRuler();
    },

    /**
     * Initiates the image upload process
     * @async
     * @returns {Promise<void>}
     */
    startImageUpload: async () => {
      try {
        let open = getFileOpener();
        let result = await open();

        if (!result?.file) {
          return;
        }

        const { size, file } = await checkAndProcessImage({
          file: result.file,
          getMaxContentSize: () => this.activeEditor.getMaxContentSize(),
        });

        if (!file) {
          return;
        }

        const id = {};

        replaceSelectionWithImagePlaceholder({
          view: this.activeEditor.view,
          editorOptions: this.activeEditor.options,
          id,
        });

        await uploadAndInsertImage({
          editor: this.activeEditor,
          view: this.activeEditor.view,
          file,
          size,
          id,
        });
      } catch (error) {
        const err = new Error('[super-toolbar 🎨] Image upload failed');
        this.emit('exception', { error: err, editor: this.activeEditor, originalError: error });
        console.error(err, error);
      }
    },

    /**
     * Increases text indentation or list level
     * @param {Object} params - Command parameters
     * @param {CommandItem} params.item - The command item
     * @param {*} params.argument - Command arguments
     * @returns {void}
     */
    increaseTextIndent: ({ item, argument }) => {
      let command = item.command;

      if (this.activeEditor.commands.increaseListIndent?.()) {
        return true;
      }

      if (command in this.activeEditor.commands) {
        this.activeEditor.commands[command](argument);
      }
    },

    /**
     * Decreases text indentation or list level
     * @param {Object} params - Command parameters
     * @param {CommandItem} params.item - The command item
     * @param {*} params.argument - Command arguments
     * @returns {boolean}
     */
    decreaseTextIndent: ({ item, argument }) => {
      let command = item.command;

      if (this.activeEditor.commands.decreaseListIndent?.()) {
        return true;
      }

      if (command in this.activeEditor.commands) {
        this.activeEditor.commands[command](argument);
      }
    },

    /**
     * Toggles bold formatting for text
     * @param {Object} params - Command parameters
     * @param {CommandItem} params.item - The command item
     * @param {*} params.argument - Command arguments
     * @returns {void}
     */
    toggleBold: ({ item, argument }) => {
      let command = item.command;

      if (command in this.activeEditor.commands) {
        this.activeEditor.commands[command](argument);
        this.activeEditor.commands.toggleFieldAnnotationsFormat('bold', true);
      }

      this.updateToolbarState();
    },

    /**
     * Toggles italic formatting for text
     * @param {Object} params - Command parameters
     * @param {CommandItem} params.item - The command item
     * @param {*} params.argument - Command arguments
     * @returns {void}
     */
    toggleItalic: ({ item, argument }) => {
      let command = item.command;

      if (command in this.activeEditor.commands) {
        this.activeEditor.commands[command](argument);
        this.activeEditor.commands.toggleFieldAnnotationsFormat('italic', true);
      }

      this.updateToolbarState();
    },

    /**
     * Toggles underline formatting for text
     * @param {Object} params - Command parameters
     * @param {CommandItem} params.item - The command item
     * @param {*} params.argument - Command arguments
     * @returns {void}
     */
    toggleUnderline: ({ item, argument }) => {
      let command = item.command;

      if (command in this.activeEditor.commands) {
        this.activeEditor.commands[command](argument);
        this.activeEditor.commands.toggleFieldAnnotationsFormat('underline', true);
      }

      this.updateToolbarState();
    },

    /**
     * Toggles link formatting and updates cursor position
     * @param {Object} params - Command parameters
     * @param {CommandItem} params.item - The command item
     * @param {*} params.argument - Command arguments
     * @returns {void}
     */
    toggleLink: ({ item, argument }) => {
      let command = item.command;

      if (command in this.activeEditor.commands) {
        this.activeEditor.commands[command](argument);

        // move cursor to end
        const { view } = this.activeEditor;
        let { selection } = view.state;
        if (this.activeEditor.options.isHeaderOrFooter) {
          selection = this.activeEditor.options.lastSelection;
        }
        const endPos = selection.$to.pos;

        const newSelection = new TextSelection(view.state.doc.resolve(endPos));
        const tr = view.state.tr.setSelection(newSelection);
        const state = view.state.apply(tr);
        view.updateState(state);

        if (!this.activeEditor.options.isHeaderOrFooter) {
          setTimeout(() => {
            view.focus();
          }, 100);
        }
      }
      this.updateToolbarState();
    },

    /**
     * Inserts a table into the document
     * @param {Object} params - Command parameters
     * @param {CommandItem} params.item - The command item
     * @param {Object} params.argument - Table configuration
     * @returns {void}
     */
    insertTable: ({ item, argument }) => {
      this.#runCommandWithArgumentOnly({ item, argument });
    },

    /**
     * Executes a table-related command
     * @param {Object} params - Command parameters
     * @param {Object} params.argument - The table command and its parameters
     * @param {string} params.argument.command - The specific table command to execute
     * @returns {void}
     */
    executeTableCommand: ({ argument }) => {
      if (!argument) return;

      let command = argument.command;

      if (command in this.activeEditor.commands) {
        this.activeEditor.commands[command](argument);
      }

      this.updateToolbarState();
    },
  };

  /**
   * Log debug information to the console
   * @param {...*} args - Arguments to log
   * @returns {void}
   */
  log(...args) {
    console.debug('[🎨 super-toolbar]', ...args);
  }

  /**
   * Set the zoom level
   * @param {number} percent_int - The zoom percentage as an integer
   * @returns {void}
   */
  setZoom(percent_int) {
    const allItems = [...this.toolbarItems, ...this.overflowItems];
    const item = allItems.find((item) => item.name.value === 'zoom');
    this.#interceptedCommands.setZoom({ item, argument: percent_int });
  }

  /**
   * The toolbar expects an active Super Editor instance.
   * Removes listeners from the previous editor (if any) before attaching to the new one.
   * @param {Object|null} editor - The editor instance to attach to the toolbar, or null to detach
   * @returns {void}
   */
  setActiveEditor(editor) {
    // Remove listeners from previous editor to prevent memory leaks
    if (this.activeEditor && this._boundEditorHandlers.transaction) {
      this.activeEditor.off('transaction', this._boundEditorHandlers.transaction);
      this.activeEditor.off('selectionUpdate', this._boundEditorHandlers.selectionUpdate);
      this.activeEditor.off('focus', this._boundEditorHandlers.focus);
      // Clear bound handlers when removing editor
      this._boundEditorHandlers.transaction = null;
      this._boundEditorHandlers.selectionUpdate = null;
      this._boundEditorHandlers.focus = null;
    }

    this.activeEditor = editor;

    // Only attach listeners if editor is not null
    if (editor) {
      // Create and store bound handlers for later cleanup
      this._boundEditorHandlers.transaction = this.onEditorTransaction.bind(this);
      this._boundEditorHandlers.selectionUpdate = this.onEditorSelectionUpdate.bind(this);
      this._boundEditorHandlers.focus = this.onEditorFocus.bind(this);

      this.activeEditor.on('transaction', this._boundEditorHandlers.transaction);
      this.activeEditor.on('selectionUpdate', this._boundEditorHandlers.selectionUpdate);
      this.activeEditor.on('focus', this._boundEditorHandlers.focus);
    }
  }

  /**
   * Get toolbar items by group name
   * @param {string} groupName - The name of the group
   * @returns {ToolbarItem[]} An array of toolbar items in the specified group
   */
  getToolbarItemByGroup(groupName) {
    return this.toolbarItems.filter((item) => (item.group?.value || 'center') === groupName);
  }

  /**
   * Get a toolbar item by name
   * @param {string} name - The name of the toolbar item
   * @returns {ToolbarItem|undefined} The toolbar item with the specified name or undefined if not found
   */
  getToolbarItemByName(name) {
    return this.toolbarItems.find((item) => item.name.value === name);
  }

  /**
   * Create toolbar items based on configuration
   * @private
   * @param {SuperToolbar} options.superToolbar - The toolbar instance
   * @param {Object} options.icons - Icons to use for toolbar items
   * @param {Object} options.texts - Texts to use for toolbar items
   * @param {Array} options.fonts - Fonts for the toolbar item
   * @param {boolean} options.isDev - Whether in development mode
   * @returns {void}
   */
  #makeToolbarItems({ superToolbar, icons, texts, fonts, hideButtons, isDev = false } = {}) {
    const documentWidth = document.documentElement.clientWidth; // take into account the scrollbar
    const containerWidth = this.toolbarContainer?.offsetWidth ?? 0;
    const availableWidth = this.config.responsiveToContainer ? containerWidth : documentWidth;

    const { defaultItems, overflowItems } = makeDefaultItems({
      superToolbar,
      toolbarIcons: icons,
      toolbarTexts: texts,
      toolbarFonts: fonts,
      hideButtons,
      availableWidth,
      role: this.role,
      isDev,
    });

    const customItems = this.config.customButtons || [];
    if (customItems.length) {
      defaultItems.push(...customItems.map((item) => useToolbarItem({ ...item })));
    }

    let allConfigItems = [
      ...defaultItems.map((item) => item.name.value),
      ...overflowItems.map((item) => item.name.value),
    ];
    if (this.config.groups) allConfigItems = Object.values(this.config.groups).flatMap((item) => item);

    const filteredItems = defaultItems
      .filter((item) => allConfigItems.includes(item.name.value))
      .filter((item) => !this.config.excludeItems.includes(item.name.value));

    this.toolbarItems = filteredItems;
    this.overflowItems = overflowItems.filter((item) => allConfigItems.includes(item.name.value));
  }

  /**
   * Initialize default fonts from the editor
   * @private
   * @returns {void}
   */
  #initDefaultFonts() {
    if (!this.activeEditor || !this.activeEditor.converter) return;
    const { typeface = 'Arial', fontSizePt = 12 } = this.activeEditor.converter.getDocumentDefaultStyles() ?? {};
    const fontSizeItem = this.toolbarItems.find((item) => item.name.value === 'fontSize');
    if (fontSizeItem) fontSizeItem.defaultLabel.value = fontSizePt;

    const fontFamilyItem = this.toolbarItems.find((item) => item.name.value === 'fontFamily');
    if (fontFamilyItem) fontFamilyItem.defaultLabel.value = typeface;
  }

  /**
   * Update highlight color options based on document colors
   * @private
   * @returns {void}
   */
  #updateHighlightColors() {
    if (!this.activeEditor || !this.activeEditor.converter) return;
    if (!this.activeEditor.converter.docHiglightColors.size) return;

    const highlightItem = this.toolbarItems.find((item) => item.name.value === 'highlight');
    if (!highlightItem) return;

    const pickerColorOptions = getAvailableColorOptions();
    const perChunk = 7; // items per chunk

    const result = Array.from(this.activeEditor.converter.docHiglightColors).reduce((resultArray, item, index) => {
      const chunkIndex = Math.floor(index / perChunk);
      if (!resultArray[chunkIndex]) {
        resultArray[chunkIndex] = [];
      }

      if (!pickerColorOptions.includes(item)) resultArray[chunkIndex].push(makeColorOption(item));
      return resultArray;
    }, []);

    const option = {
      key: 'color',
      type: 'render',
      render: () => renderColorOptions(this, highlightItem, result, true),
    };

    highlightItem.nestedOptions.value = [option];
  }

  /**
   * Update the toolbar state based on the current editor state
   * Updates active/inactive state of all toolbar items
   * @returns {void}
   */
  updateToolbarState() {
    this.#updateToolbarHistory();
    this.#initDefaultFonts();
    this.#updateHighlightColors();

    // Deactivate toolbar items if no active editor
    // This will skip buttons that are marked as allowWithoutEditor
    if (!this.activeEditor || this.documentMode === 'viewing') {
      this.#deactivateAll();
      return;
    }

    const { state } = this.activeEditor;
    if (!state) {
      this.#deactivateAll();
      return;
    }
    const selection = state.selection;
    const selectionTrackedChanges = this.#enrichTrackedChanges(
      collectTrackedChanges({ state, from: selection.from, to: selection.to }),
    );
    const hasTrackedChanges = selectionTrackedChanges.length > 0;
    const hasValidSelection = hasTrackedChanges;
    const canAcceptTrackedChanges =
      hasValidSelection &&
      isTrackedChangeActionAllowed({
        editor: this.activeEditor,
        action: 'accept',
        trackedChanges: selectionTrackedChanges,
      });
    const canRejectTrackedChanges =
      hasValidSelection &&
      isTrackedChangeActionAllowed({
        editor: this.activeEditor,
        action: 'reject',
        trackedChanges: selectionTrackedChanges,
      });

    const marks = getActiveFormatting(this.activeEditor);
    const inTable = isInTable(this.activeEditor.state);
    const paragraphParent = findParentNode((n) => n.type.name === 'paragraph')(selection);
    const paragraphProps = paragraphParent
      ? calculateResolvedParagraphProperties(
          this.activeEditor,
          paragraphParent.node,
          state.doc.resolve(paragraphParent.pos),
        )
      : null;

    this.toolbarItems.forEach((item) => {
      item.resetDisabled();

      if (item.name.value === 'undo') {
        item.setDisabled(this.undoDepth === 0);
      }

      if (item.name.value === 'redo') {
        item.setDisabled(this.redoDepth === 0);
      }

      if (item.name.value === 'acceptTrackedChangeBySelection') {
        item.setDisabled(!canAcceptTrackedChanges);
      }

      if (item.name.value === 'rejectTrackedChangeOnSelection') {
        item.setDisabled(!canRejectTrackedChanges);
      }

      // Linked Styles dropdown behaves a bit different from other buttons.
      // We need to disable it manually if there are no linked styles to show
      if (item.name.value === 'linkedStyles') {
        if (this.activeEditor && !getQuickFormatList(this.activeEditor).length) {
          return item.deactivate();
        } else {
          return item.activate({ styleId: paragraphProps?.styleId || null });
        }
      }

      const rawActiveMark = marks.find((mark) => mark.name === item.name.value);
      const markNegated = rawActiveMark ? isNegatedMark(rawActiveMark.name, rawActiveMark.attrs) : false;
      const activeMark = markNegated ? null : rawActiveMark;

      if (activeMark) {
        if (activeMark.name === 'fontSize') {
          const fontSizes = marks.filter((i) => i.name === 'fontSize').map((i) => i.attrs.fontSize);
          const isMultiple = [...new Set(fontSizes)].length > 1;
          item.activate(activeMark.attrs, isMultiple);
        } else {
          item.activate(activeMark.attrs);
        }
      } else {
        item.deactivate();
      }

      // Activate toolbar items based on linked styles (if there's no active mark to avoid overriding  it)
      if (!activeMark && !markNegated && paragraphParent && paragraphProps?.styleId) {
        const markToStyleMap = {
          fontSize: 'font-size',
          fontFamily: 'font-family',
          bold: 'bold',
        };
        const linkedStyles = this.activeEditor.converter?.linkedStyles.find(
          (style) => style.id === paragraphProps.styleId,
        );
        if (
          linkedStyles &&
          linkedStyles.definition &&
          linkedStyles.definition.styles &&
          markToStyleMap[item.name.value] in linkedStyles.definition.styles
        ) {
          const linkedStylesItem = linkedStyles.definition.styles[markToStyleMap[item.name.value]];
          const value = {
            [item.name.value]: linkedStylesItem,
          };
          item.activate(value);
        }
      }
      if (item.name.value === 'textAlign' && paragraphProps?.justification) {
        item.activate({ textAlign: paragraphProps.justification });
      }

      if (item.name.value === 'lineHeight') {
        if (paragraphProps?.spacing) {
          item.selectedValue.value = twipsToLines(paragraphProps.spacing.line);
        } else {
          item.selectedValue.value = '';
        }
      }

      if (item.name.value === 'tableActions') {
        item.disabled.value = !inTable;
      }

      // Activate list buttons when selections is inside list
<<<<<<< HEAD
      const selection = this.activeEditor.state.selection;
      const listParent = findParentNode(isList)(selection)?.node;
=======
      const listParent = isList(paragraphParent?.node) ? paragraphParent.node : null;
>>>>>>> f4309c58
      if (listParent) {
        const numberingType = listParent.attrs.listRendering.numberingType;
        if (item.name.value === 'list' && numberingType === 'bullet') {
          item.activate();
        } else if (item.name.value === 'numberedlist' && numberingType !== 'bullet') {
          item.activate();
        }
      }
    });
  }

  /**
   * Handler for toolbar resize events
   * @returns {void}
   */
  onToolbarResize = () => {
    this.#makeToolbarItems({
      superToolbar: this,
      icons: this.config.icons,
      texts: this.config.texts,
      fonts: this.config.fonts,
      hideButtons: this.config.hideButtons,
      isDev: this.isDev,
    });

    if (this.role === 'viewer') {
      this.#deactivateAll();
    }

    this.updateToolbarState();
  };

  /**
   * Deactivate all toolbar items
   * @private
   * @returns {void}
   */
  #deactivateAll() {
    this.activeEditor = null;
    this.toolbarItems.forEach((item) => {
      const { allowWithoutEditor } = item;
      if (allowWithoutEditor.value) return;
      item.setDisabled(true);
    });
  }

  /**
   * Update undo/redo history state in the toolbar
   * @private
   * @returns {void}
   */
  #updateToolbarHistory() {
    if (!this.activeEditor?.state) return;

    try {
      if (this.activeEditor.options.ydoc) {
        const undoManager = yUndoPluginKey.getState(this.activeEditor.state)?.undoManager;
        this.undoDepth = undoManager?.undoStack.length || 0;
        this.redoDepth = undoManager?.redoStack.length || 0;
      } else {
        this.undoDepth = undoDepth(this.activeEditor.state);
        this.redoDepth = redoDepth(this.activeEditor.state);
      }
    } catch {
      // History plugin may not be registered yet during initialization
      this.undoDepth = 0;
      this.redoDepth = 0;
    }
  }

  #enrichTrackedChanges(trackedChanges = []) {
    if (!trackedChanges?.length) return trackedChanges;
    const store = this.superdoc?.commentsStore;
    if (!store?.getComment) return trackedChanges;

    return trackedChanges.map((change) => {
      const commentId = change.id;
      if (!commentId) return change;
      const storeComment = store.getComment(commentId);
      if (!storeComment) return change;
      const comment = typeof storeComment.getValues === 'function' ? storeComment.getValues() : storeComment;
      return { ...change, comment };
    });
  }

  /**
   * React to editor transactions. Might want to debounce this.
   * @param {Object} params - Transaction parameters
   * @param {Object} params.transaction - The transaction object
   * @returns {void}
   */
  onEditorTransaction({ transaction }) {
    if (!transaction.docChanged && !transaction.selectionSet) return;
    this.updateToolbarState();
  }

  /**
   * Main handler for toolbar commands
   * @param {CommandItem} params - Command parameters
   * @param {ToolbarItem} params.item - An instance of the useToolbarItem composable
   * @param {*} [params.argument] - The argument passed to the command
   * @returns {*} The result of the executed command, undefined if no result is returned
   */
  emitCommand({ item, argument, option }) {
    const hasFocusFn = this.activeEditor?.view?.hasFocus;
    const wasFocused = Boolean(typeof hasFocusFn === 'function' && hasFocusFn.call(this.activeEditor.view));
    const { command } = item;
    const isMarkToggle = this.isMarkToggle(item);

    // If the editor wasn't focused and this is a mark toggle, queue it and keep the button active
    // until the next selection update (after the user clicks into the editor).
    if (!wasFocused && isMarkToggle) {
      this.pendingMarkCommands.push({ command, argument, item });
      item?.activate?.();
      if (this.activeEditor && !this.activeEditor.options.isHeaderOrFooter) {
        this.activeEditor.focus();
      }
      return;
    }

    if (this.activeEditor && !this.activeEditor.options.isHeaderOrFooter) {
      this.activeEditor.focus();
    }

    if (!command) {
      return;
    }

    // Check if we have a custom or overloaded command defined
    if (command in this.#interceptedCommands) {
      const result = this.#interceptedCommands[command]({ item, argument });
      if (isMarkToggle) this.#syncStickyMarksFromState();
      return result;
    }

    if (this.activeEditor && this.activeEditor.commands && command in this.activeEditor.commands) {
      this.activeEditor.commands[command](argument);
    }

    // If the command is a function, call it with the argument
    else if (typeof command === 'function') {
      command({ item, argument, option });
    }

    // If we don't know what to do with this command, throw an error
    else {
      const error = new Error(`[super-toolbar 🎨] Command not found: ${command}`);
      this.emit('exception', { error, editor: this.activeEditor });

      throw error;
    }

    if (isMarkToggle) this.#syncStickyMarksFromState();
    this.updateToolbarState();
  }

  /**
   * Processes and executes pending mark commands when editor selection updates.
   * This is triggered by the editor's 'selectionUpdate' event after focus is restored.
   * Clears the pending queue after execution.
   * @returns {void}
   */
  onEditorSelectionUpdate() {
    if (!this.activeEditor) return;

    if (this.pendingMarkCommands.length) {
      const pending = this.pendingMarkCommands;
      this.pendingMarkCommands = [];

      pending.forEach(({ command, argument, item }) => {
        if (!command) return;

        try {
          if (command in this.#interceptedCommands) {
            this.#interceptedCommands[command]({ item, argument });
          } else if (this.activeEditor.commands && command in this.activeEditor.commands) {
            this.activeEditor.commands[command](argument);
          }
          this.#ensureStoredMarksForMarkToggle({ command, argument });
        } catch (error) {
          const err = new Error(`[super-toolbar 🎨] Failed to execute pending command: ${command}`);
          this.emit('exception', { error: err, editor: this.activeEditor, originalError: error });
          console.error(err, error);
        }
      });

      this.#syncStickyMarksFromState();
      this.updateToolbarState();
      return;
    }

    const restored = this.#restoreStickyMarksIfNeeded();
    if (restored) this.updateToolbarState();
  }

  /**
   * Handles editor focus events by flushing any pending mark commands.
   * This is triggered by the editor's 'focus' event.
   * @returns {void}
   */
  onEditorFocus() {
    if (this.pendingMarkCommands.length) {
      this.onEditorSelectionUpdate();
      return;
    }

    const restored = this.#restoreStickyMarksIfNeeded();
    if (restored) this.updateToolbarState();
  }

  /**
   * Determines if a toolbar item represents a mark toggle command.
   * Mark toggles include text formatting commands like bold, italic, underline, etc.
   * @param {ToolbarItem} item - The toolbar item to check
   * @returns {boolean} True if the item is a mark toggle, false otherwise
   */
  isMarkToggle(item) {
    const name = item?.name?.value;
    return SuperToolbar.#MARK_TOGGLE_NAMES.has(name);
  }

  /**
   * Run a command that requires an argument
   * @private
   * @param {CommandItem} params - Command parameters
   * @param {ToolbarItem} params.item - The toolbar item
   * @param {*} params.argument - The argument for the command
   * @param {boolean} params.noArgumentCallback - Whether to call callback even if argument === 'none'
   * @param {Function} [callback] - Optional callback to run after the command
   * @returns {void}
   */
  #runCommandWithArgumentOnly({ item, argument, noArgumentCallback = false }, callback) {
    if (!argument || !this.activeEditor) return;

    let command = item.command;
    const noArgumentCommand = item.noArgumentCommand;

    if (
      argument === 'none' &&
      this.activeEditor &&
      this.activeEditor.commands &&
      noArgumentCommand in this.activeEditor.commands
    ) {
      this.activeEditor.commands[noArgumentCommand]();
      if (typeof callback === 'function' && noArgumentCallback) callback(argument);
      this.updateToolbarState();
      return;
    }

    if (this.activeEditor && this.activeEditor.commands && command in this.activeEditor.commands) {
      this.activeEditor.commands[command](argument);
      if (typeof callback === 'function') callback(argument);
      this.updateToolbarState();
    }
  }

  /**
   * Capture stored marks when a mark toggle is used on an empty selection
   * so they can be re-applied after focus/selection changes.
   * @private
   * @returns {void}
   */
  #syncStickyMarksFromState() {
    if (!this.activeEditor) return;
    const { selection, storedMarks } = this.activeEditor.state || {};

    if (!selection?.empty) return;
    this.stickyStoredMarks = storedMarks?.length ? [...storedMarks] : null;
  }

  /**
   * Re-apply stored marks captured from toolbar toggles when the current
   * selection is empty and unformatted.
   * @private
   * @returns {boolean} True if marks were restored
   */
  #restoreStickyMarksIfNeeded() {
    if (!this.activeEditor) return false;
    if (!this.stickyStoredMarks?.length) return false;

    const { state, view } = this.activeEditor;
    const { selection, storedMarks } = state || {};

    if (!selection?.empty) return false;
    if (storedMarks?.length) return false;
    if (!view?.dispatch || !state?.tr) return false;

    const hasActiveMarkToggle = getActiveFormatting(this.activeEditor).some((mark) =>
      SuperToolbar.#MARK_TOGGLE_NAMES.has(mark.name),
    );
    if (hasActiveMarkToggle) return false;

    const tr = state.tr.setStoredMarks(this.stickyStoredMarks);
    view.dispatch(tr);
    return true;
  }

  /**
   * Fallback to ensure stored marks exist for mark toggles when executed off-focus.
   * Helps cases where a command doesn't set storedMarks (e.g., font size from toolbar before focus).
   * @private
   * @param {Object} params
   * @param {string} params.command
   * @param {*} params.argument
   * @returns {void}
   */
  #ensureStoredMarksForMarkToggle({ command, argument }) {
    if (!this.activeEditor) return;
    if (!this.activeEditor.state?.selection?.empty) return;
    if (this.activeEditor.state?.storedMarks?.length) return;

    // Currently only required for fontSize; extend as needed for other toggles.
    if (command !== 'setFontSize') return;

    const { state, view } = this.activeEditor;
    const textStyleMark = state.schema?.marks?.textStyle;
    if (!textStyleMark || !view?.dispatch || !state?.tr) return;

    const [value, unit] = parseSizeUnit(argument ?? '');
    if (Number.isNaN(value)) return;

    const clamped = Math.min(96, Math.max(8, Number(value)));
    const resolvedUnit = unit || 'pt';
    const mark = textStyleMark.create({ fontSize: `${clamped}${resolvedUnit}` });

    const tr = state.tr.setStoredMarks([mark]);
    view.dispatch(tr);
  }
}<|MERGE_RESOLUTION|>--- conflicted
+++ resolved
@@ -22,12 +22,9 @@
 import { isNegatedMark } from './format-negation.js';
 import { collectTrackedChanges, isTrackedChangeActionAllowed } from '@extensions/track-changes/permission-helpers.js';
 import { isList } from '@core/commands/list-helpers';
-<<<<<<< HEAD
-=======
 import { calculateResolvedParagraphProperties } from '@extensions/paragraph/resolvedPropertiesCache.js';
 import { twipsToLines } from '@converter/helpers';
 import { parseSizeUnit } from '@core/utilities';
->>>>>>> f4309c58
 
 /**
  * @typedef {function(CommandItem): void} CommandCallback
@@ -924,12 +921,7 @@
       }
 
       // Activate list buttons when selections is inside list
-<<<<<<< HEAD
-      const selection = this.activeEditor.state.selection;
-      const listParent = findParentNode(isList)(selection)?.node;
-=======
       const listParent = isList(paragraphParent?.node) ? paragraphParent.node : null;
->>>>>>> f4309c58
       if (listParent) {
         const numberingType = listParent.attrs.listRendering.numberingType;
         if (item.name.value === 'list' && numberingType === 'bullet') {
