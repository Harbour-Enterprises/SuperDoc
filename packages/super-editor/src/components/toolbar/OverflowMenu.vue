<<<<<<< HEAD
<script setup lang="ts">
import { getCurrentInstance, ref, computed } from 'vue';
=======
<script setup>
import { getCurrentInstance, ref, computed, onMounted, onBeforeUnmount } from 'vue';
>>>>>>> 3f796f08
import ToolbarButton from './ToolbarButton.vue';
import ButtonGroup from './ButtonGroup.vue';

const { proxy } = getCurrentInstance();

const emit = defineEmits(['buttonClick', 'close']);

const props = defineProps({
  toolbarItem: {
    type: Object,
    required: true,
  },
  overflowItems: {
    type: Array,
    required: true,
  },
});

const isOverflowMenuOpened = computed(() => props.toolbarItem.expand.value);
const hasOpenDropdown = ref(false);

const overflowToolbarItem = computed(() => ({
  ...props.toolbarItem,
  active: isOverflowMenuOpened.value,
}));

const toggleOverflowMenu = () => {
  emit('buttonClick', props.toolbarItem);
};

const handleCommand = ({ item, argument }) => {
  proxy.$toolbar.emitCommand({ item, argument });
};

const handleKeyDown = (e) => {
  if (e.key === 'Escape') {
    if (isOverflowMenuOpened.value && !hasOpenDropdown.value) {
      e.preventDefault();
      emit('close');
    }
  }
};

onMounted(() => {
  document.addEventListener('keydown', handleKeyDown, true);
});

onBeforeUnmount(() => {
  document.removeEventListener('keydown', handleKeyDown, true);
});
</script>

<template>
  <div class="overflow-menu">
    <div class="overflow-menu-trigger">
      <ToolbarButton :toolbar-item="overflowToolbarItem" @buttonClick="toggleOverflowMenu" />
    </div>
    <div v-if="isOverflowMenuOpened" class="overflow-menu_items" role="group">
      <ButtonGroup
        class="superdoc-toolbar-overflow"
        :toolbar-items="overflowItems"
        from-overflow
        @command="handleCommand"
        @dropdown-update-show="hasOpenDropdown = $event"
      />
    </div>
  </div>
</template>

<style lang="postcss" scoped>
.overflow-menu {
  position: relative;
  &_items {
    position: absolute;
    width: 200px;
    top: calc(100% + 3px);
    right: 0;
    padding: 4px 8px;
    background-color: #fff;
    border-radius: 8px;
    z-index: 100;
    box-shadow: 0 2px 4px 0 rgba(0, 0, 0, 0.25);
    box-sizing: border-box;
  }
}
.superdoc-toolbar-overflow {
  min-width: auto !important;
  max-width: 200px;
  flex-wrap: wrap;
}
@media (max-width: 300px) {
  .overflow-menu_items {
    right: auto;
    left: 0;
    transform: translateX(-50%);
  }
}
</style><|MERGE_RESOLUTION|>--- conflicted
+++ resolved
@@ -1,10 +1,5 @@
-<<<<<<< HEAD
 <script setup lang="ts">
-import { getCurrentInstance, ref, computed } from 'vue';
-=======
-<script setup>
 import { getCurrentInstance, ref, computed, onMounted, onBeforeUnmount } from 'vue';
->>>>>>> 3f796f08
 import ToolbarButton from './ToolbarButton.vue';
 import ButtonGroup from './ButtonGroup.vue';
 
