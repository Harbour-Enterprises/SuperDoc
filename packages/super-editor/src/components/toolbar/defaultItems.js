--- conflicted
+++ resolved
@@ -994,11 +994,7 @@
     ],
     onActivate: ({ styleId }) => {
       const styles = getQuickFormatList(superToolbar.activeEditor);
-<<<<<<< HEAD
-      const selectedStyle = styles?.find((style) => style.id === linkedStyleMark?.attrs?.styleId);
-=======
       const selectedStyle = styles?.find((style) => style.id === styleId);
->>>>>>> f4309c58
       // Normal linked style is default one
       linkedStyles.label.value =
         selectedStyle && selectedStyle.id !== 'Normal' ? selectedStyle.definition.attrs.name : toolbarTexts.formatText;
