--- conflicted
+++ resolved
@@ -793,21 +793,13 @@
   // define sizes to calculate toolbar overflow items
   const controlSizes = new Map([
     ['separator', 20],
-<<<<<<< HEAD
-    ['textAlign', 37],
-    ['documentMode', 45],
-    ['zoom', 70],
-    ['fontSize', 56],
-    ['fontFamily', 72],
-    ['ai', 32],
-=======
     ['zoom', 71],
     ['fontFamily', 118],
     ['fontSize', 57],
     ['textAlign', 40],
     ['linkedStyles', 142],
     ['documentMode', 47],
->>>>>>> 9ef42fcb
+    ['ai', 32],
     ['default', 32],
   ]);
   
