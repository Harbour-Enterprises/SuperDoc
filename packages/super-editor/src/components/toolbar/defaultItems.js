import { undoDepth, redoDepth } from 'prosemirror-history';
import { h } from 'vue';

import { scrollToElement } from './scroll-helpers';
import { sanitizeNumber } from './helpers';
import { useToolbarItem } from './use-toolbar-item';
import IconGrid from './IconGrid.vue';
import AlignmentButtons from './AlignmentButtons.vue';
import LinkInput from './LinkInput.vue';
import DocumentMode from './DocumentMode.vue';
import LinkedStyle from './LinkedStyle.vue';

const closeDropdown = (dropdown) => {
  dropdown.expand.value = false;
};

export const makeDefaultItems = (superToolbar, isDev = false, windowWidth, role, toolbarIcons) => {

  // bold
  const bold = useToolbarItem({
    type: 'button',
    name: 'bold',
    command: 'toggleBold',
    icon: toolbarIcons.bold,
    tooltip: 'Bold',
  });

  // font
  const fontButton = useToolbarItem({
    type: 'dropdown',
    name: 'fontFamily',
    tooltip: 'Font',
    command: 'setFontFamily',
    defaultLabel: 'Arial',
    label: 'Arial',
    markName: 'textStyle',
    labelAttr: 'fontFamily',
    hasCaret: true,
    isWide: true,
    style: { width: '150px' },
    suppressActiveHighlight: true,
    options: [
      {
        label: 'Georgia',
        key: 'Georgia, serif',
        fontWeight: 400,
        props: {
          style: { fontFamily: 'Georgia, serif' },
        },
      },
      {
        label: 'Arial',
        key: 'Arial, sans-serif',
        fontWeight: 400,
        props: {
          style: { fontFamily: 'Arial, sans-serif' },
        },
      },
      {
        label: 'Courier New',
        key: 'Courier New, monospace',
        fontWeight: 400,
        props: {
          style: { fontFamily: 'Courier New, monospace' },
        },
      },
      {
        label: 'Times New Roman',
        key: 'Times New Roman, serif',
        fontWeight: 400,
        props: {
          style: { fontFamily: 'Times New Roman, serif' },
        },
      },
    ],
    onActivate: ({ fontFamily }) => {
      if (!fontFamily) return;
      fontButton.label.value = fontFamily;
    },
    onDeactivate: () => (fontButton.label.value = fontButton.defaultLabel.value),
  });

  // font size
  const fontSize = useToolbarItem({
    type: 'dropdown',
    name: 'fontSize',
    defaultLabel: '12',
    label: '12',
    minWidth: '50px',
    markName: 'textStyle',
    labelAttr: 'fontSize',
    tooltip: 'Font size',
    hasCaret: true,
    hasInlineTextInput: false,
    inlineTextInputVisible: true,
    suppressActiveHighlight: true,
    isWide: true,
    command: 'setFontSize',
    options: [
      { label: '8', key: '8pt' },
      { label: '9', key: '9pt' },
      { label: '10', key: '10pt' },
      { label: '11', key: '11pt' },
      { label: '12', key: '12pt' },
      { label: '14', key: '14pt' },
      { label: '18', key: '18pt' },
      { label: '24', key: '24pt' },
      { label: '30', key: '30pt' },
      { label: '36', key: '36pt' },
      { label: '48', key: '48pt' },
      { label: '60', key: '60pt' },
      { label: '72', key: '72pt' },
      { label: '96', key: '96pt' },
    ],
    onActivate: ({ fontSize: size }) => {
      if (!size) return (fontSize.label.value = fontSize.defaultLabel.value);

      let sanitizedValue = sanitizeNumber(size, 12);
      if (sanitizedValue < 8) sanitizedValue = 8;
      if (sanitizedValue > 96) sanitizedValue = 96;

      // no units
      fontSize.label.value = String(sanitizedValue);
    },
    onDeactivate: () => (fontSize.label.value = fontSize.defaultLabel.value),
  });

  // separator
  const separator = useToolbarItem({
    type: 'separator',
    name: 'separator',
    isNarrow: true,
  });

  // italic
  const italic = useToolbarItem({
    type: 'button',
    name: 'italic',
    command: 'toggleItalic',
    icon: toolbarIcons.italic,
    active: false,
    tooltip: 'Italic',
  });

  // underline
  const underline = useToolbarItem({
    type: 'button',
    name: 'underline',
    command: 'toggleUnderline',
    icon: toolbarIcons.underline,
    active: false,
    tooltip: 'Underline',
  });

  // color
  const colorButton = useToolbarItem({
    type: 'dropdown',
    name: 'color',
    icon: toolbarIcons.color,
    hideLabel: true,
    markName: 'textStyle',
    labelAttr: 'color',
    active: false,
    tooltip: 'Text color',
    command: 'setColor',
    suppressActiveHighlight: true,
    options: [
      {
        key: 'color',
        type: 'render',
        render: () => renderColorOptions(colorButton),
      },
    ],
    onActivate: ({ color }) => {
      colorButton.iconColor.value = color;
    },
    onDeactivate: () => (colorButton.iconColor.value = '#000'),
  });

  const makeColorOption = (color, label = null) => {
    return {
      label,
      icon: toolbarIcons.colorOption,
      value: color,
      style: {
        color,
        boxShadow: '0 0 5px 1px rgba(0, 0, 0, 0.1)',
        borderRadius: '50%',
      },
    };
  };
  const icons = [
    [
      makeColorOption('#111111'),
      makeColorOption('#333333'),
      makeColorOption('##5C5C5C'),
      makeColorOption('#858585'),
      makeColorOption('#ADADAD'),
      makeColorOption('#D6D6D6'),
      makeColorOption('#FFFFFF'),
    ],

    [
      makeColorOption('#860028'),
      makeColorOption('#D2003F'),
      makeColorOption('#DB3365'),
      makeColorOption('#E4668C'),
      makeColorOption('#ED99B2'),
      makeColorOption('#F6CCD9'),
      makeColorOption('#FF004D'),
    ],

    [
      makeColorOption('#83015E'),
      makeColorOption('#CD0194'),
      makeColorOption('#D734A9'),
      makeColorOption('#E167BF'),
      makeColorOption('#EB99D4'),
      makeColorOption('#F5CCEA'),
      makeColorOption('#FF00A8'),
    ],

    [
      makeColorOption('#8E220A'),
      makeColorOption('#DD340F'),
      makeColorOption('#E45C3F'),
      makeColorOption('#EB856F'),
      makeColorOption('#F1AE9F'),
      makeColorOption('#F8D6CF'),
      makeColorOption('#FF7A00'),
    ],

    [
      makeColorOption('#947D02'),
      makeColorOption('#E7C302'),
      makeColorOption('#ECCF35'),
      makeColorOption('#F1DB67'),
      makeColorOption('#F5E79A'),
      makeColorOption('#FAF3CC'),
      makeColorOption('#FAFF09'),
    ],

    [
      makeColorOption('#055432'),
      makeColorOption('#07834F'),
      makeColorOption('#399C72'),
      makeColorOption('#6AB595'),
      makeColorOption('#9CCDB9'),
      makeColorOption('#CDE6DC'),
      makeColorOption('#05F38F'),
    ],

    [
      makeColorOption('#063E7E'),
      makeColorOption('#0A60C5'),
      makeColorOption('#3B80D1'),
      makeColorOption('#6CA0DC'),
      makeColorOption('#9DBFE8'),
      makeColorOption('#CEDFF3'),
      makeColorOption('#00E0FF'),
    ],

    [
      makeColorOption('#3E027A'),
      makeColorOption('#6103BF'),
      makeColorOption('#8136CC'),
      makeColorOption('#A068D9'),
      makeColorOption('#C09AE6'),
      makeColorOption('#DFCDF2'),
      makeColorOption('#A91DFF'),
    ],
  ];

  function renderColorOptions(colorButton) {
    const handleSelect = (e) => {
      colorButton.iconColor.value = e;
      superToolbar.emitCommand({ item: colorButton, argument: e });
      closeDropdown(colorButton);
    };

    return h('div', {}, [
      h(IconGrid, {
        icons,
        activeColor: colorButton.iconColor,
        onSelect: handleSelect,
      }),
    ]);
  }

  // link
  const link = useToolbarItem({
    type: 'dropdown',
    name: 'link',
    markName: 'link',
    icon: toolbarIcons.link,
    active: false,
    tooltip: 'Link',
    options: [
      {
        type: 'render',
        key: 'linkDropdown',
        render: () => renderLinkDropdown(link),
      },
    ],
    onActivate: ({ href }) => {
      if (href) link.attributes.value = { href };
      else link.attributes.value = {};
      link.expand.value = true;
    },
    onDeactivate: () => {
      link.attributes.value = {};
      link.expand.value = false;
    },
  });

  function renderLinkDropdown(link) {
    const handleSubmit = ({ href }) => {
      closeDropdown(link);
      link.attributes.value.link = { href };
      const itemWithCommand = { ...link, command: 'toggleLink' };
      superToolbar.emitCommand({ item: itemWithCommand, argument: { href, text: '' } });
      if (!href) link.active.value = false;
    };

    return h('div', {}, [
      h(LinkInput, {
        onSubmit: handleSubmit,
        href: link.attributes.value.href,
        goToAnchor: () => {
          closeDropdown(link);
          if (!superToolbar.activeEditor || !link.attributes.value?.href) return;
          const anchorName = link.attributes.value?.href?.slice(1);
          const container = superToolbar.activeEditor.element;
          const anchor = container.querySelector(`a[name='${anchorName}']`);
          if (anchor) scrollToElement(anchor);
        },
      }),
    ]);
  }

  const linkInput = useToolbarItem({
    type: 'options',
    name: 'linkInput',
    command: 'toggleLink',
    active: false,
  });
  link.childItem = linkInput;
  linkInput.parentItem = link;

  // image
  const image = useToolbarItem({
    type: 'button',
    name: 'image',
    command: 'startImageUpload',
    icon: toolbarIcons.image,
    active: false,
    tooltip: 'Image',
    disabled: false,
  });

  // alignment
  const alignment = useToolbarItem({
    type: 'dropdown',
    name: 'textAlign',
    tooltip: 'Alignment',
    icon: toolbarIcons.alignLeft,
    command: 'setTextAlign',
    hasCaret: true,
    markName: 'textAlign',
    labelAttr: 'textAlign',
    suppressActiveHighlight: true,
    options: [
      {
        type: 'render',
        render: () => {
          const handleSelect = (e) => {
            closeDropdown(alignment);
            const buttonWithCommand = { ...alignment, command: 'setTextAlign' };
            buttonWithCommand.command = 'setTextAlign';
            superToolbar.emitCommand({ item: buttonWithCommand, argument: e });
            setAlignmentIcon(alignment, e);
          };

          return h('div', {}, [
            h(AlignmentButtons, {
              onSelect: handleSelect,
            }),
          ]);
        },
        key: 'alignment',
      },
    ],
    onActivate: ({ textAlign }) => {
      setAlignmentIcon(alignment, textAlign);
    },
    onDeactivate: () => {
      setAlignmentIcon(alignment, 'left');
    },
  });

  const setAlignmentIcon = (alignment, e) => {
    let alignValue = e === 'both' ? 'justify' : e;
    let icons = {
      left: toolbarIcons.alignLeft,
      right: toolbarIcons.alignRight,
      center: toolbarIcons.alignCenter,
      justify: toolbarIcons.alignJustify,
    };

    let icon = icons[alignValue] ?? icons.left;
    alignment.icon.value = icon;
  };

  // bullet list
  const bulletedList = useToolbarItem({
    type: 'button',
    name: 'list',
    command: 'toggleBulletList',
    icon: toolbarIcons.bulletList,
    active: false,
    tooltip: 'Bullet list',
  });

  // number list
  const numberedList = useToolbarItem({
    type: 'button',
    name: 'numberedlist',
    command: 'toggleOrderedList',
    icon: toolbarIcons.numberedList,
    active: false,
    tooltip: 'Numbered list',
  });

  // indent left
  const indentLeft = useToolbarItem({
    type: 'button',
    name: 'indentleft',
    command: 'decreaseTextIndent',
    icon: toolbarIcons.indentLeft,
    active: false,
    tooltip: 'Left indent',
    disabled: false,
  });

  // indent right
  const indentRight = useToolbarItem({
    type: 'button',
    name: 'indentright',
    command: 'increaseTextIndent',
    icon: toolbarIcons.indentRight,
    active: false,
    tooltip: 'Right indent',
    disabled: false,
  });

  // overflow
  const overflow = useToolbarItem({
    type: 'overflow',
    name: 'overflow',
    command: 'toggleOverflow',
    icon: toolbarIcons.overflow,
    active: false,
    disabled: false,
  });

  // const overflowOptions = useToolbarItem({
  //   type: 'options',
  //   name: 'overflowOptions',
  //   preCommand(self, argument) {
  //     self.parentItem.active = false;
  //   },
  // });

  // zoom
  const zoom = useToolbarItem({
    type: 'dropdown',
    name: 'zoom',
    allowWithoutEditor: true,
    tooltip: 'Zoom',
    defaultLabel: '100%',
    label: '100%',
    hasCaret: true,
    command: 'setZoom',
    isWide: true,
    inlineTextInputVisible: false,
    hasInlineTextInput: true,
    options: [
      { label: '50%', key: 0.5 },
      { label: '75%', key: 0.75 },
      { label: '90%', key: 0.9 },
      { label: '100%', key: 1 },
      { label: '125%', key: 1.25 },
      { label: '150%', key: 1.5 },
      { label: '200%', key: 2 },
    ],
    onActivate: ({ zoom: value }) => {
      if (!value) return;

      zoom.label.value = value;
    },
  });

  // undo
  const undo = useToolbarItem({
    type: 'button',
    name: 'undo',
    disabled: true,
    tooltip: 'Undo',
    command: 'undo',
    icon: toolbarIcons.undo,
    group: 'left',
    onDeactivate: () => {
      undo.disabled.value = !superToolbar.undoDepth;
    },
  });

  // redo
  const redo = useToolbarItem({
    type: 'button',
    disabled: true,
    name: 'redo',
    tooltip: 'Redo',
    command: 'redo',
    icon: toolbarIcons.redo,
    group: 'left',
    onDeactivate: () => {
      redo.disabled.value = !superToolbar.redoDepth;
    },
  });

  // Track changes test buttons
  const toggleTrackChanges = useToolbarItem({
    type: 'button',
    disabled: false,
    name: 'toggleTrackChanges',
    tooltip: 'Track Changes',
    command: 'toggleTrackChanges',
    icon: toolbarIcons.trackChanges,
    group: 'left',
  });

  const acceptTrackedChangeBySelection = useToolbarItem({
    type: 'button',
    disabled: false,
    name: 'acceptTrackedChangeBySelection',
    tooltip: 'Accept changes under selection',
    command: 'acceptTrackedChangeBySelection',
    icon: toolbarIcons.trackChangesAccept,
    group: 'left',
  });

  const rejectTrackedChangeOnSelection = useToolbarItem({
    type: 'button',
    disabled: false,
    name: 'rejectTrackedChangeOnSelection',
    tooltip: 'Reject changes under selection',
    command: 'rejectTrackedChangeOnSelection',
    icon: toolbarIcons.trackChangesReject,
    group: 'left',
  });

  const toggleTrackChangesOriginal = useToolbarItem({
    type: 'button',
    disabled: false,
    name: 'toggleTrackChangesShowOriginal',
    tooltip: 'Toggle Show Original',
    command: 'toggleTrackChangesShowOriginal',
    icon: toolbarIcons.trackChangesOriginal,
    group: 'left',
  });

  const toggleTrackChangesFinal = useToolbarItem({
    type: 'button',
    disabled: false,
    name: 'toggleTrackChangesShowFinal',
    tooltip: 'Toggle Show Final',
    command: 'toggleTrackChangesShowFinal',
    icon: toolbarIcons.trackChangesFinal,
    group: 'left',
  });
  //

  // search
  // const search = useToolbarItem({
  //   type: "button",
  //   allowWithoutEditor: true,
  //   name: "search",
  //   tooltip: "Search",
  //   disabled: true,
  //   icon: "fas fa-magnifying-glass", // change to svg
  //   group: "right",
  // });

  const clearFormatting = useToolbarItem({
    type: 'button',
    name: 'clearFormatting',
    command: 'clearFormat',
    tooltip: 'Clear formatting',
    icon: toolbarIcons.clearFormatting,
  });

  const toolbarItemsMobile = [
    bold,
    italic,
    underline,
    indentRight,
    indentLeft,
    // search,
    overflow,
  ].map((item) => item.name);

  const copyFormat = useToolbarItem({
    type: 'button',
    name: 'copyFormat',
    tooltip: 'Format painter',
    icon: toolbarIcons.copyFormat,
    command: 'copyFormat',
    active: false,
  });

  const getDocumentOptionsAfterRole = (role, documentOptions) => {
    if (role === 'editor') return documentOptions;
    // else if (role === 'suggester') return documentOptions.filter((option) => option.value !== 'editing');
    else if (role === 'viewer') return documentOptions.filter((option) => option.value === 'viewing');
  };

  const getDefaultLabel = (role) => {
    if (role === 'editor') return 'Editing';
    // if (role === 'suggester') return 'Suggesting';
    if (role === 'viewer') return 'Viewing';
  };

  const documentMode = useToolbarItem({
    type: 'dropdown',
    name: 'documentMode',
    command: 'setDocumentMode',
    allowWithoutEditor: true,
    icon: toolbarIcons.documentMode,
    defaultLabel: getDefaultLabel(role),
    label: getDefaultLabel(role),
    hasCaret: true,
    isWide: true,
    style: { display: 'flex', justifyContent: 'flex-end' },
    inlineTextInputVisible: false,
    hasInlineTextInput: false,
    group: 'right',
    attributes: {
      dropdownPosition: 'right',
      className: 'doc-mode',
    },
    options: [
      {
        type: 'render',
        render: () => renderDocumentMode(documentMode),
      },
    ],
  });

  const documentOptions = [
    { 
      label: 'Editing', 
      value: 'editing', 
      icon: toolbarIcons.documentEditingMode, 
      description: 'Edit document directly' 
    },
    { 
      label: 'Suggesting', 
      value: 'suggesting', 
      icon: toolbarIcons.documentSuggestingMode, 
      description: 'Edits become suggestions' 
    },
    { 
      label: 'Viewing', 
      value: 'viewing', 
      icon: toolbarIcons.documentViewingMode, 
      description: 'View clean version of document only' 
    },
  ];

  function renderDocumentMode(renderDocumentButton) {
    const optionsAfterRole = getDocumentOptionsAfterRole(role, documentOptions);
    return h(DocumentMode, {
      options: optionsAfterRole,
      onSelect: (item) => {
        closeDropdown(renderDocumentButton);
        const { label, icon } = item;
        documentMode.label.value = label;
        documentMode.icon.value = icon;
        superToolbar.emitCommand({ item: documentMode, argument: label });
      },
    });
  };

  const pageBreakTool = useToolbarItem({
    type: 'button',
    name: 'pageBreakTool',
    command: 'insertPageBreak',
    icon: toolbarIcons.pageBreak,
    active: false,
    tooltip: 'Insert page break',
  });

  // define sizes to calculate toolbar overflow items
  const controlSizes = new Map([
    ['separator', 20],
    ['textAlign', 37],
    ['documentMode', 45],
    ['zoom', 70],
    ['fontSize', 56],
    ['fontFamily', 72],
    ['default', 32],
  ]);
  
  const ruler = useToolbarItem({
    type: 'button',
    name: 'ruler',
    command: 'toggleRuler',
    icon: toolbarIcons.ruler,
    active: false,
    tooltip: 'Show or hide ruler',
  });

  const linkedStyles = useToolbarItem({
    type: 'dropdown',
    name: 'linkedStyles',
    command: 'setLinkedStyle',
    icon: toolbarIcons.paintbrush,
<<<<<<< HEAD
    defaultLabel: 'Quick format',
    label: 'Quick format',
=======
    defaultLabel: 'Format text',
    label: 'Format text',
>>>>>>> f9857dee
    hasCaret: true,
    isWide: true,
    style: { width: '150px' },
    suppressActiveHighlight: true,
    disabled: false,
    options: [
      {
        type: 'render',
        key: 'linkedStyle',
        render: () => {
          const handleSelect = (style) => {
            closeDropdown(linkedStyles);
            const itemWithCommand = { ...linkedStyles, command: 'setLinkedStyle' };
            superToolbar.emitCommand({ item: itemWithCommand, argument: style });
          };

          return h('div', {}, [
            h(LinkedStyle, {
              editor: superToolbar.activeEditor,
              onSelect: handleSelect,
            })
          ])
        }
      }
    ],
    onActivate: () => {
      linkedStyles.disabled.value = false;
    },
    onDeactivate: () => {
      linkedStyles.disabled.value = true;
    },
  });

  // Responsive toolbar calculations
  const itemsToHide = ['zoom', 'fontFamily', 'fontSize', 'redo'];
  const hideWideItemsEndpoint = 600;
  const toolbarPadding = 32;
  const stickyItemsWidth = 120;

  let toolbarItems = [
    undo,
    redo,

    // Dev - tracked changes
    toggleTrackChanges,
    acceptTrackedChangeBySelection,
    rejectTrackedChangeOnSelection,
    toggleTrackChangesOriginal,
    toggleTrackChangesFinal,

    zoom,
    separator,
    fontButton,
    separator,
    fontSize,
    separator,
    bold,
    italic,
    underline,
    colorButton,
    separator,
    link,
    image,
    separator,
    alignment,
    bulletedList,
    numberedList,
    indentLeft,
    indentRight,
    separator,
    linkedStyles,
    separator,
    pageBreakTool,
    copyFormat,
    clearFormatting,
    ruler,
    overflow,
    documentMode,
    // search,
  ];

  // Hide separators on small screens
  if (windowWidth <= hideWideItemsEndpoint) {
    toolbarItems = toolbarItems.filter((item) => item.type !== 'separator');
  }

  // If no pagination, remove the page break tool
  if (!superToolbar.config.pagination) {
    toolbarItems = toolbarItems.filter((item) => item.name.value !== 'pageBreakTool');
  }

  // Track changes test buttons
  const devItems = [toggleTrackChanges, toggleTrackChangesOriginal, toggleTrackChangesFinal];

  if (!isDev) {
    if (role === 'viewer') {
      devItems.push(...[acceptTrackedChangeBySelection, rejectTrackedChangeOnSelection]);
    }
    toolbarItems = toolbarItems.filter((item) => !devItems.includes(item));
  }

  // always visible items
  const toolbarItemsSticky = [undo, overflow, documentMode].map((item) => item.name);

  const isStickyItem = (item) => toolbarItemsSticky.includes(item.name);

  const overflowItems = [];
  const visibleItems = [];
  // initial width with padding

  let totalWidth = toolbarPadding + stickyItemsWidth;
  toolbarItems.forEach((item) => {
    const itemWidth = controlSizes.get(item.name.value) || controlSizes.get('default');

    if (windowWidth < hideWideItemsEndpoint && itemsToHide.includes(item.name.value)) {
      overflowItems.push(item);
      return;
    }
    if (isStickyItem(item)) {
      visibleItems.push(item);
      totalWidth += itemWidth;
      return;
    }

    if (totalWidth < windowWidth) {
      visibleItems.push(item);
      totalWidth += itemWidth;
    } else {
      overflowItems.push(item);
    }
  });

  return {
    defaultItems: visibleItems,
    overflowItems: overflowItems.filter((item) => item.type !== 'separator'),
  };
};

export const setHistoryButtonStateOnUpdate =
  (toolbarItemsRef) =>
  ({ editor, transaction }) => {
    // console.debug('[SuperEditor dev] Document updated', editor);
    // activeEditor = editor;

    const undo = toolbarItemsRef.value.find((item) => item.name === 'undo');
    const redo = toolbarItemsRef.value.find((item) => item.name === 'redo');

    undo.disabled = undoDepth(editor.state) <= 0;
    redo.disabled = redoDepth(editor.state) <= 0;
  };<|MERGE_RESOLUTION|>--- conflicted
+++ resolved
@@ -725,13 +725,8 @@
     name: 'linkedStyles',
     command: 'setLinkedStyle',
     icon: toolbarIcons.paintbrush,
-<<<<<<< HEAD
-    defaultLabel: 'Quick format',
-    label: 'Quick format',
-=======
     defaultLabel: 'Format text',
     label: 'Format text',
->>>>>>> f9857dee
     hasCaret: true,
     isWide: true,
     style: { width: '150px' },
