<script setup>
import { computed, ref, h } from 'vue';
import ToolbarButton from './ToolbarButton.vue';
import ToolbarSeparator from './ToolbarSeparator.vue';
import OverflowMenu from './OverflowMenu.vue';
import { NDropdown, NTooltip, NSelect } from 'naive-ui';
import { useHighContrastMode } from '../../composables/use-high-contrast-mode';

const emit = defineEmits(['command']);

const props = defineProps({
  toolbarItems: {
    type: Array,
    required: true,
  },
  overflowItems: {
    type: Array,
    default: () => [],
  },
  position: {
    type: String,
    default: 'left',
  },
  fromOverflow: {
    type: Boolean,
    default: false,
  }
});

const currentItem = ref(null);
const { isHighContrastMode } = useHighContrastMode();
// Matches media query from SuperDoc.vue
const isMobile = window.matchMedia('(max-width: 768px)').matches;
const styleMap = {
  left: {
    minWidth: '140px',
    justifyContent: 'flex-start',
  },
  right: {
    minWidth: '140px',
    justifyContent: 'flex-end',
  },
  default: {
    // Only grow if not on a mobile device
    flexGrow: isMobile ? 0 : 1,
    justifyContent: 'center',
  },
};

const getPositionStyle = computed(() => {
  return styleMap[props.position] || styleMap.default;
});

const isButton = (item) => item.type === 'button';
const isDropdown = (item) => item.type === 'dropdown';
const isSeparator = (item) => item.type === 'separator';
const isOverflow = (item) => item.type === 'overflow';
const handleToolbarButtonClick = (item, argument = null) => {
  currentItem.value = item;
  currentItem.value.expand = true;
  if (item.disabled.value) return;
  emit('command', { item, argument });
};

const handleToolbarButtonTextSubmit = (item, argument) => {
  if (item.disabled.value) return;
  currentItem.value = null;
  emit('command', { item, argument });
};

const closeDropdowns = () => {
  if (!currentItem.value) return;
  currentItem.value.expand = false;
  currentItem.value = null;
};

const selectedOption = ref(null);
const handleSelect = (item, option) => {
  closeDropdowns();
  const value = item.dropdownValueKey.value ? option[item.dropdownValueKey.value] : option.label;
  emit('command', { item, argument: value, option });
  selectedOption.value = option.key;
};

const dropdownOptions = (item) => {
  if (!item.nestedOptions?.value?.length) return [];
  return item.nestedOptions.value.map((option) => {
    return {
      ...option,
      props: {
        ...option.props,
        class: selectedOption.value === option.key ? 'selected' : '',
      },
    };
  });
};

const getDropdownAttributes = (option, item) => {
  return {
    role: 'menuitem',
    ariaLabel: `${item.attributes.value.ariaLabel} - ${option.label}`,
  };
};

const handleClickOutside = (e) => {
  closeDropdowns();
};
</script>

<template>
<<<<<<< HEAD
  <div 
    :style="getPositionStyle" 
    class="button-group"
    role="group"
  >
    <div
      v-for="item in toolbarItems"
      :key="item.id.value"
      :class="{
=======
  <div :style="getPositionStyle" class="button-group">
    <div v-for="item in toolbarItems" :key="item.id.value" :class="{
>>>>>>> cdd652dd
        narrow: item.isNarrow.value,
        wide: item.isWide.value,
      }" class="toolbar-item-ctn">
      <!-- toolbar separator -->
      <ToolbarSeparator v-if="isSeparator(item)" style="width: 20px" />

      <!-- Toolbar button -->
<<<<<<< HEAD
      <n-dropdown
        v-if="isDropdown(item) && item.nestedOptions?.value?.length"
        :options="dropdownOptions(item)"
        :trigger="item.disabled.value ? null : 'click'"
        :show="item.expand.value"
        size="medium"
        placement="bottom-start"
        class="toolbar-button toolbar-dropdown sd-editor-toolbar-dropdown"
        @select="(key, option) => handleSelect(item, option)"
        @clickoutside="handleClickOutside"
        :style="item.dropdownStyles.value"
        :menu-props="() => ({
          role: 'menu'
        })"
        :node-props="(option) => getDropdownAttributes(option, item)"
      >
=======
      <n-dropdown v-if="isDropdown(item) && item.nestedOptions?.value?.length" :options="dropdownOptions(item)"
        :trigger="item.disabled.value ? null : 'click'" :show="item.expand.value" size="medium" placement="bottom-start"
        class="toolbar-button toolbar-dropdown sd-editor-toolbar-dropdown" :class="{ 'high-contrast': isHighContrastMode }"
        @select="(key, option) => handleSelect(item, option)" @clickoutside="handleClickOutside"
        :style="item.dropdownStyles.value">
>>>>>>> cdd652dd
        <n-tooltip trigger="hover" :disabled="!item.tooltip?.value">
          <template #trigger>
            <ToolbarButton :toolbar-item="item" @textSubmit="handleToolbarButtonTextSubmit(item, $event)"
              @buttonClick="handleToolbarButtonClick(item)" />
          </template>
          <div>
            {{ item.tooltip }}
            <span v-if="item.disabled.value">(disabled)</span>
          </div>
        </n-tooltip>
      </n-dropdown>

      <n-tooltip trigger="hover" v-else-if="isButton(item)" class="sd-editor-toolbar-tooltip">
        <template #trigger>
<<<<<<< HEAD
          <ToolbarButton
            :toolbar-item="item"
            :is-overflow-item="fromOverflow"
            @textSubmit="handleToolbarButtonTextSubmit(item, $event)"
            @buttonClick="handleToolbarButtonClick(item)"
          />
=======
          <ToolbarButton :toolbar-item="item" @textSubmit="handleToolbarButtonTextSubmit(item, $event)"
            @buttonClick="handleToolbarButtonClick(item)" />
>>>>>>> cdd652dd
        </template>
        <div v-if="item.tooltip">
          {{ item.tooltip }}
          <span v-if="item.disabled.value">(disabled)</span>
        </div>
      </n-tooltip>

      <!-- Overflow menu -->
      <OverflowMenu v-if="isOverflow(item) && overflowItems.length" :toolbar-item="item"
        :overflow-items="overflowItems" />
    </div>
  </div>
</template>

<style lang="postcss">
.sd-editor-toolbar-dropdown {
  border-radius: 8px;
  min-width: 80px;
  cursor: pointer;
}

.sd-editor-toolbar-dropdown {
  &.high-contrast {
    .n-dropdown-option-body {
      &:hover {

        &::before,
        &::after {
          background-color: #000 !important;
        }
      }

      &__label {
        &:hover {
          color: #fff !important;
        }
      }
    }
  }

  .n-dropdown-option-body {
    &:hover {

      &::before,
      &::after {
        background-color: #d8dee5 !important;
      }
    }
  }
}

.sd-editor-toolbar-tooltip,
.sd-editor-toolbar-tooltip.n-popover {
  background-color: #333333 !important;
  font-size: 14px;
  border-radius: 8px !important;
}
</style>

<style lang="postcss" scoped>
.button-group {
  display: flex;
}
</style><|MERGE_RESOLUTION|>--- conflicted
+++ resolved
@@ -108,20 +108,12 @@
 </script>
 
 <template>
-<<<<<<< HEAD
   <div 
     :style="getPositionStyle" 
     class="button-group"
     role="group"
   >
-    <div
-      v-for="item in toolbarItems"
-      :key="item.id.value"
-      :class="{
-=======
-  <div :style="getPositionStyle" class="button-group">
     <div v-for="item in toolbarItems" :key="item.id.value" :class="{
->>>>>>> cdd652dd
         narrow: item.isNarrow.value,
         wide: item.isWide.value,
       }" class="toolbar-item-ctn">
@@ -129,7 +121,6 @@
       <ToolbarSeparator v-if="isSeparator(item)" style="width: 20px" />
 
       <!-- Toolbar button -->
-<<<<<<< HEAD
       <n-dropdown
         v-if="isDropdown(item) && item.nestedOptions?.value?.length"
         :options="dropdownOptions(item)"
@@ -138,6 +129,7 @@
         size="medium"
         placement="bottom-start"
         class="toolbar-button toolbar-dropdown sd-editor-toolbar-dropdown"
+        :class="{ 'high-contrast': isHighContrastMode }"
         @select="(key, option) => handleSelect(item, option)"
         @clickoutside="handleClickOutside"
         :style="item.dropdownStyles.value"
@@ -146,13 +138,6 @@
         })"
         :node-props="(option) => getDropdownAttributes(option, item)"
       >
-=======
-      <n-dropdown v-if="isDropdown(item) && item.nestedOptions?.value?.length" :options="dropdownOptions(item)"
-        :trigger="item.disabled.value ? null : 'click'" :show="item.expand.value" size="medium" placement="bottom-start"
-        class="toolbar-button toolbar-dropdown sd-editor-toolbar-dropdown" :class="{ 'high-contrast': isHighContrastMode }"
-        @select="(key, option) => handleSelect(item, option)" @clickoutside="handleClickOutside"
-        :style="item.dropdownStyles.value">
->>>>>>> cdd652dd
         <n-tooltip trigger="hover" :disabled="!item.tooltip?.value">
           <template #trigger>
             <ToolbarButton :toolbar-item="item" @textSubmit="handleToolbarButtonTextSubmit(item, $event)"
@@ -167,17 +152,12 @@
 
       <n-tooltip trigger="hover" v-else-if="isButton(item)" class="sd-editor-toolbar-tooltip">
         <template #trigger>
-<<<<<<< HEAD
           <ToolbarButton
             :toolbar-item="item"
             :is-overflow-item="fromOverflow"
             @textSubmit="handleToolbarButtonTextSubmit(item, $event)"
             @buttonClick="handleToolbarButtonClick(item)"
           />
-=======
-          <ToolbarButton :toolbar-item="item" @textSubmit="handleToolbarButtonTextSubmit(item, $event)"
-            @buttonClick="handleToolbarButtonClick(item)" />
->>>>>>> cdd652dd
         </template>
         <div v-if="item.tooltip">
           {{ item.tooltip }}
