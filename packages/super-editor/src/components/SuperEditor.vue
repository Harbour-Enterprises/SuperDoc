<script setup>
import 'tippy.js/dist/tippy.css';
import { NSkeleton } from 'naive-ui';
import { ref, onMounted, onBeforeUnmount, computed, shallowRef, reactive, nextTick } from 'vue';
import { Editor } from '@/index.js';
import { getStarterExtensions } from '@extensions/index.js';
import SlashMenu from './slash-menu/SlashMenu.vue';
import { adjustPaginationBreaks } from './pagination-helpers.js';
import { onMarginClickCursorChange } from './cursor-helpers.js';
import Ruler from './rulers/Ruler.vue';

const emit = defineEmits([
  'editor-ready',
  'editor-click',
  'editor-keydown',
  'comments-loaded',
  'selection-update',
]);

const props = defineProps({
  documentId: {
    type: String,
    required: false,
  },

  fileSource: {
    type: File,
    required: false,
  },

  state: {
    type: Object,
    required: false,
    default: () => null,
  },

  options: {
    type: Object,
    required: false,
    default: () => ({}),
  },
});

const editorReady = ref(false);
const editor = shallowRef(null);

const editorWrapper = ref(null);
const editorElem = ref(null);

let dataPollTimeout;

const stopPolling = () => {
  clearTimeout(dataPollTimeout);
};

const pollForMetaMapData = (ydoc, retries = 10, interval = 500) => {
  const metaMap = ydoc.getMap('meta');

  const checkData = () => {
    const docx = metaMap.get('docx');
    if (docx) {
      stopPolling();
      initEditor({ content: docx });
    } else if (retries > 0) {
      console.debug(`Waiting for 'docx' data... retries left: ${retries}`);
      dataPollTimeout = setTimeout(checkData, interval); // Retry after the interval
      retries--;
    } else {
      console.warn('Failed to load docx data from meta map.');
    }
  };

  checkData();
};

const loadNewFileData = async () => {
  try {
    const [docx, media, mediaFiles, fonts] = await Editor.loadXmlData(props.fileSource);
    return { content: docx, media, mediaFiles, fonts };
  } catch (err) {
    console.debug('Error loading new file data:', err);
  }
};

const initializeData = async () => {
  // If we have the file, initialize immediately from file
  if (props.fileSource) {
    const fileData = await loadNewFileData();
    return initEditor(fileData);
  }

  // If we are in collaboration mode, wait for the docx data to be available
  else if (props.options.ydoc && props.options.collaborationProvider) {
    delete props.options.content;
    const ydoc = props.options.ydoc;
    const provider = props.options.collaborationProvider;
    const handleSynced = () => {
      pollForMetaMapData(ydoc);
      // Remove the synced event listener.
      // Avoids re-initializing the editor in case the connection is lost and reconnected
      provider.off('synced', handleSynced);
    }
    provider.on('synced', handleSynced);
  }
};

const getExtensions = () => {
  const extensions = getStarterExtensions();
  if (!props.options.pagination) {
    return extensions.filter(ext => ext.name !== 'pagination');
  }
  return extensions;
};

const initEditor = async ({ content, media = {}, mediaFiles = {}, fonts = {} } = {}) => {
  editor.value = new Editor({
    mode: 'docx',
    element: editorElem.value,
    fileSource: props.fileSource,
    extensions: getExtensions(),
    externalExtensions: props.options.externalExtensions,
    documentId: props.documentId,
    content,
    media,
    mediaFiles,
    fonts,
    ...props.options,
  });

  editor.value.on('paginationUpdate', () => {
    adjustPaginationBreaks(editorElem, editor);
  });

  editor.value.on('collaborationReady', () => {
    setTimeout(() => {
      editorReady.value = true;
    }, 150);
  });
};

const handleSuperEditorKeydown = (event) => {
  // cmd/ctrl + opt/alt + shift + M
  if ((event.metaKey || event.ctrlKey) && event.altKey && event.shiftKey) {
    if (event.code === 'KeyM') {
      const toolbar = document.querySelector('.superdoc-toolbar');
      if (toolbar) {
        toolbar.setAttribute('tabindex', '0');
        toolbar.focus();
      }
    }
  }
  emit('editor-keydown', { editor: editor.value });
};


const handleSuperEditorClick = (event) => {
  emit('editor-click', { editor: editor.value });
  let pmElement = editorElem.value?.querySelector('.ProseMirror');

  if (!pmElement || !editor.value) {
    return;
  }

  let isInsideEditor = pmElement.contains(event.target);

  if (!isInsideEditor && editor.value.isEditable) {
    editor.value.view?.focus();
  }
};

onMounted(() => {
  initializeData();
  if (props.options?.suppressSkeletonLoader || !props.options?.collaborationProvider) editorReady.value = true;
});

const handleMarginClick = (event) => {
  if (event.target.classList.contains('ProseMirror')) return;

  onMarginClickCursorChange(event, editor.value);
};

/**
 * Triggered when the user changes the margin value from the ruler
 *
 * @param {Object} param0
 * @param {String} param0.side - The side of the margin being changed
 * @param {Number} param0.value - The new value of the margin in inches
 * @returns {void}
 */
const handleMarginChange = ({ side, value }) => {
  if (!editor.value) return;

  const pageStyles = editor.value.getPageStyles();
  const { pageMargins } = pageStyles;
  const update = { ...pageMargins, [side]: value };
  editor.value?.updatePageStyle({ pageMargins: update });
};

onBeforeUnmount(() => {
  stopPolling();
  editor.value?.destroy();
  editor.value = null;
});
</script>

<template>
  <div class="super-editor-container">
  
    <Ruler
      class="ruler"
      v-if="options.rulers && !!editor"
      :editor="editor"
      @margin-change="handleMarginChange"
    />

    <div 
      class="super-editor"
      ref="editorWrapper"
      @keydown="handleSuperEditorKeydown" 
      @click="handleSuperEditorClick"
      @mousedown="handleMarginClick"
    >
<<<<<<< HEAD
      <div ref="editorElem" class="editor-element super-editor__element"></div>
      <SlashMenu v-if="editorReady && editor" :editor="editor" />
=======
      <div ref="editorElem" class="editor-element super-editor__element" role="presentation"></div>
>>>>>>> 01215c28
    </div>

    <div class="placeholder-editor" v-if="!editorReady">
      <div class="placeholder-title">
        <n-skeleton text style="width: 60%" />
      </div>

      <n-skeleton text :repeat="6" />
      <n-skeleton text style="width: 60%" />

      <n-skeleton text :repeat="6" style="width: 30%; display: block; margin: 20px" />
      <n-skeleton text style="width: 60%" />
      <n-skeleton text :repeat="5" />
      <n-skeleton text style="width: 30%" />

      <n-skeleton text style="margin-top: 50px" />
      <n-skeleton text :repeat="6" />
      <n-skeleton text style="width: 70%" />
    </div>
  </div>
</template>

<style scoped>
.super-editor-container {
  width: auto;
  height: auto;
  min-width: 8in;
  min-height: 11in;
  position: relative;
  display: flex;
  flex-direction: column;
}

.ruler {
  margin-bottom: 2px;
}

.super-editor {
  color: initial;
}

.placeholder-editor {
  position: absolute;
  top: 0;
  left: 0;
  width: 100%;
  height: 100%;
  border-radius: 8px;
  padding: 1in;
  z-index: 5;
  background-color: white;
  box-sizing: border-box;
}

.placeholder-title {
  display: flex;
  justify-content: center;
  margin-bottom: 40px;
}
</style><|MERGE_RESOLUTION|>--- conflicted
+++ resolved
@@ -220,12 +220,8 @@
       @click="handleSuperEditorClick"
       @mousedown="handleMarginClick"
     >
-<<<<<<< HEAD
-      <div ref="editorElem" class="editor-element super-editor__element"></div>
+      <div ref="editorElem" class="editor-element super-editor__element" role="presentation"></div>
       <SlashMenu v-if="editorReady && editor" :editor="editor" />
-=======
-      <div ref="editorElem" class="editor-element super-editor__element" role="presentation"></div>
->>>>>>> 01215c28
     </div>
 
     <div class="placeholder-editor" v-if="!editorReady">
