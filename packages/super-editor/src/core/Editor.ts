--- conflicted
+++ resolved
@@ -12,11 +12,7 @@
 } from './types/EditorTypes.js';
 import type { ChainableCommandObject, CanObject, EditorCommands } from './types/ChainedCommands.js';
 import type { EditorEventMap, FontsResolvedPayload, Comment } from './types/EditorEvents.js';
-<<<<<<< HEAD
-import type { SchemaSummaryParams } from './types/EditorSchema.js';
-=======
 import type { SchemaSummaryJSON } from './types/EditorSchema.js';
->>>>>>> 79e89a46
 
 import { EditorState as PmEditorState } from 'prosemirror-state';
 import { EditorView } from 'prosemirror-view';
@@ -61,17 +57,15 @@
 declare const version: string | undefined;
 
 /**
-<<<<<<< HEAD
  * Image storage structure used by the image extension
  */
 interface ImageStorage {
   media: Record<string, unknown>;
 }
 
-=======
+/**
  * Main editor class that manages document state, extensions, and user interactions
  */
->>>>>>> 79e89a46
 export class Editor extends EventEmitter<EditorEventMap> {
   /**
    * Command service for handling editor commands
@@ -1037,16 +1031,15 @@
     }
 
     const topNodeName = this.schema.topNodeType?.name || 'doc';
-    const normalizedDoc =
-      Array.isArray(doc) // array of nodes -> wrap into doc.content
-        ? { type: topNodeName, content: doc }
-        : doc && typeof doc === 'object' && doc.type
-          ? doc.type === topNodeName || doc.type === 'doc'
-            ? doc
-            : { type: topNodeName, content: [doc as ProseMirrorJSON] }
-          : (() => {
-              throw new Error('Invalid document shape: expected a node object or an array of node objects.');
-            })();
+    const normalizedDoc = Array.isArray(doc) // array of nodes -> wrap into doc.content
+      ? { type: topNodeName, content: doc }
+      : doc && typeof doc === 'object' && doc.type
+        ? doc.type === topNodeName || doc.type === 'doc'
+          ? doc
+          : { type: topNodeName, content: [doc as ProseMirrorJSON] }
+        : (() => {
+            throw new Error('Invalid document shape: expected a node object or an array of node objects.');
+          })();
 
     try {
       return this.schema.nodeFromJSON(normalizedDoc as ProseMirrorJSON);
