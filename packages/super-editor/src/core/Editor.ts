import type { EditorState, Transaction, Plugin } from 'prosemirror-state';
import type { EditorView as PmEditorView } from 'prosemirror-view';
import type { Node as PmNode, Schema } from 'prosemirror-model';
import type { EditorOptions, User, FieldValue, DocxFileEntry, EditorExtension } from './types/EditorConfig.js';
import type {
  EditorHelpers,
  ExtensionStorage,
  ProseMirrorJSON,
  PageStyles,
  TelemetryData,
  Toolbar,
} from './types/EditorTypes.js';
import type { ChainableCommandObject, CanObject, EditorCommands } from './types/ChainedCommands.js';
import type { EditorEventMap, FontsResolvedPayload, Comment } from './types/EditorEvents.js';
import type { SchemaSummaryJSON } from './types/EditorSchema.js';

import { EditorState as PmEditorState } from 'prosemirror-state';
import { EditorView } from 'prosemirror-view';
import { DOMSerializer as PmDOMSerializer } from 'prosemirror-model';
import { yXmlFragmentToProseMirrorRootNode } from 'y-prosemirror';
import { helpers } from '@core/index.js';
import { EventEmitter } from './EventEmitter.js';
import { ExtensionService } from './ExtensionService.js';
import { CommandService } from './CommandService.js';
import { Attribute } from './Attribute.js';
import { SuperConverter } from '@core/super-converter/SuperConverter.js';
import { Commands, Editable, EditorFocus, Keymap } from './extensions/index.js';
import { createDocument } from './helpers/createDocument.js';
import { isActive } from './helpers/isActive.js';
import { trackedTransaction } from '@extensions/track-changes/trackChangesHelpers/trackedTransaction.js';
import { TrackChangesBasePluginKey } from '@extensions/track-changes/plugins/index.js';
import { CommentsPluginKey } from '@extensions/comment/comments-plugin.js';
import { getNecessaryMigrations } from '@core/migrations/index.js';
import { getRichTextExtensions } from '../extensions/index.js';
import { AnnotatorHelpers } from '@helpers/annotator.js';
import { prepareCommentsForExport, prepareCommentsForImport } from '@extensions/comment/comments-helpers.js';
import DocxZipper from '@core/DocxZipper.js';
import { generateCollaborationData } from '@extensions/collaboration/collaboration.js';
import { useHighContrastMode } from '../composables/use-high-contrast-mode.js';
import { updateYdocDocxData } from '@extensions/collaboration/collaboration-helpers.js';
import { setImageNodeSelection } from './helpers/setImageNodeSelection.js';
import { canRenderFont } from './helpers/canRenderFont.js';
import {
  migrateListsToV2IfNecessary,
  migrateParagraphFieldsListsV2,
} from '@core/migrations/0.14-listsv2/listsv2migration.js';
import { createLinkedChildEditor } from '@core/child-editor/index.js';
import { unflattenListsInHtml } from './inputRules/html/html-helpers.js';
import { SuperValidator } from '@core/super-validator/index.js';
import { createDocFromMarkdown, createDocFromHTML } from '@core/helpers/index.js';
import { transformListsInCopiedContent } from '@core/inputRules/html/transform-copied-lists.js';
import { applyStyleIsolationClass } from '../utils/styleIsolation.js';
import { isHeadless } from '../utils/headless-helpers.js';
import { buildSchemaSummary } from './schema-summary.js';

declare const __APP_VERSION__: string;
declare const version: string | undefined;

/**
 * Image storage structure used by the image extension
 */
interface ImageStorage {
  media: Record<string, unknown>;
}

/**
 * Main editor class that manages document state, extensions, and user interactions
 */
export class Editor extends EventEmitter<EditorEventMap> {
  /**
   * Command service for handling editor commands
   */
  #commandService!: CommandService;

  /**
   * Service for managing extensions
   */
  extensionService!: ExtensionService;

  /**
   * Storage for extension data
   */
  extensionStorage: ExtensionStorage = {};

  /**
   * ProseMirror schema for the editor
   */
  schema!: Schema;

  /**
   * ProseMirror view instance
   */
  view!: EditorView;

  /**
   * Active PresentationEditor instance when layout mode is enabled.
   * Set by PresentationEditor constructor to enable renderer-neutral helpers.
   */
  presentationEditor: import('./PresentationEditor.js').PresentationEditor | null = null;

  /**
   * Whether the editor currently has focus
   */
  isFocused: boolean = false;

  /**
   * All the embedded fonts that were imported by the Editor
   */
  fontsImported: string[] = [];

  /**
   * The document converter instance
   */
  converter!: SuperConverter;

  /**
   * Toolbar instance (if attached)
   */
  toolbar?: Toolbar;

  /**
   * Original state for preview mode
   */
  originalState?: EditorState;

  /**
   * High contrast mode setter
   */
  setHighContrastMode?: (enabled: boolean) => void;

  options: EditorOptions = {
    element: null,
    selector: null,
    isHeadless: false,
    mockDocument: null,
    mockWindow: null,
    content: '', // XML content
    user: null,
    users: [],
    media: {},
    mediaFiles: {},
    fonts: {},
    documentMode: 'editing',
    mode: 'docx',
    role: 'editor',
    colors: [],
    converter: null,
    fileSource: null,
    initialState: null,
    documentId: null,
    extensions: [],
    editable: true,
    editorProps: {},
    parseOptions: {},
    coreExtensionOptions: {},
    enableInputRules: true,
    isCommentsEnabled: false,
    isNewFile: false,
    scale: 1,
    annotations: false,
    isInternal: false,
    externalExtensions: [],
    isChildEditor: false,
    numbering: {},
    isHeaderOrFooter: false,
    lastSelection: null,
    suppressDefaultDocxStyles: false,
    jsonOverride: null,
    loadFromSchema: false,
    fragment: null,
    skipViewCreation: false,
    onBeforeCreate: () => null,
    onCreate: () => null,
    onUpdate: () => null,
    onSelectionUpdate: () => null,
    onTransaction: () => null,
    onFocus: () => null,
    onBlur: () => null,
    onDestroy: () => null,
    onContentError: ({ error }: { editor: Editor; error: Error }) => {
      throw error;
    },
    onTrackedChangesUpdate: () => null,
    onCommentsUpdate: () => null,
    onCommentsLoaded: () => null,
    onCommentClicked: () => null,
    onCommentLocationsUpdate: () => null,
    onDocumentLocked: () => null,
    onFirstRender: () => null,
    onCollaborationReady: () => null,
    onException: () => null,
    onListDefinitionsChange: () => null,
    onFontsResolved: null,
    // async (file) => url;
    handleImageUpload: null,

    // telemetry
    telemetry: null,

    // Docx xml updated by User
    customUpdatedFiles: {},

    isHeaderFooterChanged: false,
    isCustomXmlChanged: false,
    ydoc: null,
    collaborationProvider: null,
    collaborationIsReady: false,
    shouldLoadComments: false,
    replacedFile: false,

    focusTarget: null,
    permissionResolver: null,

    // header/footer editors may have parent(main) editor set
    parentEditor: null,
  };

  /**
   * Create a new Editor instance
   * @param options - Editor configuration options
   */
  constructor(options: Partial<EditorOptions>) {
    super();

    this.#initContainerElement(options);
    this.#checkHeadless(options);
    this.setOptions(options);

    const modes: Record<string, () => void> = {
      docx: () => this.#init(),
      text: () => this.#initRichText(),
      html: () => this.#initRichText(),
      default: () => {
        console.log('Not implemented.');
      },
    };

    const initMode = modes[this.options.mode!] ?? modes.default;

    const { setHighContrastMode } = useHighContrastMode();
    this.setHighContrastMode = setHighContrastMode;
    initMode();
  }

  /**
   * Getter which indicates if any changes happen in Editor
   */
  get docChanged(): boolean {
    return (
      this.options.isHeaderFooterChanged ||
      this.options.isCustomXmlChanged ||
      !this.options.initialState!.doc.eq(this.state.doc)
    );
  }

  /**
   * Initialize the container element for the editor
   */
  #initContainerElement(options: Partial<EditorOptions>): void {
    if (!options.element && options.selector) {
      const { selector } = options;
      if (selector.startsWith('#') || selector.startsWith('.')) {
        options.element = document.querySelector(selector) as HTMLElement;
      } else {
        options.element = document.getElementById(selector);
      }

      const textModes = ['text', 'html'];
      if (textModes.includes(options.mode!) && options.element) {
        options.element.classList.add('sd-super-editor-html');
      }
    }

    if (options.isHeadless) {
      options.element = null;
      return;
    }

    options.element = options.element || document.createElement('div');
    applyStyleIsolationClass(options.element);
  }

  /**
   * Initialize the editor with the given options
   */
  #init(): void {
    this.#createExtensionService();
    this.#createCommandService();
    this.#createSchema();
    this.#createConverter();
    this.#initMedia();

    if (!this.options.isHeadless) {
      this.#initFonts();
    }

    this.on('beforeCreate', this.options.onBeforeCreate!);
    this.emit('beforeCreate', { editor: this });
    this.on('contentError', this.options.onContentError!);

    this.mount(this.options.element!);

    this.on('create', this.options.onCreate!);
    this.on('update', this.options.onUpdate!);
    this.on('selectionUpdate', this.options.onSelectionUpdate!);
    this.on('transaction', this.options.onTransaction!);
    this.on('focus', this.#onFocus.bind(this));
    this.on('blur', this.options.onBlur!);
    this.on('destroy', this.options.onDestroy!);
    this.on('trackedChangesUpdate', this.options.onTrackedChangesUpdate!);
    this.on('commentsLoaded', this.options.onCommentsLoaded!);
    this.on('commentClick', this.options.onCommentClicked!);
    this.on('commentsUpdate', this.options.onCommentsUpdate!);
    this.on('locked', this.options.onDocumentLocked!);
    this.on('collaborationReady', this.#onCollaborationReady.bind(this));
    this.on('comment-positions', this.options.onCommentLocationsUpdate!);
    this.on('list-definitions-change', this.options.onListDefinitionsChange!);
    this.on('fonts-resolved', this.options.onFontsResolved!);
    this.on('exception', this.options.onException!);

    if (!this.options.isHeadless) {
      this.initializeCollaborationData();
      this.initDefaultStyles();
      this.#checkFonts();
    }

    const shouldMigrateListsOnInit = Boolean(
      this.options.markdown ||
        this.options.html ||
        this.options.loadFromSchema ||
        this.options.jsonOverride ||
        this.options.mode === 'html' ||
        this.options.mode === 'text',
    );

    if (shouldMigrateListsOnInit) {
      this.migrateListsToV2();
    }

    this.setDocumentMode(this.options.documentMode!, 'init');

    if (!this.options.ydoc) {
      if (!this.options.isChildEditor) {
        this.#initComments();
      }
    }

    this.#initDevTools();
    this.#registerCopyHandler();
  }

  /**
   * Initialize the editor in rich text mode
   */
  #initRichText(): void {
    if (!this.options.extensions || !this.options.extensions.length) {
      this.options.extensions = getRichTextExtensions() as EditorExtension[];
    }

    this.#createExtensionService();
    this.#createCommandService();
    this.#createSchema();

    this.on('beforeCreate', this.options.onBeforeCreate!);
    this.emit('beforeCreate', { editor: this });
    this.on('contentError', this.options.onContentError!);

    this.mount(this.options.element!);

    this.on('create', this.options.onCreate!);
    this.on('update', this.options.onUpdate!);
    this.on('selectionUpdate', this.options.onSelectionUpdate!);
    this.on('transaction', this.options.onTransaction!);
    this.on('focus', this.#onFocus.bind(this));
    this.on('blur', this.options.onBlur!);
    this.on('destroy', this.options.onDestroy!);
    this.on('commentsLoaded', this.options.onCommentsLoaded!);
    this.on('commentClick', this.options.onCommentClicked!);
    this.on('locked', this.options.onDocumentLocked!);
    this.on('list-definitions-change', this.options.onListDefinitionsChange!);
  }

  mount(el: HTMLElement | null): void {
    this.#createView(el);

    window.setTimeout(() => {
      if (this.isDestroyed) return;
      this.emit('create', { editor: this });
    }, 0);
  }

  unmount(): void {
    if (this.view) {
      this.view.destroy();
    }
    this.view = undefined!;
  }

  /**
   * Handle focus event
   */
  #onFocus({ editor, event }: { editor: Editor; event: FocusEvent }): void {
    this.toolbar?.setActiveEditor?.(editor);
    this.options.onFocus?.({ editor, event });
  }

  /**
   * Set the toolbar for this editor
   */
  setToolbar(toolbar: Toolbar): void {
    this.toolbar = toolbar;
  }

  /**
   * Check if the editor should run in headless mode
   */
  #checkHeadless(options: Partial<EditorOptions>): void {
    if (!options.isHeadless) return;

    // Set up minimal navigator for Node.js environments
    if (typeof navigator === 'undefined') {
      // Create a minimal navigator object with required properties
      const minimalNavigator = {
        platform: 'node',
        userAgent: 'Node.js',
      };
      // eslint-disable-next-line @typescript-eslint/no-explicit-any
      (global as any).navigator = minimalNavigator;
    }

    if (options.mockDocument) {
      (global as typeof globalThis).document = options.mockDocument;
      (global as typeof globalThis).window = options.mockWindow as Window & typeof globalThis;
    }
  }

  /**
   * Focus the editor.
   */
  focus(): void {
    this.view?.focus();
  }

  /**
   * Get the editor state
   */
  get state(): EditorState {
    return this.view?.state;
  }

  /**
   * Get the editor storage.
   */
  get storage(): ExtensionStorage {
    return this.extensionStorage;
  }

  /**
   * Get object of registered commands.
   */
  get commands(): EditorCommands {
    return this.#commandService?.commands;
  }

  /**
   * Get extension helpers.
   */
  get helpers(): EditorHelpers {
    return this.extensionService.helpers as EditorHelpers;
  }

  /**
   * Check if the editor is editable.
   */
  get isEditable(): boolean {
    return Boolean(this.options.editable && this.view && this.view.editable);
  }

  /**
   * Check if editor is destroyed.
   */
  get isDestroyed(): boolean {
    return this.view?.isDestroyed ?? true;
  }

  /**
   * Get the editor element
   */
  get element(): HTMLElement | null {
    return this.options.element!;
  }

  /**
   * Get possible users of the editor.
   */
  get users(): User[] {
    return this.options.users!;
  }

  /**
   * Create a chain of commands to call multiple commands at once.
   */
  chain(): ChainableCommandObject {
    return this.#commandService.chain();
  }

  /**
   * Check if a command or a chain of commands can be executed. Without executing it.
   */
  can(): CanObject {
    return this.#commandService.can();
  }

  /**
   * Set the document mode
   * @param documentMode - The document mode ('editing', 'viewing', 'suggesting')
   * @param _caller - Calling context (unused)
   */
  setDocumentMode(documentMode: string, _caller?: string): void {
    if (this.options.isHeaderOrFooter || this.options.isChildEditor) return;

    let cleanedMode = documentMode?.toLowerCase() || 'editing';
    if (!this.extensionService || !this.state) return;

    const pm = this.view?.dom || this.options.element?.querySelector?.('.ProseMirror');

    if (this.options.role === 'viewer') cleanedMode = 'viewing';
    if (this.options.role === 'suggester' && cleanedMode === 'editing') cleanedMode = 'suggesting';

    // Viewing mode: Not editable, no tracked changes, no comments
    if (cleanedMode === 'viewing') {
      this.commands.toggleTrackChangesShowOriginal();
      this.setEditable(false, false);
      this.setOptions({ documentMode: 'viewing' });
      if (pm) pm.classList.add('view-mode');
    }

    // Suggesting: Editable, tracked changes plugin enabled, comments
    else if (cleanedMode === 'suggesting') {
      this.commands.disableTrackChangesShowOriginal();
      this.commands.enableTrackChanges();
      this.setOptions({ documentMode: 'suggesting' });
      this.setEditable(true, false);
      if (pm) pm.classList.remove('view-mode');
    }

    // Editing: Editable, tracked changes plguin disabled, comments
    else if (cleanedMode === 'editing') {
      this.commands.disableTrackChangesShowOriginal();
      this.commands.disableTrackChanges();
      this.setEditable(true, false);
      this.setOptions({ documentMode: 'editing' });
      if (pm) pm.classList.remove('view-mode');
    }
  }

  /**
   * Blur the editor.
   */
  blur(): void {
    this.view?.dom?.blur();
  }

  /**
   * Check if editor has focus
   */
  hasFocus(): boolean {
    if (this.view) {
      return this.view.hasFocus();
    }
    return false;
  }

  /**
   * Get viewport coordinates for a document position. Falls back to the PresentationEditor
   * when running without a ProseMirror view (layout mode).
   */
  coordsAtPos(pos: number): ReturnType<PmEditorView['coordsAtPos']> | null {
    if (this.view) {
      return this.view.coordsAtPos(pos);
    }

    const layoutRects = this.presentationEditor?.getRangeRects?.(pos, pos);
    if (Array.isArray(layoutRects) && layoutRects.length > 0) {
      const rect = layoutRects[0];
      return {
        top: rect.top,
        bottom: rect.bottom,
        left: rect.left,
        right: rect.right,
        width: rect.width,
        height: rect.height,
      } as ReturnType<PmEditorView['coordsAtPos']>;
    }

    return null;
  }

  /**
   * Get position from client-space coordinates.
   * In layout/presentation mode, uses PresentationEditor hit testing for accurate coordinate mapping.
   * Falls back to ProseMirror view for standard editing mode.
   */
  posAtCoords(coords: Parameters<PmEditorView['posAtCoords']>[0]): ReturnType<PmEditorView['posAtCoords']> {
    // In presentation/layout mode, use the layout engine's hit testing
    // which properly converts visible surface coordinates to document positions
    if (typeof this.presentationEditor?.hitTest === 'function') {
      // Extract coordinates from various possible coordinate formats
      const coordsObj = coords as {
        clientX?: number;
        clientY?: number;
        left?: number;
        top?: number;
        x?: number;
        y?: number;
      };
      const clientX = coordsObj?.clientX ?? coordsObj?.left ?? coordsObj?.x ?? null;
      const clientY = coordsObj?.clientY ?? coordsObj?.top ?? coordsObj?.y ?? null;
      if (Number.isFinite(clientX) && Number.isFinite(clientY)) {
        const hit = this.presentationEditor.hitTest(clientX as number, clientY as number);
        if (hit) {
          return {
            pos: hit.pos,
            inside: hit.pos,
          };
        }
      }
    }

    // Fall back to ProseMirror view for standard editing mode
    if (this.view) {
      return this.view.posAtCoords(coords);
    }

    return null;
  }

  #registerCopyHandler(): void {
    const dom = this.view?.dom;
    if (!dom) {
      return;
    }

    dom.addEventListener('copy', (event: ClipboardEvent) => {
      const clipboardData = event.clipboardData;
      if (!clipboardData) return;

      event.preventDefault();

      const { from, to } = this.view.state.selection;
      const slice = this.view.state.doc.slice(from, to);
      const fragment = slice.content;

      const div = document.createElement('div');
      const serializer = PmDOMSerializer.fromSchema(this.view.state.schema);
      div.appendChild(serializer.serializeFragment(fragment));

      const html = transformListsInCopiedContent(div.innerHTML);

      clipboardData.setData('text/html', html);
    });
  }

  /**
   * Export the yjs binary from the current state.
   */
  async generateCollaborationUpdate(): Promise<Uint8Array> {
    return await generateCollaborationData(this);
  }

  /**
   * Initialize data for collaborative editing
   * If we are replacing data and have a valid provider, listen for synced event
   * so that we can initialize the data
   */
  initializeCollaborationData(): void {
    if (!this.options.isNewFile || !this.options.collaborationProvider) return;
    const provider = this.options.collaborationProvider;

    const postSyncInit = () => {
<<<<<<< HEAD
      if (typeof provider.off === 'function') {
        provider.off('synced', postSyncInit);
      }
=======
      provider.off?.('synced', postSyncInit);
>>>>>>> 50912486
      this.#insertNewFileData();
    };

    if (provider.synced) this.#insertNewFileData();
    // If we are not sync'd yet, wait for the event then insert the data
<<<<<<< HEAD
    else if (typeof provider.on === 'function') provider.on('synced', postSyncInit);
=======
    else provider.on?.('synced', postSyncInit);
>>>>>>> 50912486
  }

  /**
   * Replace content of editor that was created with loadFromSchema option
   * Used to replace content of other header/footer when one of it was edited
   *
   * @param content - new editor content json (retrieved from editor.getUpdatedJson)
   */
  replaceContent(content: ProseMirrorJSON): void {
    this.setOptions({
      content: content as unknown as Record<string, unknown>,
    });

    this.#createConverter();
    this.initDefaultStyles();

    this.#createConverter();
    this.#initMedia();

    const doc = this.#generatePmData();
    const tr = this.state.tr.replaceWith(0, this.state.doc.content.size, doc);
    tr.setMeta('replaceContent', true);
    this.#dispatchTransaction(tr);
  }

  /**
   * Replace the current document with new data. Necessary for initializing a new collaboration file,
   * since we need to insert the data only after the provider has synced.
   */
  #insertNewFileData(): void {
    if (!this.options.isNewFile) return;
    this.options.isNewFile = false;
    const doc = this.#generatePmData();
    // hiding this transaction from history so it doesn't appear in undo stack
    const tr = this.state.tr.replaceWith(0, this.state.doc.content.size, doc).setMeta('addToHistory', false);
    this.#dispatchTransaction(tr);

    setTimeout(() => {
      this.#initComments();
    }, 50);
  }

  /**
   * Set editor options and update state.
   */
  setOptions(options: Partial<EditorOptions> = {}): void {
    this.options = {
      ...this.options,
      ...options,
    };

    if ((this.options.isNewFile || !this.options.ydoc) && this.options.isCommentsEnabled) {
      this.options.shouldLoadComments = true;
    }

    if (!this.view || !this.state || this.isDestroyed) {
      return;
    }

    if (this.options.editorProps) {
      this.view.setProps(this.options.editorProps);
    }

    this.view.updateState(this.state);
  }

  /**
   * Set whether the editor is editable.
   *
   * When setting to non-editable, this method:
   * - Forces ProseMirror to re-evaluate the editable prop from the Editable plugin
   * - Blurs the editor to remove the cursor
   *
   * @param editable - Whether the editor should accept user input (default: true)
   * @param emitUpdate - Whether to emit an update event after changing editability (default: true)
   */
  setEditable(editable: boolean = true, emitUpdate: boolean = true): void {
    this.setOptions({ editable });

    // Force ProseMirror to re-evaluate the editable prop from the Editable plugin.
    // ProseMirror only updates the editable state when setProps is called,
    // even if the underlying editor.options.editable value has changed.
    if (this.view) {
      this.view.setProps({});

      // When setting to non-editable, blur the editor to remove cursor
      if (!editable && this.view.dom) {
        this.view.dom.blur();
      }
    }

    if (emitUpdate) {
      this.emit('update', { editor: this, transaction: this.state.tr });
    }
  }

  /**
   * Register PM plugin.
   * @param plugin PM plugin.
   * @param handlePlugins Optional function for handling plugin merge.
   */
  registerPlugin(plugin: Plugin, handlePlugins?: (plugin: Plugin, plugins: Plugin[]) => Plugin[]): void {
    if (!this.state?.plugins) return;
    const plugins =
      typeof handlePlugins === 'function'
        ? handlePlugins(plugin, [...this.state.plugins])
        : [...this.state.plugins, plugin];

    const state = this.state.reconfigure({ plugins });
    this.view.updateState(state);
  }

  /**
   * Safely resolve the plugin key string for a plugin instance.
   */
  #getPluginKeyName(plugin: Plugin): string {
    const pluginKey = (plugin as Plugin & { key?: { key: string } }).key;
    return typeof pluginKey?.key === 'string' ? pluginKey.key : '';
  }

  /**
   * Unregister a PM plugin
   */
  unregisterPlugin(nameOrPluginKey: string | { key?: string }): void {
    if (this.isDestroyed) return;

    const name =
      typeof nameOrPluginKey === 'string'
        ? `${nameOrPluginKey}$`
        : ((nameOrPluginKey?.key as string | undefined) ?? '');

    const state = this.state.reconfigure({
      plugins: this.state.plugins.filter((plugin) => !this.#getPluginKeyName(plugin).startsWith(name)),
    });

    this.view.updateState(state);
  }

  /**
   * Creates extension service.
   */
  #createExtensionService(): void {
    const allowedExtensions = ['extension', 'node', 'mark'];

    const coreExtensions = [Editable, Commands, EditorFocus, Keymap];
    const externalExtensions = this.options.externalExtensions || [];

    const allExtensions = [...coreExtensions, ...this.options.extensions!].filter((extension) => {
      const extensionType = typeof extension?.type === 'string' ? extension.type : undefined;
      return extensionType ? allowedExtensions.includes(extensionType) : false;
    });

    this.extensionService = ExtensionService.create(allExtensions, externalExtensions, this);
  }

  /**
   * Creates a command service.
   */
  #createCommandService(): void {
    this.#commandService = CommandService.create({
      editor: this,
    });
  }

  /**
   * Create the document converter as this.converter.
   */
  #createConverter(): void {
    if (this.options.converter) {
      this.converter = this.options.converter as SuperConverter;
    } else {
      this.converter = new SuperConverter({
        docx: this.options.content,
        media: this.options.mediaFiles,
        fonts: this.options.fonts,
        debug: true,
        telemetry: this.options.telemetry,
        fileSource: this.options.fileSource,
        documentId: this.options.documentId,
        mockWindow: this.options.mockWindow ?? null,
        mockDocument: this.options.mockDocument ?? null,
      });
    }
  }

  /**
   * Initialize media.
   */
  #initMedia(): void {
    if (this.options.isChildEditor) return;
    if (!this.options.ydoc) {
      (this.storage.image as ImageStorage).media = this.options.mediaFiles!;
      return;
    }

<<<<<<< HEAD
    const mediaMap = (this.options.ydoc as unknown as { getMap: (name: string) => Map<string, unknown> }).getMap(
      'media',
    );
=======
    const mediaMap = (this.options.ydoc as { getMap: (name: string) => Map<string, unknown> }).getMap('media');
>>>>>>> 50912486

    // We are creating a new file and need to set the media
    if (this.options.isNewFile) {
      Object.entries(this.options.mediaFiles!).forEach(([key, value]) => {
        mediaMap.set(key, value);
      });

      // Set the storage to the imported media files
      (this.storage.image as ImageStorage).media = this.options.mediaFiles!;
    }

    // If we are opening an existing file, we need to get the media from the ydoc
    else {
      (this.storage.image as ImageStorage).media = Object.fromEntries(mediaMap.entries());
    }
  }

  /**
   * Initialize fonts
   */
  #initFonts(): void {
    const results = this.converter.getFontFaceImportString();

    if (results?.styleString?.length) {
      const style = document.createElement('style');
      style.textContent = results.styleString;
      document.head.appendChild(style);

      this.fontsImported = results.fontsImported;
    }
  }

  /**
   * Determines the fonts used in the document and the unsupported ones and triggers the `onFontsResolved` callback.
   */
  async #checkFonts(): Promise<void> {
    // We only want to run the algorithm to resolve the fonts if the user has asked for it
    if (!this.options.onFontsResolved || typeof this.options.onFontsResolved !== 'function') {
      return;
    }

    if (this.options.isHeadless) {
      return;
    }

    try {
      const fontsUsedInDocument = this.converter.getDocumentFonts();
      const unsupportedFonts = this.#determineUnsupportedFonts(fontsUsedInDocument);

      const payload: FontsResolvedPayload = {
        documentFonts: fontsUsedInDocument,
        unsupportedFonts,
      };

      this.emit('fonts-resolved', payload);
    } catch {
      console.warn('[SuperDoc] Could not determine document fonts and unsupported fonts');
    }
  }

  /**
   * Determines which fonts used in the document are not supported
   * by attempting to render them on a canvas.
   * Fonts are considered unsupported if they cannot be rendered
   * and are not already imported in the document via @font-face.
   *
   * @param fonts - Array of font family names used in the document.
   * @returns Array of unsupported font family names.
   */
  #determineUnsupportedFonts(fonts: string[]): string[] {
    const unsupportedFonts = fonts.filter((font) => {
      const canRender = canRenderFont(font);
      const isFontImported = this.fontsImported.includes(font);

      return !canRender && !isFontImported;
    });

    return unsupportedFonts;
  }

  /**
   * Load the data from DOCX to be used in the schema.
   * Expects a DOCX file.
   * @param fileSource - The DOCX file to load (File/Blob in browser, Buffer in Node.js)
   * @param isNode - Whether the method is being called in a Node.js environment
   * @returns A promise that resolves to an array containing:
   *   - [0] xmlFiles - Array of XML files extracted from the DOCX
   *   - [1] mediaFiles - Object containing media files with URLs (browser only)
   *   - [2] mediaFiles - Object containing media files with base64 data
   *   - [3] fonts - Object containing font files from the DOCX
   */
  static async loadXmlData(
    fileSource: File | Blob | Buffer,
    isNode: boolean = false,
  ): Promise<
    [DocxFileEntry[], Record<string, string>, Record<string, string>, Record<string, Uint8Array>] | undefined
  > {
    if (!fileSource) return;

    const zipper = new DocxZipper();
    const xmlFiles = await zipper.getDocxData(fileSource, isNode);
    const mediaFiles = zipper.media;

    return [xmlFiles, mediaFiles, zipper.mediaFiles, zipper.fonts];
  }

  /**
   * Get the document version
   */
  static getDocumentVersion(doc: DocxFileEntry[]): string {
    return SuperConverter.getStoredSuperdocVersion(doc);
  }

  /**
   * Set the document version
   */
  static setDocumentVersion(doc: DocxFileEntry[], version: string): string {
    const result = SuperConverter.setStoredSuperdocVersion(doc, version);
    return (result as unknown as string | undefined) ?? version;
  }

  /**
   * Get the document GUID
   */
  static getDocumentGuid(doc: DocxFileEntry[]): string | null {
    return SuperConverter.extractDocumentGuid(doc);
  }

  /**
   * @deprecated use setDocumentVersion instead
   */
  static updateDocumentVersion(doc: DocxFileEntry[], version: string): string {
    console.warn('updateDocumentVersion is deprecated, use setDocumentVersion instead');
    return Editor.setDocumentVersion(doc, version);
  }

  /**
   * Generates a schema summary for the current runtime schema.
   */
  async getSchemaSummaryJSON(): Promise<SchemaSummaryJSON> {
    if (!this.schema) {
      throw new Error('Schema is not initialized.');
    }

    const schemaVersion = this.converter?.getSuperdocVersion?.() || 'current';

    const suppressedNames = new Set(
      (this.extensionService?.extensions || [])
        .filter((ext) => {
          const config = ext?.config as { excludeFromSummaryJSON?: boolean } | undefined;
          const suppressFlag = config?.excludeFromSummaryJSON;
          return Boolean(suppressFlag);
        })
        .map((ext) => ext.name),
    );

    const summary = buildSchemaSummary(this.schema, schemaVersion);

    if (!suppressedNames.size) {
      return summary;
    }

    return {
      ...summary,
      nodes: summary.nodes.filter((node) => !suppressedNames.has(node.name)),
      marks: summary.marks.filter((mark) => !suppressedNames.has(mark.name)),
    };
  }

  /**
   * Validates a ProseMirror JSON document against the current schema.
   */
  validateJSON(doc: ProseMirrorJSON | ProseMirrorJSON[]): PmNode | PmNode[] {
    if (!this.schema) {
      throw new Error('Schema is not initialized.');
    }

    try {
      if (Array.isArray(doc)) return doc.map((d) => this.schema!.nodeFromJSON(d));
      return this.schema.nodeFromJSON(doc as ProseMirrorJSON);
    } catch (error) {
      const detail = error instanceof Error ? error.message : String(error);
      const validationError = new Error(`Invalid document for current schema: ${detail}`);
      if (error instanceof Error) {
        (validationError as Error & { cause?: Error }).cause = error;
      }
      throw validationError;
    }
  }

  /**
   * Creates document PM schema.
   */
  #createSchema(): void {
    this.schema = this.extensionService.schema;
  }

  /**
   * Generate ProseMirror data from file
   */
  #generatePmData(): PmNode {
    let doc: PmNode;

    try {
      const { mode, content, fragment, loadFromSchema } = this.options;
      const hasJsonContent = (value: unknown): value is Record<string, unknown> =>
        typeof value === 'object' && value !== null && !Array.isArray(value);

      if (mode === 'docx') {
        if (loadFromSchema && hasJsonContent(content)) {
          doc = this.schema.nodeFromJSON(content);
          doc = this.#prepareDocumentForImport(doc);
        } else {
          const createdDoc = createDocument(
            this.converter as Parameters<typeof createDocument>[0],
            this.schema,
            this as Parameters<typeof createDocument>[2],
          );
          if (!createdDoc) {
            throw new Error('Failed to create document from converter');
          }
          doc = createdDoc;
          // Perform any additional document processing prior to finalizing the doc here
          doc = this.#prepareDocumentForImport(doc);

          // Check for markdown BEFORE html (since markdown gets converted to HTML)
          if (this.options.markdown) {
            doc = createDocFromMarkdown(this.options.markdown, this, { isImport: true });
          }
          // If we have a new doc, and have html data, we initialize from html
          else if (this.options.html) doc = createDocFromHTML(this.options.html, this, { isImport: true });
          else if (this.options.jsonOverride) doc = this.schema.nodeFromJSON(this.options.jsonOverride);

          if (fragment) doc = yXmlFragmentToProseMirrorRootNode(fragment, this.schema);
        }
      }

      // If we are in HTML mode, we initialize from either content or html (or blank)
      else if (mode === 'text' || mode === 'html') {
        if (loadFromSchema && hasJsonContent(content)) doc = this.schema.nodeFromJSON(content);
        else if (typeof content === 'string') doc = createDocFromHTML(content, this);
        else doc = this.schema.topNodeType.createAndFill()!;
      }
    } catch (err) {
      console.error(err);
      const error = err instanceof Error ? err : new Error(String(err));
      this.emit('contentError', { editor: this, error });
    }

    return doc!;
  }

  /**
   * Create the PM editor view
   */
  #createView(element: HTMLElement | null): void {
    const doc = this.#generatePmData();

    // Only initialize the doc if we are not using Yjs/collaboration.
    const state: { schema: Schema; doc?: PmNode } = { schema: this.schema };
    if (!this.options.ydoc) state.doc = doc;

    this.options.initialState = PmEditorState.create(state);

    this.view = new EditorView(element, {
      ...this.options.editorProps,
      dispatchTransaction: this.#dispatchTransaction.bind(this),
      state: this.options.initialState,
      handleClick: this.#handleNodeSelection.bind(this),
    });

    const newState = this.state.reconfigure({
      plugins: [...this.extensionService.plugins],
    });

    this.view.updateState(newState);

    this.createNodeViews();

    (this.options.telemetry as TelemetryData | null)?.trackUsage?.('editor_initialized', {});
  }

  /**
   * Creates all node views.
   */
  createNodeViews(): void {
    if (this.options.skipViewCreation || typeof this.view?.setProps !== 'function') {
      return;
    }

    this.view.setProps({
      // eslint-disable-next-line @typescript-eslint/no-explicit-any -- ProseMirror nodeViews type is complex and varies by node
      nodeViews: this.extensionService.nodeViews as any,
    });
  }

  /**
   * Get the maximum content size
   */
  getMaxContentSize(): { width?: number; height?: number } {
    if (!this.converter) return {};
    const { pageSize = {}, pageMargins = {} } = this.converter.pageStyles ?? {};
    const { width, height } = pageSize;
    const { top = 0, bottom = 0, left = 0, right = 0 } = pageMargins;

    // All sizes are in inches so we multiply by 96 to get pixels
    if (!width || !height) return {};

    const maxHeight = height * 96 - top * 96 - bottom * 96 - 50;
    const maxWidth = width * 96 - left * 96 - right * 96 - 20;
    return {
      width: maxWidth,
      height: maxHeight,
    };
  }

  /**
   * Attach styles and attributes to the editor element
   */
  updateEditorStyles(element: HTMLElement, proseMirror: HTMLElement): void {
    const { pageSize, pageMargins } = this.converter.pageStyles ?? {};

    if (!proseMirror || !element) {
      return;
    }

    proseMirror.setAttribute('role', 'document');
    proseMirror.setAttribute('aria-multiline', 'true');
    proseMirror.setAttribute('aria-label', 'Main content area, start typing to enter text.');
    proseMirror.setAttribute('aria-description', '');
    proseMirror.classList.remove('view-mode');

    // Set fixed dimensions and padding that won't change with scaling
    if (pageSize) {
      element.style.width = pageSize.width + 'in';
      element.style.minWidth = pageSize.width + 'in';
      element.style.minHeight = pageSize.height + 'in';
    }

    if (pageMargins) {
      element.style.paddingLeft = pageMargins.left + 'in';
      element.style.paddingRight = pageMargins.right + 'in';
    }

    element.style.boxSizing = 'border-box';
    element.style.isolation = 'isolate'; // to create new stacking context.

    proseMirror.style.outline = 'none';
    proseMirror.style.border = 'none';
    element.style.backgroundColor = '#fff';
    proseMirror.style.backgroundColor = '#fff';

    // Typeface and font size
    const { typeface, fontSizePt, fontFamilyCss } = this.converter.getDocumentDefaultStyles() ?? {};

    const resolvedFontFamily = fontFamilyCss || typeface;
    if (resolvedFontFamily) {
      element.style.fontFamily = resolvedFontFamily;
    }
    if (fontSizePt) {
      element.style.fontSize = `${fontSizePt}pt`;
    }

    // Mobile styles
    element.style.transformOrigin = 'top left';
    element.style.touchAction = 'auto';
    (element.style as CSSStyleDeclaration & { webkitOverflowScrolling?: string }).webkitOverflowScrolling = 'touch';

    // Calculate line height
    const defaultLineHeight = 1.2;
    proseMirror.style.lineHeight = String(defaultLineHeight);

    // If we are not using pagination, we still need to add some padding for header/footer
    // Always pad the body to the page top margin so the body baseline
    // starts at pageTop + topMargin (Word parity). Pagination decorations
    // will only reserve header overflow beyond this margin.
    if (this.presentationEditor && pageMargins?.top != null) {
      proseMirror.style.paddingTop = `${pageMargins.top}in`;
    } else if (this.presentationEditor) {
      // Fallback for missing margins
      proseMirror.style.paddingTop = '1in';
    } else {
      proseMirror.style.paddingTop = '0';
    }

    // Keep footer padding managed by pagination; set to 0 here.
    proseMirror.style.paddingBottom = '0';
  }

  /**
   * Initialize default styles for the editor container and ProseMirror.
   * Get page size and margins from the converter.
   * Set document default font and font size.
   *
   * @param element - The DOM element to apply styles to
   */
  initDefaultStyles(element: HTMLElement | null = this.element): void {
    if (this.options.isHeadless || this.options.suppressDefaultDocxStyles) return;

    const proseMirror = element?.querySelector('.ProseMirror') as HTMLElement;

    this.updateEditorStyles(element!, proseMirror);

    this.initMobileStyles(element);
  }

  /**
   * Initializes responsive styles for mobile devices.
   * Sets up scaling based on viewport width and handles orientation changes.
   */
  initMobileStyles(element: HTMLElement | null): void {
    if (!element) {
      return;
    }

    const initialWidth = element.offsetWidth;

    const updateScale = () => {
      const minPageSideMargin = 10;
      const elementWidth = initialWidth;
      const availableWidth = document.documentElement.clientWidth - minPageSideMargin;

      this.options.scale = Math.min(1, availableWidth / elementWidth);

      const superEditorElement = element.closest('.super-editor') as HTMLElement;
      const superEditorContainer = element.closest('.super-editor-container') as HTMLElement;

      if (!superEditorElement || !superEditorContainer) {
        return;
      }

      if (this.options.scale! < 1) {
        superEditorElement.style.maxWidth = `${elementWidth * this.options.scale!}px`;
        superEditorContainer.style.minWidth = '0px';

        element.style.transform = `scale(${this.options.scale})`;
      } else {
        superEditorElement.style.maxWidth = '';
        superEditorContainer.style.minWidth = '';

        element.style.transform = 'none';
      }
    };

    // Initial scale
    updateScale();

    const handleResize = () => {
      setTimeout(() => {
        updateScale();
      }, 150);
    };

    if ('orientation' in screen && 'addEventListener' in screen.orientation) {
      screen.orientation.addEventListener('change', handleResize);
    } else {
      // jsdom (and some older browsers) don't implement matchMedia; skip listener in that case
      const mediaQueryList =
        typeof window.matchMedia === 'function' ? window.matchMedia('(orientation: portrait)') : null;
      if (mediaQueryList?.addEventListener) {
        mediaQueryList.addEventListener('change', handleResize);
      }
    }

    window.addEventListener('resize', () => handleResize);
  }

  /**
   * Handler called when collaboration is ready.
   * Initializes comments if not a new file.
   */
  #onCollaborationReady({ editor, ydoc }: { editor: Editor; ydoc: unknown }): void {
    if (this.options.collaborationIsReady) return;
    console.debug('🔗 [super-editor] Collaboration ready');

    this.#validateDocumentInit();

    if (this.options.ydoc) {
      this.migrateListsToV2();
    }

    this.options.onCollaborationReady!({ editor, ydoc });
    this.options.collaborationIsReady = true;
    this.options.initialState = this.state;

    const { tr } = this.state;
    tr.setMeta('collaborationReady', true);
    this.#dispatchTransaction(tr);

    if (!this.options.isNewFile) {
      this.#initComments();
      updateYdocDocxData(this, undefined);
    }
  }

  /**
   * Initialize comments plugin
   */
  #initComments(): void {
    if (!this.options.isCommentsEnabled) return;
    if (this.options.isHeadless) return;
    if (!this.options.shouldLoadComments) return;
    const replacedFile = this.options.replacedFile;
    this.emit('commentsLoaded', {
      editor: this,
      replacedFile,
      comments: this.converter.comments || [],
    });

    setTimeout(() => {
      this.options.replacedFile = false;
      const st = this.state;
      if (!st) return;
      const tr = st.tr.setMeta(CommentsPluginKey, { type: 'force' });
      this.#dispatchTransaction(tr);
    }, 50);
  }

  /**
   * Dispatch a transaction to update the editor state
   */
  #dispatchTransaction(transaction: Transaction): void {
    if (this.isDestroyed) return;
    const start = Date.now();

    let state: EditorState;
    try {
      const trackChangesState = TrackChangesBasePluginKey.getState(this.view.state);
      const isTrackChangesActive = trackChangesState?.isTrackChangesActive ?? false;

      const tr = isTrackChangesActive
        ? trackedTransaction({
            tr: transaction,
            state: this.state,
            user: this.options.user!,
          })
        : transaction;

      const { state: newState } = this.view.state.applyTransaction(tr);
      state = newState;
    } catch (error) {
      // just in case
      state = this.state.apply(transaction);
      console.log(error);
    }

    const selectionHasChanged = !this.state.selection.eq(state.selection);
    this.view.updateState(state);

    const end = Date.now();
    this.emit('transaction', {
      editor: this,
      transaction,
      duration: end - start,
    });

    if (selectionHasChanged) {
      this.emit('selectionUpdate', {
        editor: this,
        transaction,
      });
    }

    const focus = transaction.getMeta('focus');
    if (focus) {
      this.emit('focus', {
        editor: this,
        event: focus.event,
        transaction,
      });
    }

    const blur = transaction.getMeta('blur');
    if (blur) {
      this.emit('blur', {
        editor: this,
        event: blur.event,
        transaction,
      });
    }

    if (!transaction.docChanged) {
      return;
    }

    // Track document modifications and promote to GUID if needed
    if (transaction.docChanged && this.converter) {
      if (!this.converter.documentGuid) {
        this.converter.promoteToGuid();
        console.debug('Document modified - assigned GUID:', this.converter.documentGuid);
      }
      this.converter.documentModified = true;
    }

    this.emit('update', {
      editor: this,
      transaction,
    });
  }

  /**
   * Public dispatch method for transaction dispatching.
   * Allows external callers (e.g., SuperDoc stores) to dispatch plugin meta
   * transactions without accessing editor.view directly.
   */
  dispatch(tr: Transaction): void {
    this.#dispatchTransaction(tr);
  }

  /**
   * Get document identifier for telemetry (async - may generate hash)
   */
  async getDocumentIdentifier(): Promise<string | null> {
    return (await this.converter?.getDocumentIdentifier()) || null;
  }

  /**
   * Get permanent document GUID (sync - only for modified documents)
   */
  getDocumentGuid(): string | null {
    return this.converter?.documentGuid || null;
  }

  /**
   * Check if document has been modified
   */
  isDocumentModified(): boolean {
    return this.converter?.documentModified || false;
  }

  /**
   * Get telemetry data (async because of lazy hash generation)
   */
  async getTelemetryData(): Promise<{
    documentId: string | null;
    isModified: boolean;
    isPermanentId: boolean;
    version: string | null;
  }> {
    return {
      documentId: await this.getDocumentIdentifier(),
      isModified: this.isDocumentModified(),
      isPermanentId: !!this.converter?.documentGuid,
      version: this.converter?.getSuperdocVersion(),
    };
  }

  /**
   * @deprecated use getDocumentGuid instead
   */
  getDocumentId(): string | null {
    console.warn('getDocumentId is deprecated, use getDocumentGuid instead');
    return this.getDocumentGuid();
  }

  /**
   * Get attrs of the currently selected node or mark.
   * @example
   * editor.getAttributes('textStyle').color
   */
  getAttributes(nameOrType: string): Record<string, unknown> {
    return Attribute.getAttributes(this.state, nameOrType);
  }

  /**
   * Returns if the currently selected node or mark is active.
   * @param nameOrAttributes - The name of the node/mark or an attributes object
   * @param attributesOrUndefined - Optional attributes to check when first parameter is a name
   * @example
   * editor.isActive('bold')
   * editor.isActive('textStyle', { color: 'purple' })
   * editor.isActive({ textAlign: 'center' })
   */
  isActive(
    nameOrAttributes: string | Record<string, unknown>,
    attributesOrUndefined?: Record<string, unknown>,
  ): boolean {
    const name = typeof nameOrAttributes === 'string' ? nameOrAttributes : null;
    const attributes = typeof nameOrAttributes === 'string' ? attributesOrUndefined : nameOrAttributes;
    return isActive(this.state, name, attributes);
  }

  /**
   * Get the editor content as JSON
   */
  getJSON(): ProseMirrorJSON {
    const json = this.state.doc.toJSON();
    try {
      // Check if the document has bodySectPr in attrs, and add from converter if missing
      const jsonObj = json as ProseMirrorJSON;
      const attrs = jsonObj.attrs as Record<string, unknown> | undefined;
      const hasBody = attrs && 'bodySectPr' in attrs;
      const converter = this.converter as unknown as { bodySectPr?: unknown };
      if (!hasBody && converter && converter.bodySectPr) {
        jsonObj.attrs = attrs || {};
        (jsonObj.attrs as Record<string, unknown>).bodySectPr = converter.bodySectPr;
      }
    } catch {
      // Non-fatal: leave json as-is if anything unexpected occurs
    }
    return json as ProseMirrorJSON;
  }

  /**
   * Get document metadata including GUID, modification status, and version
   */
  getMetadata(): {
    documentGuid: string | null;
    isModified: boolean;
    version: string | null;
  } {
    return {
      documentGuid: this.converter?.documentGuid || null,
      isModified: this.isDocumentModified(),
      version: this.converter?.getSuperdocVersion() || null,
    };
  }

  /**
   * Get the editor content as HTML
   */
  getHTML({ unflattenLists = false }: { unflattenLists?: boolean } = {}): string {
    const tempDocument = document.implementation.createHTMLDocument();
    const container = tempDocument.createElement('div');
    const fragment = PmDOMSerializer.fromSchema(this.schema).serializeFragment(this.state.doc.content);
    container.appendChild(fragment);
    let html = container.innerHTML;
    if (unflattenLists) {
      html = unflattenListsInHtml(html);
    }
    return html;
  }

  /**
   * Get the editor content as Markdown
   */
  async getMarkdown(): Promise<string> {
    // Lazy-load markdown libraries to avoid requiring 'document' at import time
    // These libraries (specifically rehype) execute code that accesses document.createElement()
    // during module initialization, which breaks Node.js compatibility
    const [
      { unified },
      { default: rehypeParse },
      { default: rehypeRemark },
      { default: remarkStringify },
      { default: remarkGfm },
    ] = await Promise.all([
      import('unified'),
      import('rehype-parse'),
      import('rehype-remark'),
      import('remark-stringify'),
      import('remark-gfm'),
    ]);

    const html = this.getHTML();
    const file = unified()
      .use(rehypeParse, { fragment: true })
      .use(rehypeRemark)
      .use(remarkGfm)
      .use(remarkStringify, {
        bullet: '-',
        fences: true,
      })
      .processSync(html);

    return String(file);
  }

  /**
   * Get the document version from the converter
   */
  getDocumentVersion(): string | null {
    return this.converter?.getSuperdocVersion() || null;
  }

  /**
   * Create a child editor linked to this editor.
   * This is useful for creating header/footer editors that are linked to the main editor.
   * Or paragraph fields that rely on the same underlying document and list defintions
   */
  createChildEditor(options: Partial<EditorOptions>): Editor {
    const childEditor = createLinkedChildEditor(this, options);
    if (!childEditor) {
      throw new Error('Failed to create child editor - current editor is already a child editor');
    }
    return childEditor;
  }

  /**
   * Get page styles
   */
  getPageStyles(): PageStyles {
    return this.converter?.pageStyles || {};
  }

  /**
   * Update page styles
   */
  updatePageStyle({ pageMargins }: { pageMargins?: Record<string, unknown> }): void {
    if (!this.converter) return;

    let hasMadeUpdate = false;
    if (pageMargins) {
      this.converter.pageStyles.pageMargins = pageMargins;
      this.initDefaultStyles();
      hasMadeUpdate = true;
    }

    if (hasMadeUpdate && this.view && !isHeadless(this)) {
      const newTr = this.view.state.tr;
      newTr.setMeta('forceUpdatePagination', true);
      this.#dispatchTransaction(newTr);

      // Emit dedicated event for page style updates
      // This provides a clearer semantic signal for consumers that need to react
      // to page style changes (margins, size, orientation) without content modifications
      this.emit('pageStyleUpdate', {
        pageMargins,
        pageStyles: this.converter.pageStyles,
      });
    }
  }

  /**
   * Handles image node selection for header/footer editor
   */
  #handleNodeSelection(view: PmEditorView, pos: number): boolean | void {
    this.setOptions({
      lastSelection: null,
    });

    if (this.options.isHeaderOrFooter) {
      return setImageNodeSelection(view, pos);
    }
  }

  /**
   * Perform any post conversion pre prosemirror import processing.
   * Comments are processed here.
   * @param doc The prosemirror document
   * @returns The updated prosemirror document
   */
  #prepareDocumentForImport(doc: PmNode): PmNode {
    const newState = PmEditorState.create({
      schema: this.schema,
      doc,
    });

    const { tr, doc: newDoc } = newState;

    // Perform comments processing (replaces comment nodes with marks)
    prepareCommentsForImport(newDoc, tr, this.schema, this.converter);

    const updatedState = newState.apply(tr);
    return updatedState.doc;
  }

  migrateListsToV2(): Array<{ from: number; to: number; slice: unknown }> {
    if (this.options.isHeaderOrFooter) return [];
    const replacements = migrateListsToV2IfNecessary(this);
    return replacements as unknown as Array<{ from: number; to: number; slice: unknown }>;
  }

  /**
   * Prepare the document for export. Any necessary pre-export processing to the state
   * can happen here.
   * @returns The updated document in JSON
   */
  #prepareDocumentForExport(comments: Comment[] = []): ProseMirrorJSON {
    const newState = PmEditorState.create({
      schema: this.schema,
      doc: this.state.doc,
      plugins: this.state.plugins,
    });

    const { tr, doc } = newState;

    prepareCommentsForExport(
      doc,
      tr,
      this.schema,
      comments.map((c) => ({
        commentId: c.id,
        parentCommentId: (c as Record<string, unknown>).parentCommentId as string | number | undefined,
        createdTime: (c as Record<string, unknown>).createdTime as number | string | undefined,
      })),
    );
    const updatedState = newState.apply(tr);
    return updatedState.doc.toJSON();
  }

  getUpdatedJson(): ProseMirrorJSON {
    return this.#prepareDocumentForExport();
  }

  /**
   * Export the editor document to DOCX.
   */
  async exportDocx({
    isFinalDoc = false,
    commentsType = 'external',
    exportJsonOnly = false,
    exportXmlOnly = false,
    comments = [],
    getUpdatedDocs = false,
    fieldsHighlightColor = null,
  }: {
    isFinalDoc?: boolean;
    commentsType?: string;
    exportJsonOnly?: boolean;
    exportXmlOnly?: boolean;
    comments?: Comment[];
    getUpdatedDocs?: boolean;
    fieldsHighlightColor?: string | null;
  } = {}): Promise<Blob | ArrayBuffer | Buffer | Record<string, string> | ProseMirrorJSON | string | undefined> {
    try {
      // Pre-process the document state to prepare for export
      const json = this.#prepareDocumentForExport(comments);

      // Export the document to DOCX
      // GUID will be handled automatically in converter.exportToDocx if document was modified
      const documentXml = await this.converter.exportToDocx(
        json,
        this.schema,
        (this.storage.image as ImageStorage).media,
        isFinalDoc,
        commentsType,
        comments,
        this,
        exportJsonOnly,
        fieldsHighlightColor,
      );

      this.#validateDocumentExport();

      if (exportXmlOnly || exportJsonOnly) return documentXml;

      const customXml = this.converter.schemaToXml(this.converter.convertedXml['docProps/custom.xml'].elements[0]);
      const styles = this.converter.schemaToXml(this.converter.convertedXml['word/styles.xml'].elements[0]);
      const hasCustomSettings = !!this.converter.convertedXml['word/settings.xml']?.elements?.length;
      const customSettings = hasCustomSettings
        ? this.converter.schemaToXml(this.converter.convertedXml['word/settings.xml']?.elements?.[0])
        : null;

      const rels = this.converter.schemaToXml(this.converter.convertedXml['word/_rels/document.xml.rels'].elements[0]);

      const media = this.converter.addedMedia;

      const updatedHeadersFooters: Record<string, string> = {};
      Object.entries(this.converter.convertedXml).forEach(([name, json]) => {
        if (name.includes('header') || name.includes('footer')) {
          const jsonObj = json as { elements?: unknown[] };
          const resultXml = this.converter.schemaToXml(jsonObj.elements?.[0]);
          updatedHeadersFooters[name] = String(resultXml.replace(/\[\[sdspace\]\]/g, ''));
        }
      });

      const numberingData = this.converter.convertedXml['word/numbering.xml'];
      const numbering = this.converter.schemaToXml(numberingData.elements[0]);
      const updatedDocs: Record<string, string> = {
        ...this.options.customUpdatedFiles,
        'word/document.xml': String(documentXml),
        'docProps/custom.xml': String(customXml),
        'word/_rels/document.xml.rels': String(rels),
        'word/numbering.xml': String(numbering),

        // Replace & with &amp; in styles.xml as DOCX viewers can't handle it
        'word/styles.xml': String(styles).replace(/&/gi, '&amp;'),
        ...updatedHeadersFooters,
      };

      if (hasCustomSettings) {
        updatedDocs['word/settings.xml'] = String(customSettings);
      }

      if (comments.length) {
        const commentsXml = this.converter.schemaToXml(this.converter.convertedXml['word/comments.xml'].elements[0]);
        const commentsExtendedXml = this.converter.schemaToXml(
          this.converter.convertedXml['word/commentsExtended.xml'].elements[0],
        );
        const commentsExtensibleXml = this.converter.schemaToXml(
          this.converter.convertedXml['word/commentsExtensible.xml'].elements[0],
        );
        const commentsIdsXml = this.converter.schemaToXml(
          this.converter.convertedXml['word/commentsIds.xml'].elements[0],
        );

        updatedDocs['word/comments.xml'] = String(commentsXml);
        updatedDocs['word/commentsExtended.xml'] = String(commentsExtendedXml);
        updatedDocs['word/commentsExtensible.xml'] = String(commentsExtensibleXml);
        updatedDocs['word/commentsIds.xml'] = String(commentsIdsXml);
      }

      const zipper = new DocxZipper();

      if (getUpdatedDocs) {
        const contentTypesResult = await zipper.updateContentTypes(
          {
            files: this.options.content as DocxFileEntry[] | Record<string, string>,
          },
          media,
          true,
          updatedDocs,
        );
        if (typeof contentTypesResult === 'string') {
          updatedDocs['[Content_Types].xml'] = contentTypesResult;
        }
        return updatedDocs;
      }

      const result = await zipper.updateZip({
        docx: this.options.content as DocxFileEntry[] | Record<string, string>,
        updatedDocs: updatedDocs,
        originalDocxFile: this.options.fileSource ?? undefined,
        media,
        fonts: this.options.fonts as Record<string, Uint8Array>,
        isHeadless: this.options.isHeadless ?? false,
      });

      (this.options.telemetry as TelemetryData | null)?.trackUsage?.('document_export', {
        documentType: 'docx',
        timestamp: new Date().toISOString(),
      });

      return result;
    } catch (error) {
      const err = error instanceof Error ? error : new Error(String(error));
      this.emit('exception', { error: err, editor: this });
      console.error(err);
    }
  }

  /**
   * Destroy collaboration provider and ydoc
   */
  #endCollaboration(): void {
    if (!this.options.ydoc) return;
    try {
      console.debug('🔗 [super-editor] Ending collaboration');
      this.options.collaborationProvider?.disconnect?.();
<<<<<<< HEAD
      (this.options.ydoc as unknown as { destroy?: () => void }).destroy?.();
=======
      (this.options.ydoc as { destroy: () => void }).destroy();
>>>>>>> 50912486
    } catch (error) {
      const err = error instanceof Error ? error : new Error(String(error));
      this.emit('exception', { error: err, editor: this });
      console.error(err);
    }
  }

  /**
   * Destroy the editor and clean up resources
   */
  destroy(): void {
    this.emit('destroy');

    this.unmount();

    this.destroyHeaderFooterEditors();
    this.#endCollaboration();
    this.removeAllListeners();
  }

  destroyHeaderFooterEditors(): void {
    try {
      const headerEditors = this.converter?.headerEditors ?? [];
      const footerEditors = this.converter?.footerEditors ?? [];
      if (!headerEditors.length && !footerEditors.length) return;

      const editors = [...headerEditors, ...footerEditors].filter(Boolean);
      for (const editorData of editors) {
        editorData?.editor?.destroy?.();
      }
      if (headerEditors.length) headerEditors.length = 0;
      if (footerEditors.length) footerEditors.length = 0;
    } catch (error) {
      const err = error instanceof Error ? error : new Error(String(error));
      this.emit('exception', { error: err, editor: this });
      console.error(err);
    }
  }

  /**
   * Check if migrations are needed for the data
   */
  static checkIfMigrationsNeeded(): boolean {
    const dataVersion = version ?? 'initial';
    const migrations = getNecessaryMigrations(dataVersion) || [];
    console.debug('[checkVersionMigrations] Migrations needed:', dataVersion, migrations.length);
    return migrations.length > 0;
  }

  /**
   * Process collaboration migrations
   */
  processCollaborationMigrations(): unknown | void {
    console.debug('[checkVersionMigrations] Current editor version', __APP_VERSION__);
    if (!this.options.ydoc) return;

<<<<<<< HEAD
    const metaMap = (this.options.ydoc as unknown as { getMap: (name: string) => Map<string, unknown> }).getMap('meta');
    let docVersion = metaMap.get('version') as string | undefined;
=======
    const metaMap = (this.options.ydoc as { getMap: (name: string) => Map<string, unknown> }).getMap('meta');
    let docVersion = metaMap.get('version');
>>>>>>> 50912486
    if (!docVersion) docVersion = 'initial';
    console.debug('[checkVersionMigrations] Document version', docVersion);
    const migrations = getNecessaryMigrations(docVersion as string) || [];

    const plugins = this.state.plugins;
    const syncPlugin = plugins.find((plugin) => this.#getPluginKeyName(plugin).startsWith('y-sync'));
    if (!syncPlugin) return this.options.ydoc;

    let hasRunMigrations = false;
    for (const migration of migrations) {
      console.debug('🏃‍♂️ Running migration', migration.name);
      const result = migration(this);
      if (!result) throw new Error('Migration failed at ' + migration.name);
      else hasRunMigrations = true;
    }

    // If no migrations were run, return undefined (no updated ydoc).
    if (!hasRunMigrations) return;

    // Return the updated ydoc
    const pluginState = syncPlugin?.getState(this.state) as { doc?: unknown } | undefined;
    return pluginState?.doc;
  }

  /**
   * Replace the current file
   */
  async replaceFile(newFile: File | Blob | Buffer): Promise<void> {
    this.setOptions({ annotations: true });
    const result = await Editor.loadXmlData(newFile);
    if (!result) {
      throw new Error('Failed to load XML data from file');
    }
    const [docx, media, mediaFiles, fonts] = result;
    this.setOptions({
      fileSource: newFile,
      content: docx,
      media,
      mediaFiles,
      fonts,
      isNewFile: true,
    });
    this.options.shouldLoadComments = true;
    this.options.replacedFile = true;

    this.#createConverter();
    this.#initMedia();
    this.initDefaultStyles();

    if (this.options.ydoc && this.options.collaborationProvider) {
      updateYdocDocxData(this, undefined);
      this.initializeCollaborationData();
    } else {
      this.#insertNewFileData();
    }

    if (!this.options.ydoc) {
      this.#initComments();
    }
  }

  /**
   * Get internal docx file content
   * @param name - File name
   * @param type - type of result (json, string)
   */
  getInternalXmlFile(name: string, type: 'json' | 'string' = 'json'): unknown | null {
    const convertedXml = this.converter?.convertedXml;
    if (!convertedXml || !convertedXml[name]) {
      console.warn('Cannot find file in docx');
      return null;
    }

    const fileData = convertedXml[name] as { elements?: unknown[] } | undefined;
    if (!fileData?.elements?.[0]) {
      return null;
    }

    if (type === 'json') {
      return fileData.elements[0];
    }
    return this.converter.schemaToXml(fileData.elements[0]);
  }

  /**
   * Update internal docx file content
   * @param name - File name
   * @param updatedContent - new file content
   */
  updateInternalXmlFile(name: string, updatedContent: string | unknown): void {
    if (typeof updatedContent === 'string') {
      this.options.customUpdatedFiles![name] = String(updatedContent);
    } else {
      const internalFileXml = this.converter.schemaToXml(updatedContent);
      this.options.customUpdatedFiles![name] = String(internalFileXml);
    }
    this.options.isCustomXmlChanged = true;
  }

  /**
   * Get all nodes of a specific type
   */
  getNodesOfType(type: string): Array<{ node: PmNode; pos: number }> {
    const { findChildren } = helpers;
    return findChildren(this.state.doc, (node: PmNode) => node.type.name === type);
  }

  /**
   * Replace a node with HTML content
   */
  replaceNodeWithHTML(targetNode: { node: PmNode; pos: number }, html: string): void {
    const { tr } = this.state;
    const { dispatch } = this.view;

    if (!targetNode || !html) return;
    const start = targetNode.pos;
    const end = start + targetNode.node.nodeSize;
    const htmlNode = createDocFromHTML(html, this);
    tr.replaceWith(start, end, htmlNode);
    dispatch(tr);
  }

  /**
   * A command to prepare the editor to receive annotations. This will
   * pre-process the document as needed prior to running in the annotator.
   *
   * Currently this is only used for table generation but additional pre-processing can be done here.
   */
  prepareForAnnotations(annotationValues: FieldValue[] = []): void {
    const { tr } = this.state;
    const newTr = AnnotatorHelpers.processTables({ state: this.state, tr, annotationValues });
    this.view.dispatch(newTr);
  }

  /**
   * Migrate paragraph fields to lists V2 structure if necessary.
   * @param annotationValues - List of field values to migrate.
   * @returns Returns a promise that resolves to the migrated values
   */
  async migrateParagraphFields(annotationValues: FieldValue[] = []): Promise<FieldValue[]> {
    if (!Array.isArray(annotationValues) || !annotationValues.length) return annotationValues;
    const result = await migrateParagraphFieldsListsV2(annotationValues, this);
    return result;
  }

  /**
   * Annotate the document with the given annotation values.
   */
  annotate(annotationValues: FieldValue[] = [], hiddenIds: string[] = [], removeEmptyFields: boolean = false): void {
    const { state, view, schema } = this;
    let tr = state.tr;

    tr = AnnotatorHelpers.processTables({ state: this.state, tr, annotationValues });
    tr = AnnotatorHelpers.annotateDocument({
      tr,
      schema,
      annotationValues,
      hiddenFieldIds: hiddenIds,
      removeEmptyFields,
    });

    // Dispatch everything in a single transaction, which makes this undo-able in a single undo
    if (tr.docChanged) view.dispatch(tr.scrollIntoView());
  }

  /**
   * Preview annotations in the editor. It stores a copy of the original state.
   * This can be reverted via closePreview()
   */
  previewAnnotations(annotationValues: FieldValue[] = [], hiddenIds: string[] = []): void {
    this.originalState = this.view.state;
    this.annotate(annotationValues, hiddenIds);
  }

  /**
   * If there is a preview active, this will revert the editor to the original state.
   */
  closePreview(): void {
    if (!this.originalState) return;
    this.view.updateState(this.originalState);
  }

  /**
   * Run the SuperValidator's active document validation to check and fix potential known issues.
   */
  #validateDocumentInit(): void {
    if (this.options.isHeaderOrFooter || this.options.isChildEditor) return;

    const validator = new SuperValidator({ editor: this, dryRun: false, debug: false });
    validator.validateActiveDocument();
  }

  /**
   * Run the SuperValidator's on document upon export to check and fix potential known issues.
   */
  #validateDocumentExport(): void {
    if (this.options.isHeaderOrFooter || this.options.isChildEditor) return;

    const validator = new SuperValidator({ editor: this, dryRun: false, debug: false });
    validator.validateDocumentExport();
  }

  #initDevTools(): void {
    if (this.options.isHeaderOrFooter) return;

    if (process.env.NODE_ENV === 'development' || this.options.isDebug) {
      (window as Window & { superdocdev?: unknown }).superdocdev = {
        converter: this.converter,
        editor: this,
      };
    }
  }
}<|MERGE_RESOLUTION|>--- conflicted
+++ resolved
@@ -678,23 +678,13 @@
     const provider = this.options.collaborationProvider;
 
     const postSyncInit = () => {
-<<<<<<< HEAD
-      if (typeof provider.off === 'function') {
-        provider.off('synced', postSyncInit);
-      }
-=======
       provider.off?.('synced', postSyncInit);
->>>>>>> 50912486
       this.#insertNewFileData();
     };
 
     if (provider.synced) this.#insertNewFileData();
     // If we are not sync'd yet, wait for the event then insert the data
-<<<<<<< HEAD
-    else if (typeof provider.on === 'function') provider.on('synced', postSyncInit);
-=======
     else provider.on?.('synced', postSyncInit);
->>>>>>> 50912486
   }
 
   /**
@@ -890,13 +880,7 @@
       return;
     }
 
-<<<<<<< HEAD
-    const mediaMap = (this.options.ydoc as unknown as { getMap: (name: string) => Map<string, unknown> }).getMap(
-      'media',
-    );
-=======
     const mediaMap = (this.options.ydoc as { getMap: (name: string) => Map<string, unknown> }).getMap('media');
->>>>>>> 50912486
 
     // We are creating a new file and need to set the media
     if (this.options.isNewFile) {
@@ -1937,11 +1921,7 @@
     try {
       console.debug('🔗 [super-editor] Ending collaboration');
       this.options.collaborationProvider?.disconnect?.();
-<<<<<<< HEAD
-      (this.options.ydoc as unknown as { destroy?: () => void }).destroy?.();
-=======
       (this.options.ydoc as { destroy: () => void }).destroy();
->>>>>>> 50912486
     } catch (error) {
       const err = error instanceof Error ? error : new Error(String(error));
       this.emit('exception', { error: err, editor: this });
@@ -1998,16 +1978,11 @@
     console.debug('[checkVersionMigrations] Current editor version', __APP_VERSION__);
     if (!this.options.ydoc) return;
 
-<<<<<<< HEAD
-    const metaMap = (this.options.ydoc as unknown as { getMap: (name: string) => Map<string, unknown> }).getMap('meta');
+    const metaMap = (this.options.ydoc as { getMap: (name: string) => Map<string, unknown> }).getMap('meta');
     let docVersion = metaMap.get('version') as string | undefined;
-=======
-    const metaMap = (this.options.ydoc as { getMap: (name: string) => Map<string, unknown> }).getMap('meta');
-    let docVersion = metaMap.get('version');
->>>>>>> 50912486
     if (!docVersion) docVersion = 'initial';
     console.debug('[checkVersionMigrations] Document version', docVersion);
-    const migrations = getNecessaryMigrations(docVersion as string) || [];
+    const migrations = getNecessaryMigrations(docVersion) || [];
 
     const plugins = this.state.plugins;
     const syncPlugin = plugins.find((plugin) => this.#getPluginKeyName(plugin).startsWith('y-sync'));
