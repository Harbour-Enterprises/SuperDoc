--- conflicted
+++ resolved
@@ -9,14 +9,9 @@
   startHelperMap,
   resolveStyles,
 } from '@helpers/pasteListHelpers.js';
-<<<<<<< HEAD
-import { normalizeLvlTextChar } from '../../super-converter/v2/importer/listImporter.js';
-import { pointsToTwips } from '@converter/helpers';
-=======
 import { normalizeLvlTextChar } from '@superdoc/common/list-numbering';
 import { pointsToTwips } from '@converter/helpers';
 import { decodeRPrFromMarks } from '@converter/styles.js';
->>>>>>> f4309c58
 
 /**
  * Main handler for pasted DOCX content.
@@ -105,7 +100,6 @@
     } else {
       firstLine = hangingFirstLine;
     }
-<<<<<<< HEAD
 
     if (left || hanging || firstLine) {
       const indent = {};
@@ -115,17 +109,6 @@
       item.setAttribute('data-indent', JSON.stringify(indent));
     }
 
-=======
-
-    if (left || hanging || firstLine) {
-      const indent = {};
-      if (left != null) indent.left = left;
-      if (hanging != null) indent.hanging = hanging;
-      if (firstLine != null) indent.firstLine = firstLine;
-      item.setAttribute('data-indent', JSON.stringify(indent));
-    }
-
->>>>>>> f4309c58
     //  Spacing
     const after = pointsToTwips(parseInt(resolvedStyle['margin-bottom'] ?? 0));
     const before = pointsToTwips(parseInt(resolvedStyle['margin-top'] ?? 0));
