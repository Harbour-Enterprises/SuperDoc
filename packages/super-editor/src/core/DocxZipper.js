import JSZip from 'jszip';
<<<<<<< HEAD
=======
import { getContentTypesFromXml } from "./super-converter/helpers.js";
>>>>>>> 1d123cd4

/**
 * Class to handle unzipping and zipping of docx files
 */
class DocxZipper {

  constructor(params = {}) {
    this.debug = params.debug || false;
    this.zip = new JSZip();
    this.files = [];
    this.media = {};
  }

  /** 
   * Get all docx data from the zipped docx 
   * 
   * [Content_Types].xml
   * _rels/.rels
   * word/document.xml
   * word/_rels/document.xml.rels
   * word/footnotes.xml
   * word/endnotes.xml
   * word/header1.xml
   * word/theme/theme1.xml
   * word/settings.xml
   * word/styles.xml
   * word/webSettings.xml
   * word/fontTable.xml
   * docProps/core.xml
   * docProps/app.xml
   * */
  async getDocxData(file) {
    const extractedFiles = await this.unzip(file);
    const files = Object.entries(extractedFiles.files);

    const mediaObjects = {};
    const validTypes = ['xml', 'rels'];
    for (const file of files) {
      const [_, zipEntry] = file;
      if (validTypes.some((validType) => zipEntry.name.endsWith(validType))) {
        const content = await zipEntry.async("string")
        this.files.push({
          name: zipEntry.name,
          content,
        });
      }

      else if (zipEntry.name.startsWith('word/media')) {
        const blob = await zipEntry.async('blob');
        const file = new File([blob], zipEntry.name, { type: blob.type });
        const imageUrl = URL.createObjectURL(file);
        this.media[zipEntry.name] = imageUrl;
      }
    }
    
    return this.files;
  }
  
  getFileExtension(fileName) {
    return fileName.split('.').pop();
  }

  /**
   * Update [Content_Types].xml with extensions of new Image annotations
   */
  async updateContentTypes(unzippedOriginalDocx, media) {
    const newMediaTypes = Object.keys(media).map(name => {
      return this.getFileExtension(name);
    });

    const contentTypesPath = '[Content_Types].xml';
    const contentTypesXml = await unzippedOriginalDocx.file(contentTypesPath).async('string');
    let typesString = ''
    
    const defaultMediaTypes = getContentTypesFromXml(contentTypesXml);
    
    for (let type of newMediaTypes) {
      // Current extension already presented in Content_Types
      if (defaultMediaTypes.includes(type)) return;
      
      const newContentType = `<Default Extension="${type}" ContentType="image/${type}"/>`;
      typesString += newContentType;
    }
    
    const beginningString = '<Types xmlns="http://schemas.openxmlformats.org/package/2006/content-types">';

    const updatedContentTypesXml = contentTypesXml.replace(
        beginningString,
        `${beginningString}${typesString}`
    );
    unzippedOriginalDocx.file(contentTypesPath, updatedContentTypesXml);
  }

  async unzip(file) {
    const zip = await this.zip.loadAsync(file);
    return zip;
  }

<<<<<<< HEAD
  async updateZip({ docx, updatedDocs, originalDocxFile }) {
=======
  async updateZip({ docx, updatedDocs, originalDocxFile, media }) {
>>>>>>> 1d123cd4
    const isHeadless = navigator?.isHeadless;

    // We use a different re-zip process if we have the original docx vs the docx xml metadata
    let zip;
    if (originalDocxFile) {
<<<<<<< HEAD
      zip = await this.exportFromOriginalFile(originalDocxFile, updatedDocs);
    } else {
      zip = await this.exportFromCollaborativeDocx(docx, updatedDocs);
=======
      zip = await this.exportFromOriginalFile(originalDocxFile, updatedDocs, media);
    } else {
      zip = await this.exportFromCollaborativeDocx(docx, updatedDocs, media);
>>>>>>> 1d123cd4
    }

    // If we are headless we don't have 'blob' support, so export as 'nodebuffer'
    const exportType = isHeadless ? 'nodebuffer' : 'blob';
    return await zip.generateAsync({ type: exportType });
  }
<<<<<<< HEAD

  /**
   * Export the Editor content to a docx file, updating changed docs
   * @param {Object} docx An object containing the unzipped docx files (keys are relative file names)
   * @param {Object} updatedDocs An object containing the updated docs (keys are relative file names)
   * @returns {Promise<JSZip>} The unzipped but updated docx file ready for zipping
   */
  async exportFromCollaborativeDocx(docx, updatedDocs) {
    const zip = new JSZip();
    for (const file of docx) {
      let content = file.content;
      if (file.name in updatedDocs) {
        content = updatedDocs[file.name];
      }
      zip.file(file.name, content);
    };
=======

  /**
   * Export the Editor content to a docx file, updating changed docs
   * @param {Object} docx An object containing the unzipped docx files (keys are relative file names)
   * @param {Object} updatedDocs An object containing the updated docs (keys are relative file names)
   * @returns {Promise<JSZip>} The unzipped but updated docx file ready for zipping
   */
  async exportFromCollaborativeDocx(docx, updatedDocs, media) {
    const zip = new JSZip();
    for (const file of docx) {
      let content = file.content;
      if (file.name in updatedDocs) {
        content = updatedDocs[file.name];
      }
      zip.file(file.name, content);
    };

    Object.keys(media).forEach((name) => {
      zip.file(`word/media/${name}`, media[name]);
    });

    await this.updateContentTypes(zip, media);
>>>>>>> 1d123cd4
    return zip;
  };

  /**
   * Export the Editor content to a docx file, updating changed docs
   * Requires the original docx file
   * @param {File} originalDocxFile The original docx file
   * @param {Object} updatedDocs An object containing the updated docs (keys are relative file names)
   * @returns {Promise<JSZip>} The unzipped but updated docx file ready for zipping
   */
<<<<<<< HEAD
  async exportFromOriginalFile(originalDocxFile, updatedDocs) {
=======
  async exportFromOriginalFile(originalDocxFile, updatedDocs, media) {
>>>>>>> 1d123cd4
    const unzippedOriginalDocx = await this.unzip(originalDocxFile);
    const filePromises = [];
    unzippedOriginalDocx.forEach((relativePath, zipEntry) => {
      const promise = zipEntry.async("string").then((content) => {
        unzippedOriginalDocx.file(zipEntry.name, content);
      });
      filePromises.push(promise);
    });
    await Promise.all(filePromises);

    // Make replacements of updated docs
    Object.keys(updatedDocs).forEach((key) => {
      if (key === 'word/document.xml') {
        unzippedOriginalDocx.file(key, updatedDocs[key]);
      };
    });

<<<<<<< HEAD
=======
    Object.keys(media).forEach((name) => {
      unzippedOriginalDocx.file(`word/media/${name}`, media[name]);
    });

    await this.updateContentTypes(unzippedOriginalDocx, media);

>>>>>>> 1d123cd4
    return unzippedOriginalDocx;
  };
}

export default DocxZipper;<|MERGE_RESOLUTION|>--- conflicted
+++ resolved
@@ -1,8 +1,5 @@
 import JSZip from 'jszip';
-<<<<<<< HEAD
-=======
 import { getContentTypesFromXml } from "./super-converter/helpers.js";
->>>>>>> 1d123cd4
 
 /**
  * Class to handle unzipping and zipping of docx files
@@ -101,49 +98,21 @@
     return zip;
   }
 
-<<<<<<< HEAD
-  async updateZip({ docx, updatedDocs, originalDocxFile }) {
-=======
   async updateZip({ docx, updatedDocs, originalDocxFile, media }) {
->>>>>>> 1d123cd4
     const isHeadless = navigator?.isHeadless;
 
     // We use a different re-zip process if we have the original docx vs the docx xml metadata
     let zip;
     if (originalDocxFile) {
-<<<<<<< HEAD
-      zip = await this.exportFromOriginalFile(originalDocxFile, updatedDocs);
-    } else {
-      zip = await this.exportFromCollaborativeDocx(docx, updatedDocs);
-=======
       zip = await this.exportFromOriginalFile(originalDocxFile, updatedDocs, media);
     } else {
       zip = await this.exportFromCollaborativeDocx(docx, updatedDocs, media);
->>>>>>> 1d123cd4
     }
 
     // If we are headless we don't have 'blob' support, so export as 'nodebuffer'
     const exportType = isHeadless ? 'nodebuffer' : 'blob';
     return await zip.generateAsync({ type: exportType });
   }
-<<<<<<< HEAD
-
-  /**
-   * Export the Editor content to a docx file, updating changed docs
-   * @param {Object} docx An object containing the unzipped docx files (keys are relative file names)
-   * @param {Object} updatedDocs An object containing the updated docs (keys are relative file names)
-   * @returns {Promise<JSZip>} The unzipped but updated docx file ready for zipping
-   */
-  async exportFromCollaborativeDocx(docx, updatedDocs) {
-    const zip = new JSZip();
-    for (const file of docx) {
-      let content = file.content;
-      if (file.name in updatedDocs) {
-        content = updatedDocs[file.name];
-      }
-      zip.file(file.name, content);
-    };
-=======
 
   /**
    * Export the Editor content to a docx file, updating changed docs
@@ -166,7 +135,6 @@
     });
 
     await this.updateContentTypes(zip, media);
->>>>>>> 1d123cd4
     return zip;
   };
 
@@ -177,11 +145,7 @@
    * @param {Object} updatedDocs An object containing the updated docs (keys are relative file names)
    * @returns {Promise<JSZip>} The unzipped but updated docx file ready for zipping
    */
-<<<<<<< HEAD
-  async exportFromOriginalFile(originalDocxFile, updatedDocs) {
-=======
   async exportFromOriginalFile(originalDocxFile, updatedDocs, media) {
->>>>>>> 1d123cd4
     const unzippedOriginalDocx = await this.unzip(originalDocxFile);
     const filePromises = [];
     unzippedOriginalDocx.forEach((relativePath, zipEntry) => {
@@ -199,15 +163,12 @@
       };
     });
 
-<<<<<<< HEAD
-=======
     Object.keys(media).forEach((name) => {
       unzippedOriginalDocx.file(`word/media/${name}`, media[name]);
     });
 
     await this.updateContentTypes(unzippedOriginalDocx, media);
 
->>>>>>> 1d123cd4
     return unzippedOriginalDocx;
   };
 }
