import { SuperConverter } from './SuperConverter.js';
import {
  getTextIndentExportValue,
  inchesToTwips,
  linesToTwips,
  pixelsToEightPoints,
  pixelsToTwips,
  ptToTwips,
  rgbToHex,
} from './helpers.js';
import { generateDocxRandomId } from '@helpers/generateDocxRandomId.js';
import { DEFAULT_DOCX_DEFS } from './exporter-docx-defs.js';
import { TrackDeleteMarkName, TrackFormatMarkName, TrackInsertMarkName } from '@extensions/track-changes/constants.js';
import { carbonCopy } from '../utilities/carbonCopy.js';
import { translateCommentNode } from './v2/exporter/commentsExporter.js';
import { ListHelpers } from '@helpers/list-numbering-helpers.js';
import { translateChildNodes } from './v2/exporter/helpers/index.js';
import { getFallbackImageNameFromDataUri, sanitizeDocxMediaName } from './helpers/mediaHelpers.js';
import { translator as wBrNodeTranslator } from './v3/handlers/w/br/br-translator.js';
import { translator as wHighlightTranslator } from './v3/handlers/w/highlight/highlight-translator.js';
import { translator as wTabNodeTranslator } from './v3/handlers/w/tab/tab-translator.js';
import { translator as wPNodeTranslator } from './v3/handlers/w/p/p-translator.js';
import { translator as wRNodeTranslator } from './v3/handlers/w/r/r-translator.js';
import { translator as wTcNodeTranslator } from './v3/handlers/w/tc/tc-translator';
import { translator as wHyperlinkTranslator } from './v3/handlers/w/hyperlink/hyperlink-translator.js';
import { translator as wTrNodeTranslator } from './v3/handlers/w/tr/tr-translator.js';
import { translator as wSdtNodeTranslator } from './v3/handlers/w/sdt/sdt-translator';
import { translator as wTblNodeTranslator } from './v3/handlers/w/tbl/tbl-translator.js';
import { translator as wUnderlineTranslator } from './v3/handlers/w/u/u-translator.js';
import { translator as wDrawingNodeTranslator } from './v3/handlers/w/drawing/drawing-translator.js';
import { translator as wBookmarkStartTranslator } from './v3/handlers/w/bookmark-start/index.js';
import { translator as wBookmarkEndTranslator } from './v3/handlers/w/bookmark-end/index.js';

export const isLineBreakOnlyRun = (node) => {
  if (!node) return false;
  if (node.type === 'lineBreak' || node.type === 'hardBreak') return true;
  if (node.type !== 'run') return false;
  const runContent = Array.isArray(node.content) ? node.content : [];
  if (!runContent.length) return false;
  return runContent.every((child) => child?.type === 'lineBreak' || child?.type === 'hardBreak');
};

/**
 * @typedef {Object} ExportParams
 * @property {Object} node JSON node to translate (from PM schema)
 * @property {Object} bodyNode The stored body node to restore, if available
 * @property {Object[]} relationships The relationships to add to the document
 */

/**
 * @typedef {Object} SchemaNode
 * @property {string} type The name of this node from the prose mirror schema
 * @property {Array<SchemaNode>} content The child nodes
 * @property {Object} attrs The node attributes
 * /

/**
 * @typedef {Object} XmlReadyNode
 * @property {string} name The XML tag name
 * @property {Array<XmlReadyNode>} elements The child nodes
 * @property {Object} [attributes] The node attributes
 */

/**
 * @typedef {Object.<string, *>} SchemaAttributes
 * Key value pairs representing the node attributes from prose mirror
 */

/**
 * @typedef {Object.<string, *>} XmlAttributes
 * Key value pairs representing the node attributes to export to XML format
 */

/**
 * @typedef {Object} MarkType
 * @property {string} type The mark type
 * @property {Object} attrs Any attributes for this mark
 */

/**
 * Main export function. It expects the prose mirror data as JSON (ie: a doc node)
 *
 * @param {ExportParams} params - The parameters object, containing a node and possibly a body node
 * @returns {XmlReadyNode} The complete document node in XML-ready format
 */
export function exportSchemaToJson(params) {
  const { type } = params.node || {};

  // Node handlers for each node type that we can export
  const router = {
    doc: translateDocumentNode,
    body: translateBodyNode,
    heading: translateHeadingNode,
    paragraph: wPNodeTranslator,
    run: wRNodeTranslator,
    text: translateTextNode,
    bulletList: translateList,
    orderedList: translateList,
    lineBreak: wBrNodeTranslator,
    table: wTblNodeTranslator,
    tableRow: wTrNodeTranslator,
    tableCell: wTcNodeTranslator,
    bookmarkStart: wBookmarkStartTranslator,
    bookmarkEnd: wBookmarkEndTranslator,
    fieldAnnotation: wSdtNodeTranslator,
    tab: wTabNodeTranslator,
    image: wDrawingNodeTranslator,
    hardBreak: wBrNodeTranslator,
    commentRangeStart: () => translateCommentNode(params, 'Start'),
    commentRangeEnd: () => translateCommentNode(params, 'End'),
    commentReference: () => null,
    shapeContainer: translateShapeContainer,
    shapeTextbox: translateShapeTextbox,
    contentBlock: translateContentBlock,
    structuredContent: wSdtNodeTranslator,
    structuredContentBlock: wSdtNodeTranslator,
    documentSection: wSdtNodeTranslator,
    'page-number': translatePageNumberNode,
    'total-page-number': translateTotalPageNumberNode,
  };

  let handler = router[type];

  // For import/export v3 we use the translator directly
  if (handler && 'decode' in handler && typeof handler.decode === 'function') {
    return handler.decode(params);
  }

  if (!handler) {
    console.error('No translation function found for node type:', type);
    return null;
  }

  // Call the handler for this node type
  return handler(params);
}

/**
 * There is no body node in the prose mirror schema, so it is stored separately
 * and needs to be restored here.
 *
 * @param {ExportParams} params
 * @returns {XmlReadyNode} JSON of the XML-ready body node
 */
function translateBodyNode(params) {
  let sectPr = params.bodyNode?.elements.find((n) => n.name === 'w:sectPr') || {};

  if (params.converter) {
    const hasHeader = sectPr?.elements?.some((n) => n.name === 'w:headerReference');
    const hasDefaultHeader = params.converter.headerIds?.default;
    if (!hasHeader && hasDefaultHeader && !params.editor.options.isHeaderOrFooter) {
      const defaultHeader = generateDefaultHeaderFooter('header', params.converter.headerIds?.default);
      sectPr.elements.push(defaultHeader);
    }

    const hasFooter = sectPr?.elements?.some((n) => n.name === 'w:footerReference');
    const hasDefaultFooter = params.converter.footerIds?.default;
    if (!hasFooter && hasDefaultFooter && !params.editor.options.isHeaderOrFooter) {
      const defaultFooter = generateDefaultHeaderFooter('footer', params.converter.footerIds?.default);
      sectPr.elements.push(defaultFooter);
    }

    const newMargins = params.converter.pageStyles.pageMargins;
    const sectPrMargins = sectPr.elements.find((n) => n.name === 'w:pgMar');
    const { attributes } = sectPrMargins;
    Object.entries(newMargins).forEach(([key, value]) => {
      const convertedValue = inchesToTwips(value);
      attributes[`w:${key}`] = convertedValue;
    });
    sectPrMargins.attributes = attributes;
  }

  const elements = translateChildNodes(params);

  if (params.isHeaderFooter) {
    return {
      name: 'w:body',
      elements: [...elements],
    };
  }

  return {
    name: 'w:body',
    elements: [...elements, sectPr],
  };
}

const generateDefaultHeaderFooter = (type, id) => {
  return {
    type: 'element',
    name: `w:${type}Reference`,
    attributes: {
      'w:type': 'default',
      'r:id': id,
    },
  };
};

/**
 * Translate a heading node to a paragraph with Word heading style
 *
 * @param {ExportParams} params The parameters object containing the heading node
 * @returns {XmlReadyNode} JSON of the XML-ready paragraph node with heading style
 */
function translateHeadingNode(params) {
  const { node } = params;
  const { level = 1, ...otherAttrs } = node.attrs;

  // Convert heading to paragraph with appropriate Word heading style
  const paragraphNode = {
    type: 'paragraph',
    content: node.content,
    attrs: {
      ...otherAttrs,
      styleId: `Heading${level}`, // Maps to Heading1, Heading2, etc. in Word
    },
  };

  // Use existing paragraph translator with the modified node
  return translateParagraphNode({ ...params, node: paragraphNode });
}

/**
 * Translate a paragraph node
 *
 * @param {ExportParams} node A prose mirror paragraph node
 * @returns {XmlReadyNode} JSON of the XML-ready paragraph node
 */
export function translateParagraphNode(params) {
  const elements = translateChildNodes(params);

  // Replace current paragraph with content of html annotation
  const htmlAnnotationChild = elements.find((element) => element.name === 'htmlAnnotation');
  if (htmlAnnotationChild) {
    return htmlAnnotationChild.elements;
  }

  // Insert paragraph properties at the beginning of the elements array
  const pPr = generateParagraphProperties(params.node);
  if (pPr) elements.unshift(pPr);

  let attributes = {};
  if (params.node.attrs?.rsidRDefault) {
    attributes['w:rsidRDefault'] = params.node.attrs.rsidRDefault;
  }

  const result = {
    name: 'w:p',
    elements,
    attributes,
  };

  return result;
}

/**
 * Normalize line height values
 * This function converts line height values from strings with percentage to a decimal value.
 * For example, "150%" becomes 1.5.
 * If the value is not a valid number, it returns null.
 * @param {string|number} value The line height value to normalize
 * @return {number|null} The normalized line height value or null if invalid
 */
function normalizeLineHeight(value) {
  if (typeof value === 'string' && value.trim().endsWith('%')) {
    const parsed = parseFloat(value);
    return Number.isFinite(parsed) ? parsed / 100 : null;
  }

  const parsed = parseFloat(value);
  return Number.isFinite(parsed) ? parsed : null;
}

/**
 * Generate the w:pPr props for a paragraph node
 *
 * @param {SchemaNode} node
 * @returns {XmlReadyNode} The paragraph properties node
 */
export function generateParagraphProperties(node) {
  const { attrs = {} } = node;

  const pPrElements = [];

  const { styleId } = attrs;
  if (styleId) pPrElements.push({ name: 'w:pStyle', attributes: { 'w:val': styleId } });

  const { spacing, indent, textAlign, textIndent, lineHeight, marksAttrs, keepLines, keepNext, dropcap, borders } =
    attrs;
  if (spacing) {
    const { lineSpaceBefore, lineSpaceAfter, lineRule } = spacing;

    const attributes = {};

    // Zero values have to be considered in export to maintain accurate line height
    if (lineSpaceBefore >= 0) attributes['w:before'] = pixelsToTwips(lineSpaceBefore);
    if (lineSpaceAfter >= 0) attributes['w:after'] = pixelsToTwips(lineSpaceAfter);

    attributes['w:lineRule'] = lineRule || 'auto';

    const normalized = normalizeLineHeight(lineHeight);
    if (normalized !== null) {
      if (lineRule === 'exact') {
        attributes['w:line'] = ptToTwips(normalized);
      } else if (lineHeight.endsWith('px')) {
        // Conditional for agreements created via API
        attributes['w:line'] = pixelsToTwips(normalized);
        attributes['w:lineRule'] = 'exact';
      } else {
        attributes['w:line'] = linesToTwips(normalized);
      }
    }

    const spacingElement = {
      name: 'w:spacing',
      attributes,
    };
    pPrElements.push(spacingElement);
  }

  if (lineHeight && !spacing) {
    const spacingElement = {
      name: 'w:spacing',
      attributes: {
        'w:line': linesToTwips(lineHeight),
      },
    };
    pPrElements.push(spacingElement);
  }

  const hasIndent = !!indent;
  if (hasIndent) {
    const { left, right, firstLine, hanging, explicitLeft, explicitRight, explicitFirstLine, explicitHanging } = indent;

    const attributes = {};

    if (left !== undefined && (left !== 0 || explicitLeft || textIndent)) {
      attributes['w:left'] = pixelsToTwips(left);
    }
    if (right !== undefined && (right !== 0 || explicitRight)) {
      attributes['w:right'] = pixelsToTwips(right);
    }
    if (firstLine !== undefined && (firstLine !== 0 || explicitFirstLine)) {
      attributes['w:firstLine'] = pixelsToTwips(firstLine);
    }
    if (hanging !== undefined && (hanging !== 0 || explicitHanging)) {
      attributes['w:hanging'] = pixelsToTwips(hanging);
    }

    if (textIndent && attributes['w:left'] === undefined) {
      attributes['w:left'] = getTextIndentExportValue(textIndent);
    }

    if (Object.keys(attributes).length) {
      const indentElement = {
        name: 'w:ind',
        attributes,
      };
      pPrElements.push(indentElement);
    }
  } else if (textIndent && textIndent !== '0in') {
    const indentElement = {
      name: 'w:ind',
      attributes: {
        'w:left': getTextIndentExportValue(textIndent),
      },
    };
    pPrElements.push(indentElement);
  }

  if (textAlign) {
    const textAlignElement = {
      name: 'w:jc',
      attributes: { 'w:val': textAlign === 'justify' ? 'both' : textAlign },
    };
    pPrElements.push(textAlignElement);
  }

  if (marksAttrs) {
    const outputMarks = processOutputMarks(marksAttrs);
    const rPrElement = generateRunProps(outputMarks);
    pPrElements.push(rPrElement);
  }

  if (keepLines) {
    pPrElements.push({
      name: 'w:keepLines',
      attributes: { 'w:val': keepLines },
    });
  }

  if (keepNext) {
    pPrElements.push({
      name: 'w:keepNext',
      attributes: { 'w:val': keepNext },
    });
  }

  if (dropcap) {
    pPrElements.push({
      name: 'w:framePr',
      attributes: {
        'w:dropCap': dropcap.type,
        'w:lines': dropcap.lines,
        'w:wrap': dropcap.wrap,
        'w:vAnchor': dropcap.vAnchor,
        'w:hAnchor': dropcap.hAnchor,
      },
    });
  }

  const sectPr = node.attrs?.paragraphProperties?.sectPr;
  if (sectPr) {
    pPrElements.push(sectPr);
  }

  // Add tab stops
  const mapTabVal = (value) => {
    if (!value || value === 'start') return 'left';
    if (value === 'end') return 'right';
    return value;
  };

  const { tabStops } = attrs;
  if (tabStops && tabStops.length > 0) {
    const tabElements = tabStops.map((tab) => {
      const posValue = tab.originalPos !== undefined ? tab.originalPos : pixelsToTwips(tab.pos).toString();
      const tabAttributes = {
        'w:val': mapTabVal(tab.val),
        'w:pos': posValue,
      };

      if (tab.leader) {
        tabAttributes['w:leader'] = tab.leader;
      }

      return {
        name: 'w:tab',
        attributes: tabAttributes,
      };
    });

    pPrElements.push({
      name: 'w:tabs',
      elements: tabElements,
    });
  }

  const numPr = node.attrs?.paragraphProperties?.elements?.find((n) => n.name === 'w:numPr');
  const hasNumPr = pPrElements.some((n) => n.name === 'w:numPr');
  if (numPr && !hasNumPr) pPrElements.push(numPr);
  if (!pPrElements.length) return null;

  if (borders && Object.keys(borders).length) {
    pPrElements.push(generateParagraphBorders(borders));
  }

  return {
    name: 'w:pPr',
    elements: pPrElements,
  };
}

function generateParagraphBorders(borders) {
  const elements = [];
  const sides = ['top', 'bottom', 'left', 'right'];
  sides.forEach((side) => {
    const b = borders[side];
    if (!b) return;

    let attributes;
    if (!b.size) {
      attributes = { 'w:val': 'nil' };
    } else {
      attributes = {
        'w:val': b.val || 'single',
        'w:sz': pixelsToEightPoints(b.size),
        'w:space': b.space ? pixelsToEightPoints(b.space) : 0,
        'w:color': (b.color || '#000000').replace('#', ''),
      };
    }

    elements.push({ name: `w:${side}`, attributes });
  });

  return { name: 'w:pBdr', elements };
}

/**
 * Translate a document node
 *
 * @param {ExportParams} params The parameters object
 * @returns {XmlReadyNode} JSON of the XML-ready document node
 */
function translateDocumentNode(params) {
  const bodyNode = {
    type: 'body',
    content: params.node.content,
  };

  const translatedBodyNode = exportSchemaToJson({ ...params, node: bodyNode });
  const node = {
    name: 'w:document',
    elements: [translatedBodyNode],
    attributes: DEFAULT_DOCX_DEFS,
  };

  return [node, params];
}

/**
 * Helper function to be used for text node translation
 * Also used for transforming text annotations for the final submit
 *
 * @param {String} text Text node's content
 * @param {Object[]} marks The marks to add to the run properties
 * @returns {XmlReadyNode} The translated text node
 */

export function getTextNodeForExport(text, marks, params) {
  const hasLeadingOrTrailingSpace = /^\s|\s$/.test(text);
  const space = hasLeadingOrTrailingSpace ? 'preserve' : null;
  const nodeAttrs = space ? { 'xml:space': space } : null;
  const textNodes = [];

  const outputMarks = processOutputMarks(marks);
  textNodes.push({
    name: 'w:t',
    elements: [{ text, type: 'text' }],
    attributes: nodeAttrs,
  });

  // For custom mark export, we need to add a bookmark start and end tag
  // And store attributes in the bookmark name
  if (params) {
    const { editor } = params;
    const customMarks = editor.extensionService.extensions.filter((e) => e.isExternal === true);

    marks.forEach((mark) => {
      const isCustomMark = customMarks.some((customMark) => {
        const customMarkName = customMark.name;
        return mark.type === customMarkName;
      });

      if (!isCustomMark) return;

      let attrsString = '';
      Object.entries(mark.attrs).forEach(([key, value]) => {
        if (value) {
          attrsString += `${key}=${value};`;
        }
      });

      if (isCustomMark) {
        textNodes.unshift({
          type: 'element',
          name: 'w:bookmarkStart',
          attributes: {
            'w:id': '5000',
            'w:name': mark.type + ';' + attrsString,
          },
        });
        textNodes.push({
          type: 'element',
          name: 'w:bookmarkEnd',
          attributes: {
            'w:id': '5000',
          },
        });
      }
    });
  }

  return wrapTextInRun(textNodes, outputMarks);
}

/**
 * Translate a text node or link node.
 * Link nodes look the same as text nodes but with a link attr.
 * Also, tracked changes are text marks so those need to be separated here.
 * We need to check here and re-route as necessary
 *
 * @param {ExportParams} params The text node to translate
 * @param {SchemaNode} params.node The text node from prose mirror
 * @returns {XmlReadyNode} The translated text node
 */
function translateTextNode(params) {
  const { node } = params;

  // Separate tracked changes from regular text
  const trackedMarks = [TrackInsertMarkName, TrackDeleteMarkName];
  const isTrackedNode = node.marks?.some((m) => trackedMarks.includes(m.type));
  if (isTrackedNode) return translateTrackedNode(params);

  // Separate links from regular text
  const isLinkNode = node.marks?.some((m) => m.type === 'link');
  if (isLinkNode) return wHyperlinkTranslator.decode(params);

  const { text, marks = [] } = node;

  return getTextNodeForExport(text, marks, params);
}

function createTrackStyleMark(marks) {
  const trackStyleMark = marks.find((mark) => mark.type === TrackFormatMarkName);
  if (trackStyleMark) {
    const markElement = {
      type: 'element',
      name: 'w:rPrChange',
      attributes: {
        'w:id': trackStyleMark.attrs.id,
        'w:author': trackStyleMark.attrs.author,
        'w:authorEmail': trackStyleMark.attrs.authorEmail,
        'w:date': trackStyleMark.attrs.date,
      },
      elements: trackStyleMark.attrs.before.map((mark) => processOutputMarks([mark])).filter((r) => r !== undefined),
    };
    return markElement;
  }
  return undefined;
}

function translateTrackedNode(params) {
  const { node } = params;
  const marks = node.marks;
  const trackingMarks = [TrackInsertMarkName, TrackDeleteMarkName, TrackFormatMarkName];
  const trackedMark = marks.find((m) => trackingMarks.includes(m.type));
  const isInsert = trackedMark.type === TrackInsertMarkName;

  // Remove marks that we aren't exporting and add style mark if present
  const trackStyleMark = createTrackStyleMark(marks);
  node.marks = marks.filter((m) => !trackingMarks.includes(m.type));
  if (trackStyleMark) {
    node.marks.push(trackStyleMark);
  }

  const translatedTextNode = exportSchemaToJson({ ...params, node });

  // If this is not an insert, we need to change the text node name
  if (!isInsert) {
    const textNode = translatedTextNode.elements.find((n) => n.name === 'w:t');
    textNode.name = 'w:delText';
  }

  const trackedNode = {
    name: isInsert ? 'w:ins' : 'w:del',
    type: 'element',
    attributes: {
      'w:id': trackedMark.attrs.id,
      'w:author': trackedMark.attrs.author,
      'w:authorEmail': trackedMark.attrs.authorEmail,
      'w:date': trackedMark.attrs.date,
    },
    elements: [translatedTextNode],
  };

  return trackedNode;
}

/**
 * Wrap a text node in a run
 *
 * @param {XmlReadyNode} node
 * @returns {XmlReadyNode} The wrapped run node
 */
export function wrapTextInRun(nodeOrNodes, marks) {
  let elements = [];
  if (Array.isArray(nodeOrNodes)) elements = nodeOrNodes;
  else elements = [nodeOrNodes];

  if (marks && marks.length) elements.unshift(generateRunProps(marks));
  return {
    name: 'w:r',
    elements,
  };
}

/**
 * Generate a w:rPr node (run properties) from marks
 *
 * @param {Object[]} marks The marks to add to the run properties
 * @returns
 */
export function generateRunProps(marks = []) {
  return {
    name: 'w:rPr',
    elements: marks.filter((mark) => !!Object.keys(mark).length),
  };
}

/**
 * Get all marks as a list of MarkType objects
 *
 * @param {MarkType[]} marks
 * @returns
 */
export function processOutputMarks(marks = []) {
  return marks.flatMap((mark) => {
    if (mark.type === 'textStyle') {
      return Object.entries(mark.attrs)
        .filter(([, value]) => value)
        .map(([key]) => {
          const unwrappedMark = { type: key, attrs: mark.attrs };
          return translateMark(unwrappedMark);
        });
    } else {
      return translateMark(mark);
    }
  });
}

export function processLinkContentNode(node) {
  if (!node) return node;

  const contentNode = carbonCopy(node);
  if (!contentNode) return contentNode;

  const hyperlinkStyle = {
    name: 'w:rStyle',
    attributes: { 'w:val': 'Hyperlink' },
  };
  const color = {
    name: 'w:color',
    attributes: { 'w:val': '467886' },
  };
  const underline = {
    name: 'w:u',
    attributes: {
      'w:val': 'none',
    },
  };

  if (contentNode.name === 'w:r') {
    const runProps = contentNode.elements.find((el) => el.name === 'w:rPr');

    if (runProps) {
      const foundColor = runProps.elements.find((el) => el.name === 'w:color');
      const foundHyperlinkStyle = runProps.elements.find((el) => el.name === 'w:rStyle');
      const underlineMark = runProps.elements.find((el) => el.name === 'w:u');
      if (!foundColor) runProps.elements.unshift(color);
      if (!foundHyperlinkStyle) runProps.elements.unshift(hyperlinkStyle);
      if (!underlineMark) runProps.elements.unshift(underline);
    } else {
      // we don't add underline by default
      const runProps = {
        name: 'w:rPr',
        elements: [hyperlinkStyle, color],
      };

      contentNode.elements.unshift(runProps);
    }
  }

  return contentNode;
}

/**
 * Create a new link relationship and add it to the relationships array
 *
 * @param {ExportParams} params
 * @param {string} link The URL of this link
 * @returns {string} The new relationship ID
 */
export function addNewLinkRelationship(params, link) {
  const newId = 'rId' + generateDocxRandomId();

  if (!params.relationships || !Array.isArray(params.relationships)) {
    params.relationships = [];
  }

  params.relationships.push({
    type: 'element',
    name: 'Relationship',
    attributes: {
      Id: newId,
      Type: 'http://schemas.openxmlformats.org/officeDocument/2006/relationships/hyperlink',
      Target: link,
      TargetMode: 'External',
    },
  });

  return newId;
}

/**
 * Translate a list node
 *
 * @param {ExportParams} params
 * @returns {XmlReadyNode} The translated list node
 */
function translateList(params) {
  const { node, editor } = params;

  const listItem = node.content[0];
  const { numId, level } = listItem.attrs;
  const listType = node.type.name;
  const listDef = ListHelpers.getListDefinitionDetails({ numId, level, listType, editor });
  if (!listDef) {
    ListHelpers.generateNewListDefinition({
      numId,
      listType,
      editor,
    });
  }

  let numPrTag;

  // These should exist for all imported nodes
  if (numId !== undefined && numId !== null) {
    numPrTag = generateNumPrTag(numId, level);
  }

  // Collapse multiple paragraphs into a single node for this list item
  // In docx we need a single paragraph, but can include line breaks in a run
  const collapsedParagraphNode = convertMultipleListItemsIntoSingleNode(listItem);

  let outputNode = exportSchemaToJson({ ...params, node: collapsedParagraphNode });

  /**
   * MS Word does not allow paragraphs inside lists (which are just paragraphs in OOXML)
   * So we need to turn paragraphs into runs and add line breaks
   *
   * Two cases:
   *  1. Final doc (keep paragraph field content inside list item)
   *  2. Not final doc (keep w:sdt node, process its content)
   */
  if (Array.isArray(outputNode) && params.isFinalDoc) {
    const parsedElements = [];
    outputNode?.forEach((node, index) => {
      if (node?.elements) {
        const runs = node.elements?.filter((n) => n.name === 'w:r');
        parsedElements.push(...runs);

        if (node.name === 'w:p' && index < outputNode.length - 1) {
          parsedElements.push({
            name: 'w:br',
          });
        }
      }
    });

    outputNode = {
      name: 'w:p',
      elements: [{ name: 'w:pPr', elements: [] }, ...parsedElements],
    };
  }

  /** Case 2: Process w:sdt content */
  let nodesToFlatten = [];
  const sdtNodes = outputNode.elements?.filter((n) => n.name === 'w:sdt');
  if (sdtNodes && sdtNodes.length > 0) {
    nodesToFlatten = sdtNodes;
    nodesToFlatten?.forEach((sdtNode) => {
      const sdtContent = sdtNode.elements.find((n) => n.name === 'w:sdtContent');
      const foundRun = sdtContent.elements?.find((el) => el.name === 'w:r'); // this is a regular text field.
      if (sdtContent && sdtContent.elements && !foundRun) {
        const parsedElements = [];
        sdtContent.elements.forEach((element, index) => {
          if (element.name === 'w:rPr' && element.elements?.length) {
            parsedElements.push(element);
          }

          const runs = element.elements?.filter((n) => n.name === 'w:r');
          if (runs && runs.length) {
            parsedElements.push(...runs);
          }

          if (element.name === 'w:p' && index < sdtContent.elements.length - 1) {
            parsedElements.push({
              name: 'w:br',
            });
          }
        });
        sdtContent.elements = parsedElements;
      }
    });
  }

  const pPr = outputNode.elements?.find((n) => n.name === 'w:pPr');
  if (pPr && pPr.elements && numPrTag) {
    pPr.elements.unshift(numPrTag);
  }

  const indentTag = restoreIndent(listItem.attrs.indent);
  indentTag && pPr?.elements?.push(indentTag);

  const runNode = outputNode.elements?.find((n) => n.name === 'w:r');
  const rPr = runNode?.elements?.find((n) => n.name === 'w:rPr');
  if (rPr) pPr.elements.push(rPr);

  if (listItem.attrs.numPrType !== 'inline') {
    const numPrIndex = pPr?.elements?.findIndex((e) => e?.name === 'w:numPr');
    if (numPrIndex !== -1) {
      pPr?.elements?.splice(numPrIndex, 1);
    }
  }

  return [outputNode];
}

/**
 * Convert multiple list items into a single paragraph node
 * This is necessary because in docx, a list item can only have one paragraph,
 * but in PM, a list item can have multiple paragraphs.
 * @param {SchemaNode} listItem The list item node to convert
 * @returns {XmlReadyNode|null} The collapsed paragraph node or null if no content
 */
const convertMultipleListItemsIntoSingleNode = (listItem) => {
  const { content } = listItem;

  if (!content || content.length === 0) {
    return null;
  }

  const firstParagraph = content[0];
  const collapsedParagraph = {
    ...firstParagraph,
    content: [],
  };

  // Collapse all paragraphs into a single paragraph node
  content.forEach((item, index) => {
    if (item.type === 'paragraph') {
      if (index > 0) {
        collapsedParagraph.content.push({
          type: 'lineBreak',
          attrs: {},
          content: [],
        });
      }

      // Add all text nodes and other content directly from this paragraph
      if (item.content && item.content.length > 0) {
        collapsedParagraph.content.push(...item.content);
      }
    } else {
      // For non-paragraph items, add them directly
      collapsedParagraph.content.push(item);
    }
  });

  // Trim duplicate manual breaks while preserving the single break that Word expects
  // between a list item paragraph and following block content (e.g. tables).
  collapsedParagraph.content = collapsedParagraph.content.filter((node, index, nodes) => {
    if (!isLineBreakOnlyRun(node)) return true;
    const prevNode = nodes[index - 1];
    return !(prevNode && isLineBreakOnlyRun(prevNode));
  });

  return collapsedParagraph;
};

const restoreIndent = (indent) => {
  const attributes = {};
  if (!indent) indent = {};
  if (indent.left || indent.left === 0) attributes['w:left'] = pixelsToTwips(indent.left);
  if (indent.right || indent.right === 0) attributes['w:right'] = pixelsToTwips(indent.right);
  if (indent.firstLine || indent.firstLine === 0) attributes['w:firstLine'] = pixelsToTwips(indent.firstLine);
  if (indent.hanging || indent.hanging === 0) attributes['w:hanging'] = pixelsToTwips(indent.hanging);
  if (indent.leftChars || indent.leftChars === 0) attributes['w:leftChars'] = pixelsToTwips(indent.leftChars);

  if (!Object.keys(attributes).length) return;

  return {
    name: 'w:ind',
    type: 'element',
    attributes,
  };
};

const generateNumPrTag = (numId, level) => {
  return {
    name: 'w:numPr',
    type: 'element',
    elements: [
      {
        name: 'w:numId',
        type: 'element',
        attributes: { 'w:val': numId },
      },
      {
        name: 'w:ilvl',
        type: 'element',
        attributes: { 'w:val': level },
      },
    ],
  };
};

/**
 * Translate a mark to an XML ready attribute
 *
 * @param {MarkType} mark
 * @returns {Object} The XML ready mark attribute
 */
function translateMark(mark) {
  const xmlMark = SuperConverter.markTypes.find((m) => m.type === mark.type);
  if (!xmlMark) {
    // TODO: Telemetry
    return {};
  }

  const markElement = { name: xmlMark.name, attributes: {} };

  const { attrs } = mark;
  let value;

  switch (mark.type) {
    case 'bold':
      if (attrs?.value) {
        markElement.attributes['w:val'] = attrs.value;
      } else {
        delete markElement.attributes;
      }
      markElement.type = 'element';
      break;

    case 'italic':
      if (attrs?.value && attrs.value !== '1' && attrs.value !== true) {
        markElement.attributes['w:val'] = attrs.value;
      } else {
        delete markElement.attributes;
      }
      markElement.type = 'element';
      break;

    case 'underline': {
      const translated = wUnderlineTranslator.decode({
        node: {
          attrs: {
            underlineType: attrs.underlineType ?? attrs.underline ?? null,
            underlineColor: attrs.underlineColor ?? attrs.color ?? null,
            underlineThemeColor: attrs.underlineThemeColor ?? attrs.themeColor ?? null,
            underlineThemeTint: attrs.underlineThemeTint ?? attrs.themeTint ?? null,
            underlineThemeShade: attrs.underlineThemeShade ?? attrs.themeShade ?? null,
          },
        },
      });
      return translated || {};
    }

    // Text style cases
    case 'fontSize':
      value = attrs.fontSize;
      markElement.attributes['w:val'] = value.slice(0, -2) * 2; // Convert to half-points
      break;

    case 'fontFamily':
      value = attrs.fontFamily;
      ['w:ascii', 'w:eastAsia', 'w:hAnsi', 'w:cs'].forEach((attr) => {
        const parsedValue = value.split(', ');
        markElement.attributes[attr] = parsedValue[0] ? parsedValue[0] : value;
      });
      break;

    // Add ability to get run styleIds from textStyle marks and inject to run properties in word
    case 'styleId':
      markElement.name = 'w:rStyle';
      markElement.attributes['w:val'] = attrs.styleId;
      break;

    case 'color': {
      const rawColor = attrs.color;
      if (!rawColor) break;

      const normalized = String(rawColor).trim().toLowerCase();
      if (normalized === 'inherit') {
        markElement.attributes['w:val'] = 'auto';
        break;
      }

      let processedColor = String(rawColor).replace(/^#/, '').replace(/;$/, ''); // Remove `#` and `;` if present
      if (processedColor.startsWith('rgb')) {
        processedColor = rgbToHex(processedColor);
      }
      markElement.attributes['w:val'] = processedColor;
      break;
    }

    case 'textAlign':
      markElement.attributes['w:val'] = attrs.textAlign;
      break;

    case 'textIndent':
      markElement.attributes['w:firstline'] = inchesToTwips(attrs.textIndent);
      break;

    case 'textTransform':
      if (attrs?.textTransform === 'none') {
        markElement.attributes['w:val'] = '0';
      } else {
        delete markElement.attributes;
      }
      markElement.type = 'element';
      break;

    case 'lineHeight':
      markElement.attributes['w:line'] = linesToTwips(attrs.lineHeight);
      break;
    case 'highlight': {
      const highlightValue = attrs.color ?? attrs.highlight ?? null;
      const translated = wHighlightTranslator.decode({ node: { attrs: { highlight: highlightValue } } });
      return translated || {};
    }

    case 'link':
      break;
  }

  return markElement;
}

<<<<<<< HEAD
=======
function getPngDimensions(base64) {
  if (!base64) return {};

  const type = base64.split(';')[0].split('/')[1];
  if (!base64 || type !== 'png') {
    return {
      originalWidth: undefined,
      originalHeight: undefined,
    };
  }

  let header = base64.split(',')[1].slice(0, 50);
  let uint8 = Uint8Array.from(atob(header), (c) => c.charCodeAt(0));
  let dataView = new DataView(uint8.buffer, 0, 28);

  return {
    originalWidth: dataView.getInt32(16),
    originalHeight: dataView.getInt32(20),
  };
}

function getScaledSize(originalWidth, originalHeight, maxWidth, maxHeight) {
  let scaledWidth = originalWidth;
  let scaledHeight = originalHeight;

  // Calculate aspect ratio
  let ratio = Math.min(maxWidth / originalWidth, maxHeight / originalHeight);

  // Scale dimensions
  scaledWidth = Math.round(scaledWidth * ratio);
  scaledHeight = Math.round(scaledHeight * ratio);

  return { scaledWidth, scaledHeight };
}

export function translateImageNode(params, imageSize) {
  const {
    node: { attrs = {} },
    tableCell,
  } = params;

  let imageId = attrs.rId;

  const src = attrs.src || attrs.imageSrc;
  const { originalWidth, originalHeight } = getPngDimensions(src);

  let imageName;
  if (params.node.type === 'image') {
    if (src?.startsWith('data:')) {
      imageName = getFallbackImageNameFromDataUri(src);
    } else {
      imageName = src?.split('/').pop();
    }
  } else {
    imageName = attrs.fieldId;
  }
  imageName = sanitizeDocxMediaName(imageName);

  let size = attrs.size
    ? {
        w: pixelsToEmu(attrs.size.width),
        h: pixelsToEmu(attrs.size.height),
      }
    : imageSize;

  if (originalWidth && originalHeight) {
    const boxWidthPx = emuToPixels(size.w);
    const boxHeightPx = emuToPixels(size.h);
    const { scaledWidth, scaledHeight } = getScaledSize(originalWidth, originalHeight, boxWidthPx, boxHeightPx);
    size = {
      w: pixelsToEmu(scaledWidth),
      h: pixelsToEmu(scaledHeight),
    };
  }

  if (tableCell) {
    // Image inside tableCell
    const colwidthSum = tableCell.attrs.colwidth.reduce((acc, curr) => acc + curr, 0);
    const leftMargin = tableCell.attrs.cellMargins?.left || 8;
    const rightMargin = tableCell.attrs.cellMargins?.right || 8;
    const maxWidthEmu = pixelsToEmu(colwidthSum - (leftMargin + rightMargin));
    const { width: w, height: h } = resizeKeepAspectRatio(size.w, size.h, maxWidthEmu);
    if (w && h) size = { w, h };
  }

  if (params.node.type === 'image' && !imageId) {
    const path = src?.split('word/')[1];
    imageId = addNewImageRelationship(params, path);
  } else if (params.node.type === 'fieldAnnotation' && !imageId) {
    const type = src?.split(';')[0].split('/')[1];
    if (!type) {
      return prepareTextAnnotation(params);
    }

    const sanitizedHash = sanitizeDocxMediaName(attrs.hash, generateDocxRandomId(4));
    const fileName = `${imageName}_${sanitizedHash}.${type}`;
    const relationshipTarget = `media/${fileName}`;
    const packagePath = `word/${relationshipTarget}`;

    imageId = addNewImageRelationship(params, relationshipTarget);
    params.media[packagePath] = src;
  }

  let inlineAttrs = attrs.originalPadding || {
    distT: 0,
    distB: 0,
    distL: 0,
    distR: 0,
  };

  const anchorElements = [];
  let wrapProp = [];

  // Handle anchor image export
  if (attrs.isAnchor) {
    inlineAttrs = {
      ...inlineAttrs,
      simplePos: attrs.originalAttributes?.simplePos,
      relativeHeight: 1,
      behindDoc: attrs.originalAttributes?.behindDoc,
      locked: attrs.originalAttributes?.locked,
      layoutInCell: attrs.originalAttributes?.layoutInCell,
      allowOverlap: attrs.originalAttributes?.allowOverlap,
    };
    if (attrs.simplePos) {
      anchorElements.push({
        name: 'wp:simplePos',
        attributes: {
          x: 0,
          y: 0,
        },
      });
    }

    if (attrs.anchorData) {
      anchorElements.push({
        name: 'wp:positionH',
        attributes: {
          relativeFrom: attrs.anchorData.hRelativeFrom,
        },
        ...(attrs.marginOffset.left !== undefined && {
          elements: [
            {
              name: 'wp:posOffset',
              elements: [
                {
                  type: 'text',
                  text: pixelsToEmu(attrs.marginOffset.left).toString(),
                },
              ],
            },
          ],
        }),
        ...(attrs.anchorData.alignH && {
          elements: [
            {
              name: 'wp:align',
              elements: [
                {
                  type: 'text',
                  text: attrs.anchorData.alignH,
                },
              ],
            },
          ],
        }),
      });

      anchorElements.push({
        name: 'wp:positionV',
        attributes: {
          relativeFrom: attrs.anchorData.vRelativeFrom,
        },
        ...(attrs.marginOffset.top !== undefined && {
          elements: [
            {
              name: 'wp:posOffset',
              elements: [
                {
                  type: 'text',
                  text: pixelsToEmu(attrs.marginOffset.top).toString(),
                },
              ],
            },
          ],
        }),
        ...(attrs.anchorData.alignV && {
          elements: [
            {
              name: 'wp:align',
              elements: [
                {
                  type: 'text',
                  text: attrs.anchorData.alignV,
                },
              ],
            },
          ],
        }),
      });
    }

    if (attrs.wrapText) {
      wrapProp.push({
        name: 'wp:wrapSquare',
        attributes: {
          wrapText: attrs.wrapText,
        },
      });
    }

    if (attrs.wrapTopAndBottom) {
      wrapProp.push({
        name: 'wp:wrapTopAndBottom',
      });
    }

    // Important: wp:anchor will break if no wrapping is specified. We need to use wrapNone.
    if (attrs.isAnchor && !wrapProp.length) {
      wrapProp.push({
        name: 'wp:wrapNone',
      });
    }
  }

  const drawingXmlns = 'http://schemas.openxmlformats.org/drawingml/2006/main';
  const pictureXmlns = 'http://schemas.openxmlformats.org/drawingml/2006/picture';

  const textNode = wrapTextInRun(
    {
      name: 'w:drawing',
      elements: [
        {
          name: attrs.isAnchor ? 'wp:anchor' : 'wp:inline',
          attributes: inlineAttrs,
          elements: [
            ...anchorElements,
            {
              name: 'wp:extent',
              attributes: {
                cx: size.w,
                cy: size.h,
              },
            },
            {
              name: 'wp:effectExtent',
              attributes: {
                l: 0,
                t: 0,
                r: 0,
                b: 0,
              },
            },
            ...wrapProp,
            {
              name: 'wp:docPr',
              attributes: {
                id: attrs.id || 0,
                name: attrs.alt || `Picture ${imageName}`,
              },
            },
            {
              name: 'wp:cNvGraphicFramePr',
              elements: [
                {
                  name: 'a:graphicFrameLocks',
                  attributes: {
                    'xmlns:a': drawingXmlns,
                    noChangeAspect: 1,
                  },
                },
              ],
            },
            {
              name: 'a:graphic',
              attributes: { 'xmlns:a': drawingXmlns },
              elements: [
                {
                  name: 'a:graphicData',
                  attributes: { uri: pictureXmlns },
                  elements: [
                    {
                      name: 'pic:pic',
                      attributes: { 'xmlns:pic': pictureXmlns },
                      elements: [
                        {
                          name: 'pic:nvPicPr',
                          elements: [
                            {
                              name: 'pic:cNvPr',
                              attributes: {
                                id: attrs.id || 0,
                                name: attrs.title || `Picture ${imageName}`,
                              },
                            },
                            {
                              name: 'pic:cNvPicPr',
                              elements: [
                                {
                                  name: 'a:picLocks',
                                  attributes: {
                                    noChangeAspect: 1,
                                    noChangeArrowheads: 1,
                                  },
                                },
                              ],
                            },
                          ],
                        },
                        {
                          name: 'pic:blipFill',
                          elements: [
                            {
                              name: 'a:blip',
                              attributes: {
                                'r:embed': imageId,
                              },
                            },
                            {
                              name: 'a:stretch',
                              elements: [{ name: 'a:fillRect' }],
                            },
                          ],
                        },
                        {
                          name: 'pic:spPr',
                          attributes: {
                            bwMode: 'auto',
                          },
                          elements: [
                            {
                              name: 'a:xfrm',
                              elements: [
                                {
                                  name: 'a:ext',
                                  attributes: {
                                    cx: size.w,
                                    cy: size.h,
                                  },
                                },
                                {
                                  name: 'a:off',
                                  attributes: {
                                    x: 0,
                                    y: 0,
                                  },
                                },
                              ],
                            },
                            {
                              name: 'a:prstGeom',
                              attributes: { prst: 'rect' },
                              elements: [{ name: 'a:avLst' }],
                            },
                            {
                              name: 'a:noFill',
                            },
                          ],
                        },
                      ],
                    },
                  ],
                },
              ],
            },
          ],
        },
      ],
    },
    [],
  );

  return textNode;
}

>>>>>>> 89c4fa93
export function translateHardBreak(params) {
  const { node = {} } = params;
  const { attrs = {} } = node;
  const { pageBreakSource } = attrs;
  if (pageBreakSource === 'sectPr') return null;

  return {
    name: 'w:r',
    elements: [
      {
        name: 'w:br',
        type: 'element',
        attributes: { 'w:type': 'page' },
      },
    ],
  };
}

function translateShapeContainer(params) {
  const { node } = params;
  const elements = translateChildNodes(params);

  const shape = {
    name: 'v:shape',
    attributes: {
      ...node.attrs.attributes,
      fillcolor: node.attrs.fillcolor,
    },
    elements: [
      ...elements,
      ...(node.attrs.wrapAttributes
        ? [
            {
              name: 'w10:wrap',
              attributes: { ...node.attrs.wrapAttributes },
            },
          ]
        : []),
    ],
  };

  const pict = {
    name: 'w:pict',
    attributes: {
      'w14:anchorId': Math.floor(Math.random() * 0xffffffff).toString(),
    },
    elements: [shape],
  };

  const par = {
    name: 'w:p',
    elements: [wrapTextInRun(pict)],
  };

  return par;
}

function translateShapeTextbox(params) {
  const { node } = params;
  const elements = translateChildNodes(params);

  const textboxContent = {
    name: 'w:txbxContent',
    elements,
  };

  const textbox = {
    name: 'v:textbox',
    attributes: {
      ...node.attrs.attributes,
    },
    elements: [textboxContent],
  };

  return textbox;
}

function translateContentBlock(params) {
  const { node } = params;
  const { drawingContent, vmlAttributes, horizontalRule } = node.attrs;

  // Handle VML v:rect elements (like horizontal rules)
  if (vmlAttributes || horizontalRule) {
    return translateVRectContentBlock(params);
  }

  // Handle modern DrawingML content (existing logic)
  const drawing = {
    name: 'w:drawing',
    elements: [...(drawingContent ? [...(drawingContent.elements || [])] : [])],
  };

  const choice = {
    name: 'mc:Choice',
    attributes: { Requires: 'wps' },
    elements: [drawing],
  };

  const alternateContent = {
    name: 'mc:AlternateContent',
    elements: [choice],
  };

  return wrapTextInRun(alternateContent);
}

function translateVRectContentBlock(params) {
  const { node } = params;
  const { vmlAttributes, background, attributes, style } = node.attrs;

  const rectAttrs = {
    id: attributes?.id || `_x0000_i${Math.floor(Math.random() * 10000)}`,
  };

  if (style) {
    rectAttrs.style = style;
  }

  if (background) {
    rectAttrs.fillcolor = background;
  }

  if (vmlAttributes) {
    if (vmlAttributes.hralign) rectAttrs['o:hralign'] = vmlAttributes.hralign;
    if (vmlAttributes.hrstd) rectAttrs['o:hrstd'] = vmlAttributes.hrstd;
    if (vmlAttributes.hr) rectAttrs['o:hr'] = vmlAttributes.hr;
    if (vmlAttributes.stroked) rectAttrs.stroked = vmlAttributes.stroked;
  }

  if (attributes) {
    Object.entries(attributes).forEach(([key, value]) => {
      if (!rectAttrs[key] && value !== undefined) {
        rectAttrs[key] = value;
      }
    });
  }

  // Create the v:rect element
  const rect = {
    name: 'v:rect',
    attributes: rectAttrs,
  };

  // Wrap in w:pict
  const pict = {
    name: 'w:pict',
    attributes: {
      'w14:anchorId': Math.floor(Math.random() * 0xffffffff).toString(),
    },
    elements: [rect],
  };

  return wrapTextInRun(pict);
}

export class DocxExporter {
  constructor(converter) {
    this.converter = converter;
  }

  schemaToXml(data, debug = false) {
    const result = this.#generate_xml_as_list(data, debug);
    return result.join('');
  }

  #generate_xml_as_list(data, debug = false) {
    const json = JSON.parse(JSON.stringify(data));
    const declaration = this.converter.declaration.attributes;
    const xmlTag = `<?xml${Object.entries(declaration)
      .map(([key, value]) => ` ${key}="${value}"`)
      .join('')}?>`;
    const result = this.#generateXml(json, debug);
    const final = [xmlTag, ...result];
    return final;
  }

  #replaceSpecialCharacters(text) {
    if (text === undefined || text === null) return text;
    return String(text)
      .replace(/&/g, '&amp;')
      .replace(/</g, '&lt;')
      .replace(/>/g, '&gt;')
      .replace(/"/g, '&quot;')
      .replace(/'/g, '&apos;');
  }

  #generateXml(node) {
    if (!node) return null;
    let { name } = node;
    const { elements, attributes } = node;

    let tag = `<${name}`;

    for (let attr in attributes) {
      const parsedAttrName =
        typeof attributes[attr] === 'string' ? this.#replaceSpecialCharacters(attributes[attr]) : attributes[attr];
      tag += ` ${attr}="${parsedAttrName}"`;
    }

    const selfClosing = name && (!elements || !elements.length);
    if (selfClosing) tag += ' />';
    else tag += '>';
    let tags = [tag];

    if (!name && node.type === 'text') {
      return this.#replaceSpecialCharacters(node.text ?? '');
    }

    if (elements) {
      if (name === 'w:instrText') {
        tags.push(elements[0].text);
      } else if (name === 'w:t' || name === 'w:delText' || name === 'wp:posOffset') {
        try {
          // test for valid string
          let text = String(elements[0].text);
          text = this.#replaceSpecialCharacters(text);
          tags.push(text);
        } catch (error) {
          console.error('Text element does not contain valid string:', error);
        }
      } else {
        if (elements) {
          for (let child of elements) {
            const newElements = this.#generateXml(child);
            if (!newElements) continue;

            if (typeof newElements === 'string') {
              tags.push(newElements);
              continue;
            }

            const removeUndefined = newElements.filter((el) => {
              return el !== '<undefined>' && el !== '</undefined>';
            });

            tags.push(...removeUndefined);
          }
        }
      }
    }

    if (!selfClosing) tags.push(`</${name}>`);
    return tags;
  }
}

const translatePageNumberNode = (params) => {
  const outputMarks = processOutputMarks(params.node.attrs?.marksAsAttrs || []);
  return getAutoPageJson('PAGE', outputMarks);
};

const translateTotalPageNumberNode = (params) => {
  const outputMarks = processOutputMarks(params.node.attrs?.marksAsAttrs || []);
  return getAutoPageJson('NUMPAGES', outputMarks);
};

const getAutoPageJson = (type, outputMarks = []) => {
  return [
    {
      name: 'w:r',
      elements: [
        {
          name: 'w:rPr',
          elements: outputMarks,
        },
        {
          name: 'w:fldChar',
          attributes: {
            'w:fldCharType': 'begin',
          },
        },
      ],
    },
    {
      name: 'w:r',
      elements: [
        {
          name: 'w:rPr',
          elements: outputMarks,
        },
        {
          name: 'w:instrText',
          elements: [
            {
              type: 'text',
              text: ` ${type}`,
            },
          ],
        },
      ],
    },
    {
      name: 'w:r',
      elements: [
        {
          name: 'w:rPr',
          elements: outputMarks,
        },
        {
          name: 'w:fldChar',
          attributes: {
            'w:fldCharType': 'separate',
          },
        },
      ],
    },
    {
      name: 'w:r',
      elements: [
        {
          name: 'w:rPr',
          elements: outputMarks,
        },
        {
          name: 'w:fldChar',
          attributes: {
            'w:fldCharType': 'end',
          },
        },
      ],
    },
  ];
};<|MERGE_RESOLUTION|>--- conflicted
+++ resolved
@@ -1110,384 +1110,6 @@
   return markElement;
 }
 
-<<<<<<< HEAD
-=======
-function getPngDimensions(base64) {
-  if (!base64) return {};
-
-  const type = base64.split(';')[0].split('/')[1];
-  if (!base64 || type !== 'png') {
-    return {
-      originalWidth: undefined,
-      originalHeight: undefined,
-    };
-  }
-
-  let header = base64.split(',')[1].slice(0, 50);
-  let uint8 = Uint8Array.from(atob(header), (c) => c.charCodeAt(0));
-  let dataView = new DataView(uint8.buffer, 0, 28);
-
-  return {
-    originalWidth: dataView.getInt32(16),
-    originalHeight: dataView.getInt32(20),
-  };
-}
-
-function getScaledSize(originalWidth, originalHeight, maxWidth, maxHeight) {
-  let scaledWidth = originalWidth;
-  let scaledHeight = originalHeight;
-
-  // Calculate aspect ratio
-  let ratio = Math.min(maxWidth / originalWidth, maxHeight / originalHeight);
-
-  // Scale dimensions
-  scaledWidth = Math.round(scaledWidth * ratio);
-  scaledHeight = Math.round(scaledHeight * ratio);
-
-  return { scaledWidth, scaledHeight };
-}
-
-export function translateImageNode(params, imageSize) {
-  const {
-    node: { attrs = {} },
-    tableCell,
-  } = params;
-
-  let imageId = attrs.rId;
-
-  const src = attrs.src || attrs.imageSrc;
-  const { originalWidth, originalHeight } = getPngDimensions(src);
-
-  let imageName;
-  if (params.node.type === 'image') {
-    if (src?.startsWith('data:')) {
-      imageName = getFallbackImageNameFromDataUri(src);
-    } else {
-      imageName = src?.split('/').pop();
-    }
-  } else {
-    imageName = attrs.fieldId;
-  }
-  imageName = sanitizeDocxMediaName(imageName);
-
-  let size = attrs.size
-    ? {
-        w: pixelsToEmu(attrs.size.width),
-        h: pixelsToEmu(attrs.size.height),
-      }
-    : imageSize;
-
-  if (originalWidth && originalHeight) {
-    const boxWidthPx = emuToPixels(size.w);
-    const boxHeightPx = emuToPixels(size.h);
-    const { scaledWidth, scaledHeight } = getScaledSize(originalWidth, originalHeight, boxWidthPx, boxHeightPx);
-    size = {
-      w: pixelsToEmu(scaledWidth),
-      h: pixelsToEmu(scaledHeight),
-    };
-  }
-
-  if (tableCell) {
-    // Image inside tableCell
-    const colwidthSum = tableCell.attrs.colwidth.reduce((acc, curr) => acc + curr, 0);
-    const leftMargin = tableCell.attrs.cellMargins?.left || 8;
-    const rightMargin = tableCell.attrs.cellMargins?.right || 8;
-    const maxWidthEmu = pixelsToEmu(colwidthSum - (leftMargin + rightMargin));
-    const { width: w, height: h } = resizeKeepAspectRatio(size.w, size.h, maxWidthEmu);
-    if (w && h) size = { w, h };
-  }
-
-  if (params.node.type === 'image' && !imageId) {
-    const path = src?.split('word/')[1];
-    imageId = addNewImageRelationship(params, path);
-  } else if (params.node.type === 'fieldAnnotation' && !imageId) {
-    const type = src?.split(';')[0].split('/')[1];
-    if (!type) {
-      return prepareTextAnnotation(params);
-    }
-
-    const sanitizedHash = sanitizeDocxMediaName(attrs.hash, generateDocxRandomId(4));
-    const fileName = `${imageName}_${sanitizedHash}.${type}`;
-    const relationshipTarget = `media/${fileName}`;
-    const packagePath = `word/${relationshipTarget}`;
-
-    imageId = addNewImageRelationship(params, relationshipTarget);
-    params.media[packagePath] = src;
-  }
-
-  let inlineAttrs = attrs.originalPadding || {
-    distT: 0,
-    distB: 0,
-    distL: 0,
-    distR: 0,
-  };
-
-  const anchorElements = [];
-  let wrapProp = [];
-
-  // Handle anchor image export
-  if (attrs.isAnchor) {
-    inlineAttrs = {
-      ...inlineAttrs,
-      simplePos: attrs.originalAttributes?.simplePos,
-      relativeHeight: 1,
-      behindDoc: attrs.originalAttributes?.behindDoc,
-      locked: attrs.originalAttributes?.locked,
-      layoutInCell: attrs.originalAttributes?.layoutInCell,
-      allowOverlap: attrs.originalAttributes?.allowOverlap,
-    };
-    if (attrs.simplePos) {
-      anchorElements.push({
-        name: 'wp:simplePos',
-        attributes: {
-          x: 0,
-          y: 0,
-        },
-      });
-    }
-
-    if (attrs.anchorData) {
-      anchorElements.push({
-        name: 'wp:positionH',
-        attributes: {
-          relativeFrom: attrs.anchorData.hRelativeFrom,
-        },
-        ...(attrs.marginOffset.left !== undefined && {
-          elements: [
-            {
-              name: 'wp:posOffset',
-              elements: [
-                {
-                  type: 'text',
-                  text: pixelsToEmu(attrs.marginOffset.left).toString(),
-                },
-              ],
-            },
-          ],
-        }),
-        ...(attrs.anchorData.alignH && {
-          elements: [
-            {
-              name: 'wp:align',
-              elements: [
-                {
-                  type: 'text',
-                  text: attrs.anchorData.alignH,
-                },
-              ],
-            },
-          ],
-        }),
-      });
-
-      anchorElements.push({
-        name: 'wp:positionV',
-        attributes: {
-          relativeFrom: attrs.anchorData.vRelativeFrom,
-        },
-        ...(attrs.marginOffset.top !== undefined && {
-          elements: [
-            {
-              name: 'wp:posOffset',
-              elements: [
-                {
-                  type: 'text',
-                  text: pixelsToEmu(attrs.marginOffset.top).toString(),
-                },
-              ],
-            },
-          ],
-        }),
-        ...(attrs.anchorData.alignV && {
-          elements: [
-            {
-              name: 'wp:align',
-              elements: [
-                {
-                  type: 'text',
-                  text: attrs.anchorData.alignV,
-                },
-              ],
-            },
-          ],
-        }),
-      });
-    }
-
-    if (attrs.wrapText) {
-      wrapProp.push({
-        name: 'wp:wrapSquare',
-        attributes: {
-          wrapText: attrs.wrapText,
-        },
-      });
-    }
-
-    if (attrs.wrapTopAndBottom) {
-      wrapProp.push({
-        name: 'wp:wrapTopAndBottom',
-      });
-    }
-
-    // Important: wp:anchor will break if no wrapping is specified. We need to use wrapNone.
-    if (attrs.isAnchor && !wrapProp.length) {
-      wrapProp.push({
-        name: 'wp:wrapNone',
-      });
-    }
-  }
-
-  const drawingXmlns = 'http://schemas.openxmlformats.org/drawingml/2006/main';
-  const pictureXmlns = 'http://schemas.openxmlformats.org/drawingml/2006/picture';
-
-  const textNode = wrapTextInRun(
-    {
-      name: 'w:drawing',
-      elements: [
-        {
-          name: attrs.isAnchor ? 'wp:anchor' : 'wp:inline',
-          attributes: inlineAttrs,
-          elements: [
-            ...anchorElements,
-            {
-              name: 'wp:extent',
-              attributes: {
-                cx: size.w,
-                cy: size.h,
-              },
-            },
-            {
-              name: 'wp:effectExtent',
-              attributes: {
-                l: 0,
-                t: 0,
-                r: 0,
-                b: 0,
-              },
-            },
-            ...wrapProp,
-            {
-              name: 'wp:docPr',
-              attributes: {
-                id: attrs.id || 0,
-                name: attrs.alt || `Picture ${imageName}`,
-              },
-            },
-            {
-              name: 'wp:cNvGraphicFramePr',
-              elements: [
-                {
-                  name: 'a:graphicFrameLocks',
-                  attributes: {
-                    'xmlns:a': drawingXmlns,
-                    noChangeAspect: 1,
-                  },
-                },
-              ],
-            },
-            {
-              name: 'a:graphic',
-              attributes: { 'xmlns:a': drawingXmlns },
-              elements: [
-                {
-                  name: 'a:graphicData',
-                  attributes: { uri: pictureXmlns },
-                  elements: [
-                    {
-                      name: 'pic:pic',
-                      attributes: { 'xmlns:pic': pictureXmlns },
-                      elements: [
-                        {
-                          name: 'pic:nvPicPr',
-                          elements: [
-                            {
-                              name: 'pic:cNvPr',
-                              attributes: {
-                                id: attrs.id || 0,
-                                name: attrs.title || `Picture ${imageName}`,
-                              },
-                            },
-                            {
-                              name: 'pic:cNvPicPr',
-                              elements: [
-                                {
-                                  name: 'a:picLocks',
-                                  attributes: {
-                                    noChangeAspect: 1,
-                                    noChangeArrowheads: 1,
-                                  },
-                                },
-                              ],
-                            },
-                          ],
-                        },
-                        {
-                          name: 'pic:blipFill',
-                          elements: [
-                            {
-                              name: 'a:blip',
-                              attributes: {
-                                'r:embed': imageId,
-                              },
-                            },
-                            {
-                              name: 'a:stretch',
-                              elements: [{ name: 'a:fillRect' }],
-                            },
-                          ],
-                        },
-                        {
-                          name: 'pic:spPr',
-                          attributes: {
-                            bwMode: 'auto',
-                          },
-                          elements: [
-                            {
-                              name: 'a:xfrm',
-                              elements: [
-                                {
-                                  name: 'a:ext',
-                                  attributes: {
-                                    cx: size.w,
-                                    cy: size.h,
-                                  },
-                                },
-                                {
-                                  name: 'a:off',
-                                  attributes: {
-                                    x: 0,
-                                    y: 0,
-                                  },
-                                },
-                              ],
-                            },
-                            {
-                              name: 'a:prstGeom',
-                              attributes: { prst: 'rect' },
-                              elements: [{ name: 'a:avLst' }],
-                            },
-                            {
-                              name: 'a:noFill',
-                            },
-                          ],
-                        },
-                      ],
-                    },
-                  ],
-                },
-              ],
-            },
-          ],
-        },
-      ],
-    },
-    [],
-  );
-
-  return textNode;
-}
-
->>>>>>> 89c4fa93
 export function translateHardBreak(params) {
   const { node = {} } = params;
   const { attrs = {} } = node;
