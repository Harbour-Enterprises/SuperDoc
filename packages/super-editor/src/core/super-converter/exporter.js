--- conflicted
+++ resolved
@@ -7,7 +7,6 @@
   pixelsToTwips,
   ptToTwips,
   rgbToHex,
-  degreesToRot,
 } from './helpers.js';
 import { generateDocxRandomId } from '@helpers/generateDocxRandomId.js';
 import { DEFAULT_DOCX_DEFS } from './exporter-docx-defs.js';
@@ -1068,634 +1067,6 @@
   return markElement;
 }
 
-<<<<<<< HEAD
-function getPngDimensions(base64) {
-  if (!base64) return {};
-
-  const type = base64.split(';')[0].split('/')[1];
-  if (!base64 || type !== 'png') {
-    return {
-      originalWidth: undefined,
-      originalHeight: undefined,
-    };
-  }
-
-  let header = base64.split(',')[1].slice(0, 50);
-  let uint8 = Uint8Array.from(atob(header), (c) => c.charCodeAt(0));
-  let dataView = new DataView(uint8.buffer, 0, 28);
-
-  return {
-    originalWidth: dataView.getInt32(16),
-    originalHeight: dataView.getInt32(20),
-  };
-}
-
-function getScaledSize(originalWidth, originalHeight, maxWidth, maxHeight) {
-  let scaledWidth = originalWidth;
-  let scaledHeight = originalHeight;
-
-  // Calculate aspect ratio
-  let ratio = Math.min(maxWidth / originalWidth, maxHeight / originalHeight);
-
-  // Scale dimensions
-  scaledWidth = Math.round(scaledWidth * ratio);
-  scaledHeight = Math.round(scaledHeight * ratio);
-
-  return { scaledWidth, scaledHeight };
-}
-
-function translateImageNode(params, imageSize) {
-  const {
-    node: { attrs = {} },
-    tableCell,
-  } = params;
-
-  let imageId = attrs.rId;
-
-  const src = attrs.src || attrs.imageSrc;
-  const { originalWidth, originalHeight } = getPngDimensions(src);
-  const imageName = params.node.type === 'image' ? src.split('/').pop() : attrs.fieldId?.replace('-', '_');
-
-  let size = attrs.size
-    ? {
-        w: pixelsToEmu(attrs.size.width),
-        h: pixelsToEmu(attrs.size.height),
-      }
-    : imageSize;
-
-  const xfrmAttrs = {};
-  const effectExtentAttrs = {
-    l: 0,
-    t: 0,
-    r: 0,
-    b: 0,
-  };
-  const transformData = attrs.transformData;
-  if (transformData) {
-    if (transformData.rotation) {
-      xfrmAttrs.rot = degreesToRot(transformData.rotation);
-    }
-    if (transformData.verticalFlip) {
-      xfrmAttrs.flipV = '1';
-    }
-    if (transformData.horizontalFlip) {
-      xfrmAttrs.flipH = '1';
-    }
-    if (transformData.sizeExtension) {
-      effectExtentAttrs.l = pixelsToEmu(transformData.sizeExtension.left);
-      effectExtentAttrs.t = pixelsToEmu(transformData.sizeExtension.top);
-      effectExtentAttrs.r = pixelsToEmu(transformData.sizeExtension.right);
-      effectExtentAttrs.b = pixelsToEmu(transformData.sizeExtension.bottom);
-    }
-  }
-
-  if (originalWidth && originalHeight) {
-    const boxWidthPx = emuToPixels(size.w);
-    const boxHeightPx = emuToPixels(size.h);
-    const { scaledWidth, scaledHeight } = getScaledSize(originalWidth, originalHeight, boxWidthPx, boxHeightPx);
-    size = {
-      w: pixelsToEmu(scaledWidth),
-      h: pixelsToEmu(scaledHeight),
-    };
-  }
-
-  if (tableCell) {
-    // Image inside tableCell
-    const colwidthSum = tableCell.attrs.colwidth.reduce((acc, curr) => acc + curr, 0);
-    const leftMargin = tableCell.attrs.cellMargins?.left || 8;
-    const rightMargin = tableCell.attrs.cellMargins?.right || 8;
-    const maxWidthEmu = pixelsToEmu(colwidthSum - (leftMargin + rightMargin));
-    const { width: w, height: h } = resizeKeepAspectRatio(size.w, size.h, maxWidthEmu);
-    if (w && h) size = { w, h };
-  }
-
-  if (params.node.type === 'image' && !imageId) {
-    const path = src?.split('word/')[1];
-    imageId = addNewImageRelationship(params, path);
-  } else if (params.node.type === 'fieldAnnotation' && !imageId) {
-    const type = src?.split(';')[0].split('/')[1];
-    if (!type) {
-      return prepareTextAnnotation(params);
-    }
-
-    const imageUrl = `media/${imageName}_${attrs.hash}.${type}`;
-    imageId = addNewImageRelationship(params, imageUrl);
-    params.media[`${imageName}_${attrs.hash}.${type}`] = src;
-  }
-
-  let inlineAttrs = attrs.originalPadding || {
-    distT: 0,
-    distB: 0,
-    distL: 0,
-    distR: 0,
-  };
-
-  const anchorElements = [];
-  let wrapProp = [];
-
-  // Handle anchor image export
-  if (attrs.isAnchor) {
-    inlineAttrs = {
-      ...inlineAttrs,
-      simplePos: attrs.originalAttributes?.simplePos,
-      relativeHeight: 1,
-      behindDoc: attrs.originalAttributes?.behindDoc,
-      locked: attrs.originalAttributes?.locked,
-      layoutInCell: attrs.originalAttributes?.layoutInCell,
-      allowOverlap: attrs.originalAttributes?.allowOverlap,
-    };
-    if (attrs.simplePos) {
-      anchorElements.push({
-        name: 'wp:simplePos',
-        attributes: {
-          x: 0,
-          y: 0,
-        },
-      });
-    }
-
-    if (attrs.anchorData) {
-      anchorElements.push({
-        name: 'wp:positionH',
-        attributes: {
-          relativeFrom: attrs.anchorData.hRelativeFrom,
-        },
-        ...(attrs.marginOffset.left !== undefined && {
-          elements: [
-            {
-              name: 'wp:posOffset',
-              elements: [
-                {
-                  type: 'text',
-                  text: pixelsToEmu(attrs.marginOffset.left).toString(),
-                },
-              ],
-            },
-          ],
-        }),
-        ...(attrs.anchorData.alignH && {
-          elements: [
-            {
-              name: 'wp:align',
-              elements: [
-                {
-                  type: 'text',
-                  text: attrs.anchorData.alignH,
-                },
-              ],
-            },
-          ],
-        }),
-      });
-
-      anchorElements.push({
-        name: 'wp:positionV',
-        attributes: {
-          relativeFrom: attrs.anchorData.vRelativeFrom,
-        },
-        ...(attrs.marginOffset.top !== undefined && {
-          elements: [
-            {
-              name: 'wp:posOffset',
-              elements: [
-                {
-                  type: 'text',
-                  text: pixelsToEmu(attrs.marginOffset.top).toString(),
-                },
-              ],
-            },
-          ],
-        }),
-        ...(attrs.anchorData.alignV && {
-          elements: [
-            {
-              name: 'wp:align',
-              elements: [
-                {
-                  type: 'text',
-                  text: attrs.anchorData.alignV,
-                },
-              ],
-            },
-          ],
-        }),
-      });
-    }
-
-    if (attrs.wrapText) {
-      wrapProp.push({
-        name: 'wp:wrapSquare',
-        attributes: {
-          wrapText: attrs.wrapText,
-        },
-      });
-    }
-
-    if (attrs.wrapTopAndBottom) {
-      wrapProp.push({
-        name: 'wp:wrapTopAndBottom',
-      });
-    }
-
-    // Important: wp:anchor will break if no wrapping is specified. We need to use wrapNone.
-    if (attrs.isAnchor && !wrapProp.length) {
-      wrapProp.push({
-        name: 'wp:wrapNone',
-      });
-    }
-  }
-
-  const drawingXmlns = 'http://schemas.openxmlformats.org/drawingml/2006/main';
-  const pictureXmlns = 'http://schemas.openxmlformats.org/drawingml/2006/picture';
-
-  const textNode = wrapTextInRun(
-    {
-      name: 'w:drawing',
-      elements: [
-        {
-          name: attrs.isAnchor ? 'wp:anchor' : 'wp:inline',
-          attributes: inlineAttrs,
-          elements: [
-            ...anchorElements,
-            {
-              name: 'wp:extent',
-              attributes: {
-                cx: size.w,
-                cy: size.h,
-              },
-            },
-            {
-              name: 'wp:effectExtent',
-              attributes: effectExtentAttrs,
-            },
-            ...wrapProp,
-            {
-              name: 'wp:docPr',
-              attributes: {
-                id: attrs.id || 0,
-                name: attrs.alt || `Picture ${imageName}`,
-              },
-            },
-            {
-              name: 'wp:cNvGraphicFramePr',
-              elements: [
-                {
-                  name: 'a:graphicFrameLocks',
-                  attributes: {
-                    'xmlns:a': drawingXmlns,
-                    noChangeAspect: 1,
-                  },
-                },
-              ],
-            },
-            {
-              name: 'a:graphic',
-              attributes: { 'xmlns:a': drawingXmlns },
-              elements: [
-                {
-                  name: 'a:graphicData',
-                  attributes: { uri: pictureXmlns },
-                  elements: [
-                    {
-                      name: 'pic:pic',
-                      attributes: { 'xmlns:pic': pictureXmlns },
-                      elements: [
-                        {
-                          name: 'pic:nvPicPr',
-                          elements: [
-                            {
-                              name: 'pic:cNvPr',
-                              attributes: {
-                                id: attrs.id || 0,
-                                name: attrs.title || `Picture ${imageName}`,
-                              },
-                            },
-                            {
-                              name: 'pic:cNvPicPr',
-                              elements: [
-                                {
-                                  name: 'a:picLocks',
-                                  attributes: {
-                                    noChangeAspect: 1,
-                                    noChangeArrowheads: 1,
-                                  },
-                                },
-                              ],
-                            },
-                          ],
-                        },
-                        {
-                          name: 'pic:blipFill',
-                          elements: [
-                            {
-                              name: 'a:blip',
-                              attributes: {
-                                'r:embed': imageId,
-                              },
-                            },
-                            {
-                              name: 'a:stretch',
-                              elements: [{ name: 'a:fillRect' }],
-                            },
-                          ],
-                        },
-                        {
-                          name: 'pic:spPr',
-                          attributes: {
-                            bwMode: 'auto',
-                          },
-                          elements: [
-                            {
-                              name: 'a:xfrm',
-                              attributes: xfrmAttrs,
-                              elements: [
-                                {
-                                  name: 'a:ext',
-                                  attributes: {
-                                    cx: size.w,
-                                    cy: size.h,
-                                  },
-                                },
-                                {
-                                  name: 'a:off',
-                                  attributes: {
-                                    x: 0,
-                                    y: 0,
-                                  },
-                                },
-                              ],
-                            },
-                            {
-                              name: 'a:prstGeom',
-                              attributes: { prst: 'rect' },
-                              elements: [{ name: 'a:avLst' }],
-                            },
-                            {
-                              name: 'a:noFill',
-                            },
-                          ],
-                        },
-                      ],
-                    },
-                  ],
-                },
-              ],
-            },
-          ],
-        },
-      ],
-    },
-    [],
-  );
-
-  return textNode;
-}
-
-/**
- * Translates text annotations
- *
- * @param {ExportParams} params
- * @returns {XmlReadyNode} The translated text node
- */
-function prepareTextAnnotation(params) {
-  const {
-    node: { attrs = {}, marks = [] },
-  } = params;
-
-  const marksFromAttrs = translateFieldAttrsToMarks(attrs);
-  return getTextNodeForExport(attrs.displayLabel, [...marks, ...marksFromAttrs], params);
-}
-
-/**
- * Translates checkbox annotations
- *
- * @param {ExportParams} params
- * @returns {XmlReadyNode} The translated checkbox node
- */
-function prepareCheckboxAnnotation(params) {
-  const {
-    node: { attrs = {}, marks = [] },
-  } = params;
-  const content = he.decode(attrs.displayLabel);
-  return getTextNodeForExport(content, marks, params);
-}
-
-/**
- * Translates html annotations
- *
- * @param {ExportParams} params
- * @returns {XmlReadyNode} The translated html node
- */
-function prepareHtmlAnnotation(params) {
-  const {
-    node: { attrs = {}, marks = [] },
-    editorSchema,
-  } = params;
-
-  let html = attrs.rawHtml || attrs.displayLabel;
-  const paragraphHtmlContainer = sanitizeHtml(html);
-  const marksFromAttrs = translateFieldAttrsToMarks(attrs);
-  const allMarks = [...marks, ...marksFromAttrs];
-
-  let state = EditorState.create({
-    doc: PMDOMParser.fromSchema(editorSchema).parse(paragraphHtmlContainer),
-  });
-
-  if (allMarks.length) {
-    state = applyMarksToHtmlAnnotation(state, allMarks);
-  }
-
-  const htmlAnnotationNode = state.doc.toJSON();
-  const listTypes = ['bulletList', 'orderedList'];
-  const { editor } = params;
-  const seenLists = new Map();
-  state.doc.descendants((node) => {
-    if (listTypes.includes(node.type.name)) {
-      const listItem = node.firstChild;
-      const { attrs } = listItem;
-      const { level, numId } = attrs;
-      if (!seenLists.has(numId)) {
-        const newNumId = ListHelpers.changeNumIdSameAbstract(numId, level, node.type.name, editor);
-        listItem.attrs.numId = newNumId;
-        seenLists.set(numId, newNumId);
-      } else {
-        const newNumId = seenLists.get(numId);
-        listItem.attrs.numId = newNumId;
-      }
-    }
-  });
-
-  const elements = translateChildNodes({
-    ...params,
-    node: htmlAnnotationNode,
-  });
-
-  return {
-    name: 'htmlAnnotation',
-    elements,
-  };
-}
-
-/**
- * Translates image annotations
- * @param {ExportParams} params
- * @param {Object} imageSize Object contains width and height for image in EMU
- * @returns {XmlReadyNode} The translated image node
- */
-function prepareImageAnnotation(params, imageSize) {
-  return translateImageNode(params, imageSize);
-}
-
-/**
- * Translates URL annotations
- *
- * @param {ExportParams} params
- * @returns {XmlReadyNode} The translated URL node
- */
-function prepareUrlAnnotation(params) {
-  const {
-    node: { attrs = {}, marks = [] },
-  } = params;
-  const newId = addNewLinkRelationship(params, attrs.linkUrl);
-
-  const linkTextNode = getTextNodeForExport(attrs.linkUrl, marks, params);
-  const contentNode = processLinkContentNode(linkTextNode);
-
-  return {
-    name: 'w:hyperlink',
-    type: 'element',
-    attributes: {
-      'r:id': newId,
-      'w:history': 1,
-    },
-    elements: [contentNode],
-  };
-}
-
-/**
- * Returns node handler based on annotation type
- *
- * @param {String} annotationType
- * @returns {Function} handler for provided annotation type
- */
-function getTranslationByAnnotationType(annotationType, annotationFieldType) {
-  // invalid annotation
-  if (annotationType === 'text' && annotationFieldType === 'FILEUPLOADER') {
-    return null;
-  }
-
-  const imageEmuSize = {
-    w: 4286250,
-    h: 4286250,
-  };
-
-  const signatureEmuSize = {
-    w: 990000,
-    h: 495000,
-  };
-
-  const dictionary = {
-    text: prepareTextAnnotation,
-    image: (params) => prepareImageAnnotation(params, imageEmuSize),
-    signature: (params) => prepareImageAnnotation(params, signatureEmuSize),
-    checkbox: prepareCheckboxAnnotation,
-    html: prepareHtmlAnnotation,
-    link: prepareUrlAnnotation,
-  };
-
-  return dictionary[annotationType];
-}
-
-const translateFieldAttrsToMarks = (attrs = {}) => {
-  const { fontFamily, fontSize, bold, underline, italic, textColor, textHighlight } = attrs;
-
-  const marks = [];
-  if (fontFamily) marks.push({ type: 'fontFamily', attrs: { fontFamily } });
-  if (fontSize) marks.push({ type: 'fontSize', attrs: { fontSize } });
-  if (bold) marks.push({ type: 'bold', attrs: {} });
-  if (underline) marks.push({ type: 'underline', attrs: {} });
-  if (italic) marks.push({ type: 'italic', attrs: {} });
-  if (textColor) marks.push({ type: 'color', attrs: { color: textColor } });
-  if (textHighlight) marks.push({ type: 'highlight', attrs: { color: textHighlight } });
-  return marks;
-};
-
-/**
- * Translate a field annotation node
- *
- * @param {ExportParams} params
- * @returns {XmlReadyNode} The translated field annotation node
- */
-function translateFieldAnnotation(params) {
-  const { node, isFinalDoc, fieldsHighlightColor } = params;
-  const { attrs = {} } = node;
-  const annotationHandler = getTranslationByAnnotationType(attrs.type, attrs.fieldType);
-  if (!annotationHandler) return {};
-
-  let processedNode;
-  let sdtContentElements;
-
-  if ((attrs.type === 'image' || attrs.type === 'signature') && !attrs.hash) {
-    attrs.hash = generateDocxRandomId(4);
-  }
-
-  if (isFinalDoc) {
-    return annotationHandler(params);
-  } else {
-    processedNode = annotationHandler(params);
-    sdtContentElements = [processedNode];
-
-    if (attrs.type === 'html') {
-      sdtContentElements = [...processedNode.elements];
-    }
-  }
-
-  sdtContentElements = [...sdtContentElements];
-
-  // Set field background color only if param is provided, default to transparent
-  const fieldBackgroundTag = getFieldHighlightJson(fieldsHighlightColor);
-  if (fieldBackgroundTag) {
-    sdtContentElements.unshift(fieldBackgroundTag);
-  }
-
-  // Contains only the main attributes.
-  const annotationAttrs = {
-    displayLabel: attrs.displayLabel,
-    defaultDisplayLabel: attrs.defaultDisplayLabel,
-    fieldId: attrs.fieldId,
-    fieldType: attrs.fieldType,
-    fieldTypeShort: attrs.type,
-    fieldColor: attrs.fieldColor,
-    fieldMultipleImage: attrs.multipleImage,
-    fieldFontFamily: attrs.fontFamily,
-    fieldFontSize: attrs.fontSize,
-    fieldTextColor: attrs.textColor,
-    fieldTextHighlight: attrs.textHighlight,
-    hash: attrs.hash,
-  };
-  const annotationAttrsJson = JSON.stringify(annotationAttrs);
-
-  const result = {
-    name: 'w:sdt',
-    elements: [
-      {
-        name: 'w:sdtPr',
-        elements: [
-          { name: 'w:tag', attributes: { 'w:val': annotationAttrsJson } },
-          { name: 'w:alias', attributes: { 'w:val': attrs.displayLabel } },
-        ],
-      },
-      {
-        name: 'w:sdtContent',
-        elements: sdtContentElements,
-      },
-    ],
-  };
-  return result;
-}
-
-=======
->>>>>>> 7deb5d2c
 export function translateHardBreak(params) {
   const { node = {} } = params;
   const { attrs = {} } = node;
