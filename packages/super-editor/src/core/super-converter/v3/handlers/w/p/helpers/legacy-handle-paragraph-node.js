--- conflicted
+++ resolved
@@ -36,20 +36,6 @@
     inlineParagraphProperties = w_pPrTranslator.encode({ ...params, nodes: [pPr] }) || {};
   }
 
-<<<<<<< HEAD
-  // Resolve paragraph properties according to styles hierarchy
-  const insideTable = (params.path || []).some((ancestor) => ancestor.name === 'w:tc');
-  const tableStyleId = getTableStyleId(params.path || []);
-  const resolvedParagraphProperties = resolveParagraphProperties(
-    params,
-    inlineParagraphProperties,
-    insideTable,
-    false,
-    tableStyleId,
-  );
-
-=======
->>>>>>> 50302571
   // If it is a standard paragraph node, process normally
   const handleStandardNode = nodeListHandler.handlerEntities.find(
     (e) => e.handlerName === 'standardNodeHandler',
