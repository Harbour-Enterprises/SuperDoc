import { carbonCopy } from '@core/utilities/carbonCopy.js';
import { mergeTextNodes } from '@converter/v2/importer/index.js';
<<<<<<< HEAD
import { resolveParagraphProperties } from '@converter/styles';
import { translator as w_pPrTranslator } from '@converter/v3/handlers/w/pPr';
=======
import { parseProperties } from '@converter/v2/importer/importerHelpers.js';
import { resolveParagraphProperties } from '@converter/styles';
import { translator as w_pPrTranslator } from '@converter/v3/handlers/w/pPr';

function getTableStyleId(path) {
  const tbl = path.find((ancestor) => ancestor.name === 'w:tbl');
  if (!tbl) {
    return;
  }
  const tblPr = tbl.elements?.find((child) => child.name === 'w:tblPr');
  if (!tblPr) {
    return;
  }
  const tblStyle = tblPr.elements?.find((child) => child.name === 'w:tblStyle');
  if (!tblStyle) {
    return;
  }
  return tblStyle.attributes?.['w:val'];
}
>>>>>>> f4309c58

/**
 * Paragraph node handler
 * @param {import('@translator').SCEncoderConfig} params
 * @returns {Object} Handler result
 */
export const handleParagraphNode = (params) => {
  const { nodes, nodeListHandler, filename } = params;

  const node = carbonCopy(nodes[0]);
  let schemaNode;

  const pPr = node.elements?.find((el) => el.name === 'w:pPr');
  let inlineParagraphProperties = {};
  if (pPr) {
    inlineParagraphProperties = w_pPrTranslator.encode({ ...params, nodes: [pPr] }) || {};
  }

  // Resolve paragraph properties according to styles hierarchy
  const insideTable = (params.path || []).some((ancestor) => ancestor.name === 'w:tc');
<<<<<<< HEAD
  const resolvedParagraphProperties = resolveParagraphProperties(params, inlineParagraphProperties, insideTable);

  // If it is a standard paragraph node, process normally
  const handleStandardNode = nodeListHandler.handlerEntities.find(
    (e) => e.handlerName === 'standardNodeHandler',
  )?.handler;
  if (!handleStandardNode) {
    console.error('Standard node handler not found');
    return null;
  }

  const updatedParams = {
    ...params,
    nodes: [node],
    extraParams: { ...params.extraParams, paragraphProperties: resolvedParagraphProperties },
  };
  const result = handleStandardNode(updatedParams);
  if (result.nodes.length === 1) {
    schemaNode = result.nodes[0];
  }
  schemaNode.type = 'paragraph';

  // Pull out some commonly used properties to top-level attrs
  schemaNode.attrs.paragraphProperties = inlineParagraphProperties;
  schemaNode.attrs.borders = resolvedParagraphProperties.borders;
  schemaNode.attrs.styleId = resolvedParagraphProperties.styleId;
  schemaNode.attrs.indent = resolvedParagraphProperties.indent;
  schemaNode.attrs.textAlign = resolvedParagraphProperties.justification;
  schemaNode.attrs.keepLines = resolvedParagraphProperties.keepLines;
  schemaNode.attrs.keepNext = resolvedParagraphProperties.keepNext;
  schemaNode.attrs.spacing = resolvedParagraphProperties.spacing;
  schemaNode.attrs.rsidRDefault = node.attributes?.['w:rsidRDefault'];
  schemaNode.attrs.filename = filename;
  schemaNode.attrs.tabStops = resolvedParagraphProperties.tabStops;
  schemaNode.attrs.numberingProperties = resolvedParagraphProperties.numberingProperties;

  // Dropcap settings
  if (resolvedParagraphProperties.framePr && resolvedParagraphProperties.framePr.dropCap) {
    schemaNode.attrs.dropcap = {
      ...resolvedParagraphProperties.framePr,
      type: resolvedParagraphProperties.framePr.dropCap,
    };
    delete schemaNode.attrs.dropcap.dropCap;
  }
=======
  const tableStyleId = getTableStyleId(params.path || []);
  const resolvedParagraphProperties = resolveParagraphProperties(
    params,
    inlineParagraphProperties,
    insideTable,
    tableStyleId,
  );

  const { elements = [], attributes = {}, marks = [] } = parseProperties(node, params.docx);
  const childContent = [];
  if (elements.length) {
    const updatedElements = elements.map((el) => {
      if (!el.marks) el.marks = [];
      el.marks.push(...marks);
      return el;
    });

    const childParams = {
      ...params,
      nodes: updatedElements,
      extraParams: { ...params.extraParams, paragraphProperties: resolvedParagraphProperties },
      path: [...(params.path || []), node],
    };
    const translatedChildren = nodeListHandler.handler(childParams);
    childContent.push(...translatedChildren);
  }

  schemaNode = {
    type: 'paragraph',
    content: childContent,
    attrs: { ...attributes },
    marks: [],
  };

  schemaNode.type = 'paragraph';

  // Pull out some commonly used properties to top-level attrs
  schemaNode.attrs.paragraphProperties = inlineParagraphProperties;
  schemaNode.attrs.rsidRDefault = node.attributes?.['w:rsidRDefault'];
  schemaNode.attrs.filename = filename;
>>>>>>> f4309c58

  // Normalize text nodes.
  if (schemaNode && schemaNode.content) {
    schemaNode = {
      ...schemaNode,
      content: mergeTextNodes(schemaNode.content),
    };
  }

  // Pass through this paragraph's sectPr, if any
  const sectPr = pPr?.elements?.find((el) => el.name === 'w:sectPr');
  if (sectPr) {
    schemaNode.attrs.paragraphProperties.sectPr = sectPr;
    schemaNode.attrs.pageBreakSource = 'sectPr';
  }

  return schemaNode;
};<|MERGE_RESOLUTION|>--- conflicted
+++ resolved
@@ -1,9 +1,5 @@
 import { carbonCopy } from '@core/utilities/carbonCopy.js';
 import { mergeTextNodes } from '@converter/v2/importer/index.js';
-<<<<<<< HEAD
-import { resolveParagraphProperties } from '@converter/styles';
-import { translator as w_pPrTranslator } from '@converter/v3/handlers/w/pPr';
-=======
 import { parseProperties } from '@converter/v2/importer/importerHelpers.js';
 import { resolveParagraphProperties } from '@converter/styles';
 import { translator as w_pPrTranslator } from '@converter/v3/handlers/w/pPr';
@@ -23,7 +19,6 @@
   }
   return tblStyle.attributes?.['w:val'];
 }
->>>>>>> f4309c58
 
 /**
  * Paragraph node handler
@@ -44,52 +39,6 @@
 
   // Resolve paragraph properties according to styles hierarchy
   const insideTable = (params.path || []).some((ancestor) => ancestor.name === 'w:tc');
-<<<<<<< HEAD
-  const resolvedParagraphProperties = resolveParagraphProperties(params, inlineParagraphProperties, insideTable);
-
-  // If it is a standard paragraph node, process normally
-  const handleStandardNode = nodeListHandler.handlerEntities.find(
-    (e) => e.handlerName === 'standardNodeHandler',
-  )?.handler;
-  if (!handleStandardNode) {
-    console.error('Standard node handler not found');
-    return null;
-  }
-
-  const updatedParams = {
-    ...params,
-    nodes: [node],
-    extraParams: { ...params.extraParams, paragraphProperties: resolvedParagraphProperties },
-  };
-  const result = handleStandardNode(updatedParams);
-  if (result.nodes.length === 1) {
-    schemaNode = result.nodes[0];
-  }
-  schemaNode.type = 'paragraph';
-
-  // Pull out some commonly used properties to top-level attrs
-  schemaNode.attrs.paragraphProperties = inlineParagraphProperties;
-  schemaNode.attrs.borders = resolvedParagraphProperties.borders;
-  schemaNode.attrs.styleId = resolvedParagraphProperties.styleId;
-  schemaNode.attrs.indent = resolvedParagraphProperties.indent;
-  schemaNode.attrs.textAlign = resolvedParagraphProperties.justification;
-  schemaNode.attrs.keepLines = resolvedParagraphProperties.keepLines;
-  schemaNode.attrs.keepNext = resolvedParagraphProperties.keepNext;
-  schemaNode.attrs.spacing = resolvedParagraphProperties.spacing;
-  schemaNode.attrs.rsidRDefault = node.attributes?.['w:rsidRDefault'];
-  schemaNode.attrs.filename = filename;
-  schemaNode.attrs.tabStops = resolvedParagraphProperties.tabStops;
-  schemaNode.attrs.numberingProperties = resolvedParagraphProperties.numberingProperties;
-
-  // Dropcap settings
-  if (resolvedParagraphProperties.framePr && resolvedParagraphProperties.framePr.dropCap) {
-    schemaNode.attrs.dropcap = {
-      ...resolvedParagraphProperties.framePr,
-      type: resolvedParagraphProperties.framePr.dropCap,
-    };
-    delete schemaNode.attrs.dropcap.dropCap;
-  }
-=======
   const tableStyleId = getTableStyleId(params.path || []);
   const resolvedParagraphProperties = resolveParagraphProperties(
     params,
@@ -130,7 +79,6 @@
   schemaNode.attrs.paragraphProperties = inlineParagraphProperties;
   schemaNode.attrs.rsidRDefault = node.attributes?.['w:rsidRDefault'];
   schemaNode.attrs.filename = filename;
->>>>>>> f4309c58
 
   // Normalize text nodes.
   if (schemaNode && schemaNode.content) {
