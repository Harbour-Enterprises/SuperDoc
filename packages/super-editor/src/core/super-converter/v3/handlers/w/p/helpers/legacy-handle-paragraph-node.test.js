// @ts-check
import { describe, it, expect, vi, beforeEach } from 'vitest';

// Mock dependencies used by the helper
vi.mock('@core/utilities/carbonCopy.js', () => ({
  carbonCopy: (obj) => JSON.parse(JSON.stringify(obj)),
}));

// Mock parseMarks/mergeTextNodes as vi.fn so tests can reconfigure
vi.mock('@converter/v2/importer/index.js', () => ({
  parseMarks: vi.fn(() => []),
  mergeTextNodes: vi.fn((content) => content),
}));

// Simple and predictable conversion for positions
vi.mock('@converter/helpers.js', () => ({
  twipsToPixels: (twips) => (twips === undefined ? undefined : Number(twips) / 20),
  twipsToInches: (twips) => (twips === undefined ? undefined : Number(twips) / 10),
<<<<<<< HEAD
=======
  twipsToLines: (twips) => (twips === undefined ? undefined : Number(twips) / 240),
>>>>>>> f4309c58
  pixelsToTwips: (pixels) => (pixels === undefined ? undefined : Math.round(Number(pixels) * 20)),
}));

import { handleParagraphNode } from './legacy-handle-paragraph-node.js';
import { parseMarks, mergeTextNodes } from '@converter/v2/importer/index.js';
<<<<<<< HEAD
import { getParagraphSpacing, getDefaultParagraphStyle, parseParagraphBorders } from './index.js';

const makeParams = (overrides = {}) => ({
  filename: 'source.docx',
  docx: {},
  nodes: [
    {
      name: 'w:p',
      attributes: { 'w:rsidRDefault': 'ABCDEF' },
      elements: [],
    },
  ],
  nodeListHandler: {
    handlerEntities: [
=======

const makeParams = (overrides = {}) => {
  const defaultHandler = vi.fn(() => overrides._mockContent || []);
  const { nodeListHandler, ...rest } = overrides;
  return {
    filename: 'source.docx',
    docx: {},
    nodes: [
>>>>>>> f4309c58
      {
        name: 'w:p',
        attributes: { 'w:rsidRDefault': 'ABCDEF' },
        elements: [],
      },
    ],
    nodeListHandler: {
      handlerEntities: nodeListHandler?.handlerEntities || [],
      handler: nodeListHandler?.handler || defaultHandler,
    },
    ...rest,
  };
};

beforeEach(() => {
  vi.clearAllMocks();
  parseMarks.mockReset().mockImplementation(() => []);
  mergeTextNodes.mockReset().mockImplementation((c) => c);
});

describe('legacy-handle-paragraph-node', () => {
  it('handles basic paragraph attributes and marks removal when empty content', () => {
    // Arrange pPr with jc, rPr marks, and style
    parseMarks.mockReturnValue([{ type: 'bold' }, { type: 'highlight' }]);
    const params = makeParams();
    params.nodes[0].elements = [
      {
        name: 'w:pPr',
        elements: [
          { name: 'w:jc', attributes: { 'w:val': 'right' } },
          { name: 'w:rPr' },
          { name: 'w:spacing', attributes: { 'w:after': '120', 'w:line': '240', 'w:lineRule': 'auto' } },
          { name: 'w:pStyle', attributes: { 'w:val': 'BodyText' } },
        ],
      },
    ];

    // Act
    const out = handleParagraphNode(params);

    // Assert
    expect(out.type).toBe('paragraph');
    expect(out.attrs.filename).toBe('source.docx');
    expect(out.attrs.paragraphProperties.justification).toBe('right');
    expect(out.attrs.paragraphProperties.styleId).toBe('BodyText');
    // spacing and rsid default
<<<<<<< HEAD
    expect(out.attrs.spacing).toEqual({ after: 120, line: 240, lineRule: 'auto' });
=======
    expect(out.attrs.paragraphProperties.spacing).toEqual({ after: 120, line: 240, lineRule: 'auto' });
>>>>>>> f4309c58
    expect(out.attrs.rsidRDefault).toBe('ABCDEF');
    // marks: highlight removed due to empty content
  });

  it('adds indent, borders, default justify, keep flags, dropcap and sectPr', () => {
    const params = makeParams();
    params.nodes[0].elements = [
      {
        name: 'w:pPr',
        elements: [
          { name: 'w:pBdr' },
          { name: 'w:keepLines', attributes: { 'w:val': '1' } },
          { name: 'w:keepNext', attributes: { 'w:val': 'true' } },
          { name: 'w:ind', attributes: { 'w:left': '200', 'w:right': '100', 'w:firstLine': '40', 'w:hanging': '0' } },
          { name: 'w:jc', attributes: { 'w:val': 'center' } },
          {
            name: 'w:pBdr',
            attributes: {},
            elements: [{ name: 'w:top', attributes: { 'w:val': 'single', 'w:sz': '4' } }],
          },
          {
            name: 'w:framePr',
            attributes: {
              'w:dropCap': 'drop',
              'w:lines': '3',
              'w:wrap': 'around',
              'w:hAnchor': 'margin',
              'w:vAnchor': 'text',
            },
          },
          { name: 'w:sectPr' },
        ],
      },
    ];

    const out = handleParagraphNode(params);

<<<<<<< HEAD
    expect(out.attrs.indent).toMatchObject({ left: 200, right: 100, firstLine: 40, hanging: 0 });
    expect(out.attrs.borders).toEqual({ top: { size: 4, val: 'single' } });
    expect(out.attrs.keepLines).toBe(true);
    expect(out.attrs.keepNext).toBe(true);
    expect(out.attrs.textAlign).toEqual('center');
    expect(out.attrs.dropcap).toEqual({ type: 'drop', lines: 3, wrap: 'around', hAnchor: 'margin', vAnchor: 'text' });
=======
    expect(out.attrs.paragraphProperties.indent).toMatchObject({ left: 200, right: 100, firstLine: 40, hanging: 0 });
    expect(out.attrs.paragraphProperties.borders).toEqual({ top: { size: 4, val: 'single' } });
    expect(out.attrs.paragraphProperties.keepLines).toBe(true);
    expect(out.attrs.paragraphProperties.keepNext).toBe(true);
    expect(out.attrs.paragraphProperties.justification).toEqual('center');
    expect(out.attrs.paragraphProperties.framePr).toEqual({
      dropCap: 'drop',
      lines: 3,
      wrap: 'around',
      hAnchor: 'margin',
      vAnchor: 'text',
    });
>>>>>>> f4309c58
    expect(out.attrs.paragraphProperties).toBeDefined();
    expect(out.attrs.pageBreakSource).toBe('sectPr');
  });

  it('parses tab stops and merges text nodes when content exists', () => {
    mergeTextNodes.mockImplementation(() => [{ type: 'text', text: 'merged' }]);

    const params = makeParams({
      _mockContent: [
        { type: 'text', text: 'a' },
        { type: 'text', text: 'b' },
      ],
    });
    params.nodes[0].elements = [
      {
        name: 'w:pPr',
        elements: [
          {
            name: 'w:tabs',
            elements: [
              { name: 'w:tab', attributes: { 'w:val': 'left', 'w:pos': '200', 'w:leader': 'dot' } },
              { name: 'w:tab', attributes: { 'w:val': 'right', 'w:pos': '400' } },
              { name: 'w:tab', attributes: { 'w:val': 'center' } },
            ],
          },
        ],
      },
    ];

    const out = handleParagraphNode(params);

    expect(mergeTextNodes).toHaveBeenCalled();
    expect(out.content).toEqual([{ type: 'text', text: 'merged' }]);
<<<<<<< HEAD
    expect(out.attrs.tabStops).toEqual([
=======
    expect(out.attrs.paragraphProperties.tabStops).toEqual([
>>>>>>> f4309c58
      { tab: { tabType: 'left', pos: 200, leader: 'dot' } },
      { tab: { tabType: 'right', pos: 400 } },
      { tab: { tabType: 'center', pos: undefined } },
    ]);
  });
});<|MERGE_RESOLUTION|>--- conflicted
+++ resolved
@@ -16,31 +16,12 @@
 vi.mock('@converter/helpers.js', () => ({
   twipsToPixels: (twips) => (twips === undefined ? undefined : Number(twips) / 20),
   twipsToInches: (twips) => (twips === undefined ? undefined : Number(twips) / 10),
-<<<<<<< HEAD
-=======
   twipsToLines: (twips) => (twips === undefined ? undefined : Number(twips) / 240),
->>>>>>> f4309c58
   pixelsToTwips: (pixels) => (pixels === undefined ? undefined : Math.round(Number(pixels) * 20)),
 }));
 
 import { handleParagraphNode } from './legacy-handle-paragraph-node.js';
 import { parseMarks, mergeTextNodes } from '@converter/v2/importer/index.js';
-<<<<<<< HEAD
-import { getParagraphSpacing, getDefaultParagraphStyle, parseParagraphBorders } from './index.js';
-
-const makeParams = (overrides = {}) => ({
-  filename: 'source.docx',
-  docx: {},
-  nodes: [
-    {
-      name: 'w:p',
-      attributes: { 'w:rsidRDefault': 'ABCDEF' },
-      elements: [],
-    },
-  ],
-  nodeListHandler: {
-    handlerEntities: [
-=======
 
 const makeParams = (overrides = {}) => {
   const defaultHandler = vi.fn(() => overrides._mockContent || []);
@@ -49,7 +30,6 @@
     filename: 'source.docx',
     docx: {},
     nodes: [
->>>>>>> f4309c58
       {
         name: 'w:p',
         attributes: { 'w:rsidRDefault': 'ABCDEF' },
@@ -96,11 +76,7 @@
     expect(out.attrs.paragraphProperties.justification).toBe('right');
     expect(out.attrs.paragraphProperties.styleId).toBe('BodyText');
     // spacing and rsid default
-<<<<<<< HEAD
-    expect(out.attrs.spacing).toEqual({ after: 120, line: 240, lineRule: 'auto' });
-=======
     expect(out.attrs.paragraphProperties.spacing).toEqual({ after: 120, line: 240, lineRule: 'auto' });
->>>>>>> f4309c58
     expect(out.attrs.rsidRDefault).toBe('ABCDEF');
     // marks: highlight removed due to empty content
   });
@@ -138,14 +114,6 @@
 
     const out = handleParagraphNode(params);
 
-<<<<<<< HEAD
-    expect(out.attrs.indent).toMatchObject({ left: 200, right: 100, firstLine: 40, hanging: 0 });
-    expect(out.attrs.borders).toEqual({ top: { size: 4, val: 'single' } });
-    expect(out.attrs.keepLines).toBe(true);
-    expect(out.attrs.keepNext).toBe(true);
-    expect(out.attrs.textAlign).toEqual('center');
-    expect(out.attrs.dropcap).toEqual({ type: 'drop', lines: 3, wrap: 'around', hAnchor: 'margin', vAnchor: 'text' });
-=======
     expect(out.attrs.paragraphProperties.indent).toMatchObject({ left: 200, right: 100, firstLine: 40, hanging: 0 });
     expect(out.attrs.paragraphProperties.borders).toEqual({ top: { size: 4, val: 'single' } });
     expect(out.attrs.paragraphProperties.keepLines).toBe(true);
@@ -158,7 +126,6 @@
       hAnchor: 'margin',
       vAnchor: 'text',
     });
->>>>>>> f4309c58
     expect(out.attrs.paragraphProperties).toBeDefined();
     expect(out.attrs.pageBreakSource).toBe('sectPr');
   });
@@ -192,11 +159,7 @@
 
     expect(mergeTextNodes).toHaveBeenCalled();
     expect(out.content).toEqual([{ type: 'text', text: 'merged' }]);
-<<<<<<< HEAD
-    expect(out.attrs.tabStops).toEqual([
-=======
     expect(out.attrs.paragraphProperties.tabStops).toEqual([
->>>>>>> f4309c58
       { tab: { tabType: 'left', pos: 200, leader: 'dot' } },
       { tab: { tabType: 'right', pos: 400 } },
       { tab: { tabType: 'center', pos: undefined } },
