// @ts-check
import { translator as mc_AlternateContent_translator } from './mc/altermateContent/alternate-content-translator.js';
import { translator as sd_pageReference_translator } from './sd/pageReference/pageReference-translator.js';
import { translator as sd_tableOfContents_translator } from './sd/tableOfContents/tableOfContents-translator.js';
import { translator as sd_autoPageNumber_translator } from './sd/autoPageNumber/autoPageNumber-translator.js';
import { translator as sd_totalPageNumber_translator } from './sd/totalPageNumber/totalPageNumber-translator.js';
import { translator as w_adjustRightInd_translator } from './w/adjustRightInd/adjustRightInd-translator.js';
import { translator as w_autoSpaceDE_translator } from './w/autoSpaceDE/autoSpaceDE-translator.js';
import { translator as w_autoSpaceDN_translator } from './w/autoSpaceDN/autoSpaceDN-translator.js';
import { translator as w_b_translator } from './w/b/b-translator.js';
import { translator as w_bar_translator } from './w/bar/bar-translator.js';
import { translator as w_bCs_translator } from './w/bCs/bCs-translator.js';
import { translator as w_bidiVisual_translator } from './w/bidiVisual/bidiVisual-translator.js';
import { translator as w_bookmarkEnd_translator } from './w/bookmark-end/bookmark-end-translator.js';
import { translator as w_bookmarkStart_translator } from './w/bookmark-start/bookmark-start-translator.js';
import { translator as w_bottom_translator } from './w/bottom/bottom-translator.js';
import { translator as w_br_translator } from './w/br/br-translator.js';
import { translator as w_cantSplit_translator } from './w/cantSplit/cantSplit-translator.js';
import { translator as w_caps_translator } from './w/caps/caps-translator.js';
import { translator as w_cnfStyle_translator } from './w/cnfStyle/cnfStyle-translator.js';
import { translator as w_color_translator } from './w/color/color-translator.js';
import {
  commentRangeStartTranslator as w_commentRangeStart_translator,
  commentRangeEndTranslator as w_commentRangeEnd_translator,
} from './w/commentRange/comment-range-translator.js';
import { translator as w_contextualSpacing } from './w/contextualSpacing/contextualSpacing-translator.js';
import { translator as w_del_translator } from './w/del/del-translator.js';
import { translator as w_divId_translator } from './w/divId/divId-translator.js';
import { translator as w_drawing_translator } from './w/drawing/drawing-translator.js';
import { translator as w_dstrike_translator } from './w/dstrike/dstrike-translator.js';
import { translator as w_end_translator } from './w/end/end-translator.js';
import { translator as w_framePr_translator } from './w/framePr/framePr-translator.js';
import { translator as w_gridAfter_translator } from './w/gridAfter/gridAfter-translator.js';
import { translator as w_gridBefore_translator } from './w/gridBefore/gridBefore-translator.js';
import { translator as w_gridCol_translator } from './w/gridCol/gridCol-translator.js';
import { translator as w_gridSpan_translator } from './w/gridSpan/gridSpan-translator.js';
import { translator as w_header_translator } from './w/header/header-translator.js';
import { translator as w_headers_translator } from './w/headers/headers-translator.js';
import { translator as w_hidden_translator } from './w/hidden/hidden-translator.js';
import { translator as w_hideMark_translator } from './w/hideMark/hideMark-translator.js';
import { translator as w_highlight_translator } from './w/highlight/highlight-translator.js';
import { translator as w_hyperlink_translator } from './w/hyperlink/hyperlink-translator.js';
import { translator as w_i_translator } from './w/i/i-translator.js';
import { translator as w_ilvl_translator } from './w/ilvl/ilvl-translator.js';
import { translator as w_ind_translator } from './w/ind/ind-translator.js';
import { translator as w_ins_translator } from './w/ins/ins-translator.js';
import { translator as w_insideH_translator } from './w/insideH/insideH-translator.js';
import { translator as w_insideV_translator } from './w/insideV/insideV-translator.js';
import { translator as w_jc_translator } from './w/jc/jc-translator.js';
import { translator as w_keepLines_translator } from './w/keepLines/keepLines-translator.js';
import { translator as w_keepNext_translator } from './w/keepNext/keepNext-translator.js';
import { translator as w_kinsoku_translator } from './w/kinsoku/kinsoku-translator.js';
import { translator as w_lang_translator } from './w/lang/lang-translator.js';
import { translator as w_mirrorIndents_translator } from './w/mirrorIndents/mirrorIndents-translator.js';
import { translator as w_left_translator } from './w/left/left-translator.js';
import { translator as w_noWrap_translator } from './w/noWrap/noWrap-translator.js';
import { translator as w_numId_translator } from './w/numId/numId-translator.js';
import { translator as w_numPr_translator } from './w/numPr/numPr-translator.js';
import { translator as w_outlineLvl_translator } from './w/outlineLvl/outlineLvl-translator.js';
import { translator as w_overflowPunct } from './w/overflowPunct/overflowPunct-translator.js';
import { translator as w_p_translator } from './w/p/p-translator.js';
import { translator as w_pageBreakBefore_translator } from './w/pageBreakBefore/pageBreakBefore-translator.js';
import { translator as w_pBdr_translator } from './w/pBdr/pBdr-translator.js';
import { translator as w_pPr_translator } from './w/pPr/pPr-translator.js';
import { translator as w_pStyle_translator } from './w/pStyle/pStyle-translator.js';
import { translator as w_r_translator } from './w/r/r-translator.js';
import { translator as w_rFonts_translator } from './w/rFonts/rFonts-translator.js';
import { translator as w_rPr_translator } from './w/rpr/rpr-translator.js';
import { translator as w_rStyle_translator } from './w/rStyle/rstyle-translator.js';
import { translator as w_right_translator } from './w/right/right-translator.js';
import { translator as w_sdt_translator } from './w/sdt/sdt-translator.js';
import { translator as w_shd_translator } from './w/shd/shd-translator.js';
import { translator as w_snapToGrid_translator } from './w/snapToGrid/snapToGrid-translator.js';
import { translator as w_start_translator } from './w/start/start-translator.js';
import { translator as w_strike_translator } from './w/strike/strike-translator.js';
import { translator as w_spacing_translator } from './w/spacing/spacing-translator.js';
import { translator as w_suppressAutoHyphens_translator } from './w/suppressAutoHyphens/suppressAutoHyphens-translator.js';
import { translator as w_suppressLineNumbers_translator } from './w/suppressLineNumbers/suppressLineNumbers-translator.js';
import { translator as w_suppressOverlap_translator } from './w/suppressOverlap/suppressOverlap-translator.js';
import { translator as w_sz_translator } from './w/sz/sz-translator.js';
import { translator as w_szCs_translator } from './w/szcs/szcs-translator.js';
import { translator as w_t_translator } from './w/t/t-translator.js';
import { translator as w_tab_translator } from './w/tab/tab-translator.js';
import { translator as w_tabs_translator } from './w/tabs/tabs-translator.js';
import { translator as w_tbl_translator } from './w/tbl/tbl-translator.js';
import { translator as w_tblBorders_translator } from './w/tblBorders/tblBorders-translator.js';
import { translator as w_tblCaption_translator } from './w/tblCaption/tblCaption-translator.js';
import { translator as w_tblCellMar_translator } from './w/tblCellMar/tblCellMar-translator.js';
import { translator as w_tblCellSpacing_translator } from './w/tblCellSpacing/tblCellSpacing-translator.js';
import { translator as w_tblDescription_translator } from './w/tblDescription/tblDescription-translator.js';
import { translator as w_tblGrid_translator } from './w/tblGrid/tblGrid-translator.js';
import { translator as w_tblHeader_translator } from './w/tblHeader/tblHeader-translator.js';
import { translator as w_tblInd_translator } from './w/tblInd/tblInd-translator.js';
import { translator as w_tblLayout_translator } from './w/tblLayout/tblLayout-translator.js';
import { translator as w_tblLook_translator } from './w/tblLook/tblLook-translator.js';
import { translator as w_tblOverlap_translator } from './w/tblOverlap/tblOverlap-translator.js';
import { translator as w_tblPr_translator } from './w/tblPr/tblPr-translator.js';
import { translator as w_tblStyle_translator } from './w/tblStyle/tblStyle-translator.js';
import { translator as w_tblStyleColBandSize_translator } from './w/tblStyleColBandSize/tblStyleColBandSize-translator.js';
import { translator as w_tblStyleRowBandSize_translator } from './w/tblStyleRowBandSize/tblStyleRowBandSize-translator.js';
import { translator as w_tblW_translator } from './w/tblW/tblW-translator.js';
import { translator as w_tblpPr_translator } from './w/tblpPr/tblpPr-translator.js';
import { translator as w_tc_translator } from './w/tc/tc-translator.js';
import { translator as w_top_translator } from './w/top/top-translator.js';
import { translator as w_tr_translator } from './w/tr/tr-translator.js';
import { translator as w_trHeight_translator } from './w/trHeight/trHeight-translator.js';
import { translator as w_trPr_translator } from './w/trPr/trPr-translator.js';
import { translator as w_u_translator } from './w/u/u-translator.js';
import { translator as w_wAfter_translator } from './w/wAfter/wAfter-translator.js';
import { translator as w_wBefore_translator } from './w/wBefore/wBefore-translator.js';
<<<<<<< HEAD
import { translator as w_caps_translator } from './w/caps/caps-translator.js';
import { translator as w_bCs_translator } from './w/bCs/bCs-translator.js';
import {
  commentRangeStartTranslator as w_commentRangeStart_translator,
  commentRangeEndTranslator as w_commentRangeEnd_translator,
} from './w/commentRange/comment-range-translator.js';
import { translator as wp_anchor_translator } from './wp/anchor/anchor-translator.js';
import { translator as wp_inline_translator } from './wp/inline/inline-translator.js';
=======
>>>>>>> f4309c58
import { translator as w_vMerge_translator } from './w/vMerge/vMerge-translator.js';
import { translator as w_vAlign_translator } from './w/vAlign/vAlign-translator.js';
import { translator as w_tcFitText_translator } from './w/tcFitText/tcFitText-translator.js';
import { translator as w_tcW_translator } from './w/tcW/tcW-translator.js';
import { translator as w_textDirection_translator } from './w/textDirection/textDirection-translator.js';
import { translator as w_tl2br_translator } from './w/tl2br/tl2br-translator.js';
import { translator as w_tr2bl_translator } from './w/tr2bl/tr2bl-translator.js';
import { translator as w_tcBorders_translator } from './w/tcBorders/tcBorders-translator.js';
import { translator as w_tcMar_translator } from './w/tcMar/tcMar-translator.js';
import { translator as w_tcPr_translator } from './w/tcPr/tcPr-translator.js';
import { translator as w_textAlignment_translator } from './w/textAlignment/textAlignment-translator.js';
import { translator as w_textBoxTightWrap_translator } from './w/textboxTightWrap/textboxTightWrap-translator.js';
import { translator as w_topLinePunct_translator } from './w/topLinePunct/topLinePunct-translator.js';
import { translator as w_widowControl_translator } from './w/widowControl/widowControl-translator.js';
import { translator as w_wordWrap_translator } from './w/wordWrap/wordWrap-translator.js';
import { translator as wp_anchor_translator } from './wp/anchor/anchor-translator.js';
import { translator as wp_inline_translator } from './wp/inline/inline-translator.js';

/**
 * @typedef {Object} RegisteredHandlers
 */

<<<<<<< HEAD
// Additional translator registrations keyed by OOXML element name.
const additionalHandlers = Object.freeze({
  'mc:AlternateContent': mc_AlternateContent_translator,
  'sd:pageReference': sd_pageReference_translator,
  'sd:tableOfContents': sd_tableOfContents_translator,
  'w:b': w_b_translator,
  'w:bCs': w_bCs_translator,
  'w:bidiVisual': w_bidiVisual_translator,
  'w:bookmarkEnd': w_bookmarkEnd_translator,
  'w:bookmarkStart': w_bookmarkStart_translator,
  'w:bottom': w_bottom_translator,
  'w:br': w_br_translator,
  'w:cantSplit': w_cantSplit_translator,
  'w:caps': w_caps_translator,
  'w:cnfStyle': w_cnfStyle_translator,
  'w:color': w_color_translator,
  'w:divId': w_divId_translator,
  'w:drawing': w_drawing_translator,
  'w:end': w_end_translator,
  'w:gridAfter': w_gridAfter_translator,
  'w:gridBefore': w_gridBefore_translator,
  'w:gridCol': w_gridCol_translator,
  'w:hidden': w_hidden_translator,
  'w:highlight': w_highlight_translator,
  'w:hyperlink': w_hyperlink_translator,
  'w:i': w_i_translator,
  'w:insideH': w_insideH_translator,
  'w:insideV': w_insideV_translator,
  'w:jc': w_jc_translator,
  'w:left': w_left_translator,
  'w:p': w_p_translator,
  'w:r': w_r_translator,
  'w:rFonts': w_rFonts_translator,
  'w:rPr': w_rPr_translator,
  'w:rStyle': w_rStyle_translator,
  'w:right': w_right_translator,
  'w:sdt': w_sdt_translator,
  'w:shd': w_shd_translator,
  'w:start': w_start_translator,
  'w:strike': w_strike_translator,
  'w:sz': w_sz_translator,
  'w:szCs': w_szCs_translator,
  'w:tab': w_tab_translator,
  'w:tbl': w_tbl_translator,
  'w:tblBorders': w_tblBorders_translator,
  'w:tblCaption': w_tblCaption_translator,
  'w:tblCellMar': w_tblCellMar_translator,
  'w:tblCellSpacing': w_tblCellSpacing_translator,
  'w:tblDescription': w_tblDescription_translator,
  'w:tblGrid': w_tblGrid_translator,
  'w:tblHeader': w_tblHeader_translator,
  'w:tblInd': w_tblInd_translator,
  'w:tblLayout': w_tblLayout_translator,
  'w:tblLook': w_tblLook_translator,
  'w:tblOverlap': w_tblOverlap_translator,
  'w:tblPr': w_tblPr_translator,
  'w:tblStyle': w_tblStyle_translator,
  'w:tblStyleColBandSize': w_tblStyleColBandSize_translator,
  'w:tblStyleRowBandSize': w_tblStyleRowBandSize_translator,
  'w:tblW': w_tblW_translator,
  'w:tblpPr': w_tblpPr_translator,
  'w:tc': w_tc_translator,
  'w:top': w_top_translator,
  'w:tr': w_tr_translator,
  'w:trHeight': w_trHeight_translator,
  'w:trPr': w_trPr_translator,
  'w:u': w_u_translator,
  'w:wAfter': w_wAfter_translator,
  'w:wBefore': w_wBefore_translator,
  'wp:anchor': wp_anchor_translator,
  'wp:inline': wp_inline_translator,
  'w:commentRangeStart': w_commentRangeStart_translator,
  'w:commentRangeEnd': w_commentRangeEnd_translator,
  'w:vMerge': w_vMerge_translator,
  'w:gridSpan': w_gridSpan_translator,
  'w:vAlign': w_vAlign_translator,
  'w:noWrap': w_noWrap_translator,
  'w:tcFitText': w_tcFitText_translator,
  'w:tcW': w_tcW_translator,
  'w:hideMark': w_hideMark_translator,
  'w:textDirection': w_textDirection_translator,
  'w:tl2br': w_tl2br_translator,
  'w:tr2bl': w_tr2bl_translator,
  'w:header': w_header_translator,
  'w:headers': w_headers_translator,
  'w:tcBorders': w_tcBorders_translator,
  'w:tcMar': w_tcMar_translator,
  'w:tcPr': w_tcPr_translator,
});
=======
const translatorList = Array.from(
  new Set([
    mc_AlternateContent_translator,
    sd_pageReference_translator,
    sd_tableOfContents_translator,
    sd_autoPageNumber_translator,
    sd_totalPageNumber_translator,
    w_adjustRightInd_translator,
    w_autoSpaceDE_translator,
    w_autoSpaceDN_translator,
    w_b_translator,
    w_bar_translator,
    w_bCs_translator,
    w_bidiVisual_translator,
    w_bookmarkEnd_translator,
    w_bookmarkStart_translator,
    w_bottom_translator,
    w_br_translator,
    w_cantSplit_translator,
    w_caps_translator,
    w_cnfStyle_translator,
    w_color_translator,
    w_contextualSpacing,
    w_del_translator,
    w_divId_translator,
    w_drawing_translator,
    w_dstrike_translator,
    w_end_translator,
    w_framePr_translator,
    w_gridAfter_translator,
    w_gridBefore_translator,
    w_gridCol_translator,
    w_gridSpan_translator,
    w_header_translator,
    w_headers_translator,
    w_hidden_translator,
    w_hideMark_translator,
    w_highlight_translator,
    w_hyperlink_translator,
    w_i_translator,
    w_ilvl_translator,
    w_ind_translator,
    w_ins_translator,
    w_insideH_translator,
    w_insideV_translator,
    w_jc_translator,
    w_keepLines_translator,
    w_keepNext_translator,
    w_kinsoku_translator,
    w_lang_translator,
    w_left_translator,
    w_mirrorIndents_translator,
    w_noWrap_translator,
    w_numId_translator,
    w_numPr_translator,
    w_outlineLvl_translator,
    w_overflowPunct,
    w_p_translator,
    w_pageBreakBefore_translator,
    w_pBdr_translator,
    w_pPr_translator,
    w_pStyle_translator,
    w_r_translator,
    w_rFonts_translator,
    w_rPr_translator,
    w_rStyle_translator,
    w_right_translator,
    w_sdt_translator,
    w_shd_translator,
    w_snapToGrid_translator,
    w_spacing_translator,
    w_suppressAutoHyphens_translator,
    w_suppressLineNumbers_translator,
    w_suppressOverlap_translator,
    w_start_translator,
    w_strike_translator,
    w_sz_translator,
    w_szCs_translator,
    w_t_translator,
    w_tab_translator,
    w_tabs_translator,
    w_tbl_translator,
    w_tblBorders_translator,
    w_tblCaption_translator,
    w_tblCellMar_translator,
    w_tblCellSpacing_translator,
    w_tblDescription_translator,
    w_tblGrid_translator,
    w_tblHeader_translator,
    w_tblInd_translator,
    w_tblLayout_translator,
    w_tblLook_translator,
    w_tblOverlap_translator,
    w_tblPr_translator,
    w_tblStyle_translator,
    w_tblStyleColBandSize_translator,
    w_tblStyleRowBandSize_translator,
    w_tblW_translator,
    w_tblpPr_translator,
    w_tc_translator,
    w_tcBorders_translator,
    w_tcFitText_translator,
    w_tcMar_translator,
    w_tcPr_translator,
    w_tcW_translator,
    w_textDirection_translator,
    w_tl2br_translator,
    w_tr_translator,
    w_tr2bl_translator,
    w_trHeight_translator,
    w_trPr_translator,
    w_textAlignment_translator,
    w_textBoxTightWrap_translator,
    w_topLinePunct_translator,
    w_top_translator,
    w_u_translator,
    w_vAlign_translator,
    w_vMerge_translator,
    w_wAfter_translator,
    w_wBefore_translator,
    w_widowControl_translator,
    w_wordWrap_translator,
    wp_anchor_translator,
    wp_inline_translator,
    w_commentRangeStart_translator,
    w_commentRangeEnd_translator,
  ]),
);

const additionalHandlers = Object.freeze(
  translatorList.reduce((acc, translator) => {
    const key = translator?.xmlName;
    if (!key) return acc;
    acc[key] = translator;
    return acc;
  }, {}),
);
>>>>>>> f4309c58

const baseHandlers = {
  ...additionalHandlers,
};

/** @type {RegisteredHandlers} */
export const registeredHandlers = Object.freeze(baseHandlers);<|MERGE_RESOLUTION|>--- conflicted
+++ resolved
@@ -108,17 +108,6 @@
 import { translator as w_u_translator } from './w/u/u-translator.js';
 import { translator as w_wAfter_translator } from './w/wAfter/wAfter-translator.js';
 import { translator as w_wBefore_translator } from './w/wBefore/wBefore-translator.js';
-<<<<<<< HEAD
-import { translator as w_caps_translator } from './w/caps/caps-translator.js';
-import { translator as w_bCs_translator } from './w/bCs/bCs-translator.js';
-import {
-  commentRangeStartTranslator as w_commentRangeStart_translator,
-  commentRangeEndTranslator as w_commentRangeEnd_translator,
-} from './w/commentRange/comment-range-translator.js';
-import { translator as wp_anchor_translator } from './wp/anchor/anchor-translator.js';
-import { translator as wp_inline_translator } from './wp/inline/inline-translator.js';
-=======
->>>>>>> f4309c58
 import { translator as w_vMerge_translator } from './w/vMerge/vMerge-translator.js';
 import { translator as w_vAlign_translator } from './w/vAlign/vAlign-translator.js';
 import { translator as w_tcFitText_translator } from './w/tcFitText/tcFitText-translator.js';
@@ -141,97 +130,6 @@
  * @typedef {Object} RegisteredHandlers
  */
 
-<<<<<<< HEAD
-// Additional translator registrations keyed by OOXML element name.
-const additionalHandlers = Object.freeze({
-  'mc:AlternateContent': mc_AlternateContent_translator,
-  'sd:pageReference': sd_pageReference_translator,
-  'sd:tableOfContents': sd_tableOfContents_translator,
-  'w:b': w_b_translator,
-  'w:bCs': w_bCs_translator,
-  'w:bidiVisual': w_bidiVisual_translator,
-  'w:bookmarkEnd': w_bookmarkEnd_translator,
-  'w:bookmarkStart': w_bookmarkStart_translator,
-  'w:bottom': w_bottom_translator,
-  'w:br': w_br_translator,
-  'w:cantSplit': w_cantSplit_translator,
-  'w:caps': w_caps_translator,
-  'w:cnfStyle': w_cnfStyle_translator,
-  'w:color': w_color_translator,
-  'w:divId': w_divId_translator,
-  'w:drawing': w_drawing_translator,
-  'w:end': w_end_translator,
-  'w:gridAfter': w_gridAfter_translator,
-  'w:gridBefore': w_gridBefore_translator,
-  'w:gridCol': w_gridCol_translator,
-  'w:hidden': w_hidden_translator,
-  'w:highlight': w_highlight_translator,
-  'w:hyperlink': w_hyperlink_translator,
-  'w:i': w_i_translator,
-  'w:insideH': w_insideH_translator,
-  'w:insideV': w_insideV_translator,
-  'w:jc': w_jc_translator,
-  'w:left': w_left_translator,
-  'w:p': w_p_translator,
-  'w:r': w_r_translator,
-  'w:rFonts': w_rFonts_translator,
-  'w:rPr': w_rPr_translator,
-  'w:rStyle': w_rStyle_translator,
-  'w:right': w_right_translator,
-  'w:sdt': w_sdt_translator,
-  'w:shd': w_shd_translator,
-  'w:start': w_start_translator,
-  'w:strike': w_strike_translator,
-  'w:sz': w_sz_translator,
-  'w:szCs': w_szCs_translator,
-  'w:tab': w_tab_translator,
-  'w:tbl': w_tbl_translator,
-  'w:tblBorders': w_tblBorders_translator,
-  'w:tblCaption': w_tblCaption_translator,
-  'w:tblCellMar': w_tblCellMar_translator,
-  'w:tblCellSpacing': w_tblCellSpacing_translator,
-  'w:tblDescription': w_tblDescription_translator,
-  'w:tblGrid': w_tblGrid_translator,
-  'w:tblHeader': w_tblHeader_translator,
-  'w:tblInd': w_tblInd_translator,
-  'w:tblLayout': w_tblLayout_translator,
-  'w:tblLook': w_tblLook_translator,
-  'w:tblOverlap': w_tblOverlap_translator,
-  'w:tblPr': w_tblPr_translator,
-  'w:tblStyle': w_tblStyle_translator,
-  'w:tblStyleColBandSize': w_tblStyleColBandSize_translator,
-  'w:tblStyleRowBandSize': w_tblStyleRowBandSize_translator,
-  'w:tblW': w_tblW_translator,
-  'w:tblpPr': w_tblpPr_translator,
-  'w:tc': w_tc_translator,
-  'w:top': w_top_translator,
-  'w:tr': w_tr_translator,
-  'w:trHeight': w_trHeight_translator,
-  'w:trPr': w_trPr_translator,
-  'w:u': w_u_translator,
-  'w:wAfter': w_wAfter_translator,
-  'w:wBefore': w_wBefore_translator,
-  'wp:anchor': wp_anchor_translator,
-  'wp:inline': wp_inline_translator,
-  'w:commentRangeStart': w_commentRangeStart_translator,
-  'w:commentRangeEnd': w_commentRangeEnd_translator,
-  'w:vMerge': w_vMerge_translator,
-  'w:gridSpan': w_gridSpan_translator,
-  'w:vAlign': w_vAlign_translator,
-  'w:noWrap': w_noWrap_translator,
-  'w:tcFitText': w_tcFitText_translator,
-  'w:tcW': w_tcW_translator,
-  'w:hideMark': w_hideMark_translator,
-  'w:textDirection': w_textDirection_translator,
-  'w:tl2br': w_tl2br_translator,
-  'w:tr2bl': w_tr2bl_translator,
-  'w:header': w_header_translator,
-  'w:headers': w_headers_translator,
-  'w:tcBorders': w_tcBorders_translator,
-  'w:tcMar': w_tcMar_translator,
-  'w:tcPr': w_tcPr_translator,
-});
-=======
 const translatorList = Array.from(
   new Set([
     mc_AlternateContent_translator,
@@ -369,7 +267,6 @@
     return acc;
   }, {}),
 );
->>>>>>> f4309c58
 
 const baseHandlers = {
   ...additionalHandlers,
