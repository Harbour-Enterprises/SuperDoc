import { SuperConverter } from './SuperConverter';
import { twipsToPixels, twipsToInches, halfPointToPixels, emuToPixels } from './helpers.js';
<<<<<<< HEAD
import { toKebabCase } from '@harbour-enterprises/common';
=======
import { toKebabCase } from '@common/key-transform.js';
import {
  TrackDeleteMarkName,
  TrackInsertMarkName,
  TrackMarksMarkName
} from "../../extensions/track-changes/constants.js";
>>>>>>> e21008f1


/**
 * The DocxImporter class is responsible for converting a JSON representation of a DOCX file.
 * It depends on SuperConverter and its xml converted data to build the schema.
 *
 * Calling getSchema() will return a ProseMirror schema object.
 */
export class DocxImporter {

  constructor(converter) {
    this.converter = converter;
  }

  getSchema() {
    const json = JSON.parse(JSON.stringify(this.converter.initialJSON));
    if (!json) return null;

    console.debug('\n\n JSON', json,)
    const result = {
      type: 'doc',
      content: this.#convertToSchema(json.elements[0].elements),
      attrs: {
        attributes: json.elements[0].attributes,
      }
    }
    return result;
  }

  #getElementName(element) {
    return SuperConverter.allowedElements[element.name || element.type];
  }

  /**
   * Process a list of JSON elements and convert them to ProseMirror nodes.
   *
   * @param {list} elements
   * @param {boolean} insideTrackChange - If we are inside a track change node.
   * @returns
   */
  #convertToSchema(elements, insideTrackChange = false) {
    // console.debug('\nConvert to schema:', elements,'\n')
    if (!elements || !elements.length) return;

    const processedElements = [];
    for (let index = 0; index < elements.length; index++) {
      const node = elements[index];
      if (node.seen) continue;

      // We will build a prose mirror ready schema node from XML node
      let schemaNode;
      switch (node.name) {
        case 'w:body':
          return this.#handleBodyNode(node);
        case 'w:r':
          processedElements.push(...this.#handleRunNode(node, insideTrackChange));
          continue;
        case 'w:p':
          schemaNode = this.#handleParagraphNode(node, elements, index);
          break;
        case 'w:t':
          schemaNode = this.#handleTextNode(node);
          break;
        case 'w:tab':
          schemaNode = this.#handleStandardNode(node);
          schemaNode.content = [{ type: 'text', text: ' ' }];
          break;
        case 'w:hyperlink':
          schemaNode = this.#handleHyperlinkNode(node);
          break;
        case 'w:commentRangeStart':
          schemaNode = this.#handleStandardNode(node);
          break;
        case 'w:commentRangeStart':
          schemaNode = this.#handleStandardNode(node);
          break;
        case 'w:tbl':
          schemaNode = this.#handleTableNode(node);
          break;
        case 'w:tr':
          schemaNode = this.#handleTableRowNode(node);
          break;
        case 'w:tc':
          schemaNode = this.#handleTableCellNode(node);
          break;
        case 'w:drawing':
          schemaNode = this.#handleDrawingNode(node);
          break;
        case 'w:bookmarkStart':
          schemaNode = this.#handleBookmarkNode(node);
          break;
        case 'w:br':
          schemaNode = this.#handleLineBreakNode(node);
          break;
        case 'w:del':
        case 'w:ins':
          schemaNode = this.#handleTrackChangeNode(node);
          break;
        case 'w:delText':
          schemaNode = this.#handleDelText(node, insideTrackChange);
          break;
        default:
          schemaNode = this.#handleStandardNode(node);
      }

      if(!Array.isArray(schemaNode)) {
        schemaNode = [schemaNode]
      }

      for(let node of schemaNode) {
        if (node?.type) {
          const ignore = ['runProperties'];
          if (!ignore.includes(node.type)) processedElements.push(node);
        }
      }
    }
    return processedElements;
  }

  #handleLineBreakNode(node) {
    return {
      type: 'lineBreak',
      content: [],
    }
  }

  #handleBookmarkNode(node) {
    const newNode = this.#handleStandardNode(node);
    newNode.attrs.name = node.attributes['w:name'];
    return newNode;
  }

  #handleDrawingNode(node) {
    let result;
    const { elements } = node;

    // Inline images
    const inlineImage = elements.find((el) => el.name === 'wp:inline');
    if (inlineImage) result = this.#handleInlineImageNode(inlineImage);
    return result;
  }

  #handleInlineImageNode(node) {
    const { attributes } = node;
    const padding = {
      top: emuToPixels(attributes['distT']),
      bottom: emuToPixels(attributes['distB']),
      left: emuToPixels(attributes['distL']),
      right: emuToPixels(attributes['distR']),
    };

    const extent = node.elements.find((el) => el.name === 'wp:extent');
    const size = {
      width: emuToPixels(extent.attributes['cx']),
      height: emuToPixels(extent.attributes['cy'])
    }

    // TODO: Do we need this?
    const effectExtent = node.elements.find((el) => el.name === 'wp:effectExtent');

    const graphic = node.elements.find((el) => el.name === 'a:graphic');
    const graphicData = graphic.elements.find((el) => el.name === 'a:graphicData');

    const picture = graphicData.elements.find((el) => el.name === 'pic:pic');
    const blipFill = picture.elements.find((el) => el.name === 'pic:blipFill');
    const blip = blipFill.elements.find((el) => el.name === 'a:blip');
    const { attributes: blipAttributes } = blip;
    const rEmbed = blipAttributes['r:embed'];
    const print = blipAttributes['r:print'];

    const rels = this.converter.convertedXml['word/_rels/document.xml.rels'];
    const relationships = rels.elements.find((el) => el.name === 'Relationships');
    const { elements } = relationships;

    const rel = elements.find((el) => el.attributes['Id'] === rEmbed);
    const { attributes: relAttributes } = rel;
    const { media } = this.converter;
    const path = `word/${relAttributes['Target']}`;

    return {
      type: 'image',
      attrs: {
        src: media[path],
        alt: 'Image',
        title: 'Image',
        inline: true,
        padding,
        size,
      }
    }
  }

  #handleTableCellNode(node) {
    const tcPr = node.elements.find((el) => el.name === 'w:tcPr');
    const borders = tcPr?.elements?.find((el) => el.name === 'w:tcBorders');
    const tcWidth = tcPr?.elements?.find((el) => el.name === 'w:tcW');
    const width = tcWidth ? twipsToInches(tcWidth.attributes['w:w']) : null;
    const widthType = tcWidth?.attributes['w:type'];

    // TODO: Do we need other background attrs?
    const backgroundColor = tcPr?.elements?.find((el) => el.name === 'w:shd');
    const background = {
      color: backgroundColor?.attributes['w:fill'],
    }

    const colspanTag = tcPr?.elements?.find((el) => el.name === 'w:gridSpan');
    const colspan = colspanTag?.attributes['w:val'];

    const marginTag = tcPr?.elements?.find((el) => el.name === 'w:tcMar');
    const marginLeft = marginTag?.elements?.find((el) => el.name === 'w:left');
    const marginRight = marginTag?.elements?.find((el) => el.name === 'w:right');
    const marginTop = marginTag?.elements?.find((el) => el.name === 'w:top');
    const marginBottom = marginTag?.elements?.find((el) => el.name === 'w:bottom');

    const verticalAlignTag = tcPr?.elements?.find((el) => el.name === 'w:vAlign');
    const verticalAlign = verticalAlignTag?.attributes['w:val'];

    const attributes = {};
    if (width) attributes['width'] = width;
    if (widthType) attributes['widthType'] = widthType;
    if (colspan) attributes['colspan'] = colspan;
    if (background) attributes['background'] = background;
    if (verticalAlign) attributes['verticalAlign'] = verticalAlign;

    return {
      type: 'tableCell',
      content: this.#convertToSchema(node.elements),
      attrs: attributes,
    }
  }

  #getReferencedTableStyles(tblStyleTag) {
    if (!tblStyleTag) return null;

    const { attributes } = tblStyleTag;
    const tableStyleReference = attributes['w:val'];
    if (!tableStyleReference) return null;

    const styles = this.converter.convertedXml['word/styles.xml'];
    const { elements } = styles.elements[0];
    const styleElements = elements.filter((el) => el.name === 'w:style');
    const styleTag = styleElements.find((el) => el.attributes['w:styleId'] === tableStyleReference);
    if (!styleTag) return null;

    const name = styleTag.elements.find((el) => el.name === 'w:name');
    const basedOn = styleTag.elements.find((el) => el.name === 'w:basedOn');
    const uiPriotity = styleTag.elements.find((el) => el.name === 'w:uiPriority');

    const tblPr = styleTag.elements.find((el) => el.name === 'w:tblPr');
    const tableBorders = tblPr?.elements.find((el) => el.name === 'w:tblBorders');
    const { elements: borderElements = [] } = tableBorders || {};
    const { borders, rowBorders } = this.#processTableBorders(borderElements);

    return {
      name,
      basedOn,
      uiPriotity,
      borders,
      rowBorders,
    }
  }

  #processTableBorders(borderElements) {
    const borders = {};
    const rowBorders = {};
    borderElements.forEach((borderElement) => {
      const { name } = borderElement;
      const borderName = name.split('w:')[1];
      const { attributes } = borderElement;

      const attrs = {};
      const color = attributes['w:color'];
      const size = attributes['w:sz'];
      if (color && color !== 'auto') attrs['color'] = `#${color}`;
      if (size && size !== 'auto') attrs['size'] = halfPointToPixels(size);

      const rowBorderNames = ['insideH', 'insideV'];
      if (rowBorderNames.includes(borderName)) rowBorders[borderName] = attrs;
      borders[borderName] = attrs;
    });

    return {
      borders,
      rowBorders
    }
  }

  #handleTableRowNode(node, rowBorders) {
    const newNode = this.#handleStandardNode(node);

    const tPr = node.elements.find((el) => el.name === 'w:trPr');
    const rowHeightTag = tPr?.elements.find((el) => el.name === 'w:trHeight');
    const rowHeight = rowHeightTag?.attributes['w:val'];
    const rowHeightRule = rowHeightTag?.attributes['w:hRule'];

    const borders = {};
    if (rowBorders?.insideH) borders['bottom'] = rowBorders.insideH;
    if (rowBorders?.insideV) borders['right'] = rowBorders.insideV;
    newNode.attrs['borders'] = borders;

    if (rowHeight && newNode.attrs['rowHeight']) {
      newNode.attrs['rowHeight'] = twipsToPixels(rowHeight);
      console.debug('Row node:', newNode);
    }

    return newNode;
  }

  #handleTableNode(node) {
    // Table styles
    const tblPr = node.elements.find((el) => el.name === 'w:tblPr');

    // Table borders can be specified in tblPr or inside a referenced style tag
    const tableBordersElement = tblPr.elements.find((el) => el.name === 'w:tblBorders');
    const tableBorders = tableBordersElement?.elements || [];
    const { borders, rowBorders } = this.#processTableBorders(tableBorders);
    const tblStyleTag = tblPr.elements.find((el) => el.name === 'w:tblStyle');
    const referencedStyles = this.#getReferencedTableStyles(tblStyleTag);

    const tblW = tblPr.elements.find((el) => el.name === 'w:tblW');
    const tableWidth = twipsToInches(tblW.attributes['w:w']);
    const tableWidthType = tblW.attributes['w:type'];

    // TODO: What does this do?
    // const tblLook = tblPr.elements.find((el) => el.name === 'w:tblLook');
    const tblGrid = node.elements.find((el) => el.name === 'w:tblGrid');
    const gridColumnWidths = tblGrid.elements.map((el) => twipsToInches(el.attributes['w:w']));

    const rows = node.elements.filter((el) => el.name === 'w:tr');

    const borderData = Object.keys(borders)?.length ? borders : referencedStyles.borders;
    const borderRowData = Object.keys(rowBorders)?.length ? rowBorders : referencedStyles.rowBorders;
    const content = rows.map((row) => this.#handleTableRowNode(row, borderRowData));

    return {
      type: 'table',
      content,
      attrs: {
        tableWidth,
        tableWidthType,
        gridColumnWidths,
        borders: borderData
      }
    }
  }

  #handleHyperlinkNode(node) {
    const rels = this.converter.convertedXml['word/_rels/document.xml.rels'];
    const relationships = rels.elements.find((el) => el.name === 'Relationships');
    const { elements } = relationships;

    const { attributes } = node;
    const rId = attributes['r:id'];
    const anchor = attributes['w:anchor'];

    // TODO: Check if we need this atr
    const history = attributes['w:history'];

    const rel = elements.find((el) => el.attributes['Id'] === rId) || {};
    const { attributes: relAttributes = {} } = rel;
    let href = relAttributes['Target'];

    if (anchor && !href) href = `#${anchor}`;

    // Add marks to the run node and process it
    const runNode = node.elements.find((el) => el.name === 'w:r');
    const linkMark = { type: 'link', attrs: { href } };

    if (!runNode.marks) runNode.marks = [];
    runNode.marks.push(linkMark);

    const rPr = runNode.elements.find((el) => el.name === 'w:rPr');
    if (rPr) {
      const styleRel = rPr.elements.find((el) => el.name === 'w:rStyle');
      if (styleRel) {
        const styles = this.converter.convertedXml['word/styles.xml'];
        const { elements } = styles.elements[0];

        const styleElements = elements.filter((el) => el.name === 'w:style');
        const style = styleElements.find((el) => el.attributes['w:styleId'] === 'Hyperlink');
        const styleRpr = style.elements.find((el) => el.name === 'w:rPr');
        if (styleRpr) runNode.elements.unshift(styleRpr);
      }
    }

    const updatedNode = this.#convertToSchema([runNode])[0];
    return updatedNode
  }

  /**
   *
   * @param {{type: string, attrs: {}}[]} marks
   * @returns {{type: string, attrs: {}}[]}
   */
  #createImportMarks(marks) {
    const textStyleMarksToCombine = marks.filter((mark) => mark.type === 'textStyle');
    const remainingMarks = marks.filter((mark) => mark.type !== 'textStyle');

    // Combine text style marks
    const combinedTextAttrs = {};
    if (textStyleMarksToCombine.length) {
      textStyleMarksToCombine.forEach((mark) => {
        const { attrs } = mark;

        Object.keys(attrs).forEach((attr) => {
          combinedTextAttrs[attr] = attrs[attr];
        });
      });
    };

    const result = [...remainingMarks, { type: 'textStyle', attrs: combinedTextAttrs }];
    return result;
  }

  #handleStandardNode(node) {
    // Parse properties
    const { name, type } = node;
    const { attributes, elements, marks = [] } = this.#parseProperties(node);

    // Iterate through the children and build the schemaNode content
    const content = [];
    if (elements && elements.length) {
      const updatedElements = elements.map((el) => {
        if (!el.marks) el.marks = [];
        el.marks.push(...marks);
        return el;
      })
      content.push(...this.#convertToSchema(updatedElements));
    }

    return {
      type: this.#getElementName(node),
      content,
      attrs: { ...attributes },
      marks: [],
    };
  }

  #handleBodyNode(node) {
    this.converter.savedTagsToRestore.push({ ...node });
    const ignoreNodes = ['w:sectPr'];
    const content = node.elements.filter((n) => !ignoreNodes.includes(n.name));

    this.converter.pageStyles = this.#getDocumentStyles(node);
    return this.#convertToSchema(content);
  }

  #handleRunNode(node, insideTrackChange = false) {
    let processedRun = this.#convertToSchema(node.elements, insideTrackChange)?.filter(n => n) || [];
    const hasRunProperties = node.elements.some(el => el.name === 'w:rPr');
    if (hasRunProperties) {
      const { marks = [], attributes = {} } = this.#parseProperties(node);
      if (node.marks) marks.push(...node.marks);
      processedRun = processedRun.map(n => ({ ...n, marks, attributes }));
    }
    return processedRun;
  }

  /**
   * Special cases of w:p based on paragraph properties
   *
   * If we detect a list node, we need to get all nodes that are also lists and process them together
   * in order to combine list item nodes into list nodes.
   */
  #handleParagraphNode(node, elements, index) {
    let schemaNode;

    // We need to pre-process paragraph nodes to combine various possible elements we will find ie: lists, links.
    const processedElements = this.#preProcessNodesForFldChar(node.elements);
    node.elements = processedElements;

    // Check if this paragraph node is a list
    if (this.#testForList(node)) {
      // Get all siblings that are list items and haven't been processed yet.
      const siblings = [...elements.slice(index)];
      const listItems = [];

      // Iterate each item until we find the end of the list (a non-list item),
      // then send to the list handler for processing.
      let possibleList = siblings.shift();
      while (possibleList && this.#testForList(possibleList, true)) {
        listItems.push(possibleList);
        possibleList = siblings.shift();
        if (possibleList?.elements && !this.#hasTextNode(possibleList.elements)) {
          listItems.push(possibleList);
          possibleList = siblings.shift();
        }
      }

      // TODO - Check that this change is OK
      return this.#handleListNodes(listItems, 0, node);
    }

    // If it is a standard paragraph node, process normally
    schemaNode = this.#handleStandardNode(node);

    if ('attributes' in node) {
      const defaultStyleId = node.attributes['w:rsidRDefault'];
      const { lineSpaceAfter, lineSpaceBefore } = this.#getDefaultStyleDefinition(defaultStyleId);

      if (!('attributes' in schemaNode)) schemaNode.attributes = {};
      schemaNode.attrs['paragraphSpacing'] = { lineSpaceAfter, lineSpaceBefore };
    }
    return schemaNode;
  }

  #handleTrackChangeNode(node) {
    const { name } = node;
    const { attributes, elements } = this.#parseProperties(node);
    const schemaNode = this.#handleStandardNode(node);

    const subs = this.#convertToSchema(elements, true)
    const changeType = name === 'w:del' ? TrackDeleteMarkName : TrackInsertMarkName;
    const mappedAttributes = {
        wid: attributes['w:id'],
        date: attributes['w:date'],
        author: attributes['w:author'],
    }

    subs.forEach(subElement => {
      return subElement.marks.push({ type: changeType, attrs: mappedAttributes });
    });

    console.log("HERE!!!!", name, schemaNode, attributes, subs)

    return subs;
  }

  #handleDelText(node, insideTrackChange) {
      console.log(node, insideTrackChange)
      if(!insideTrackChange) return undefined;

      const nodeAsTextNode = this.#handleTextNode(node)

      nodeAsTextNode.type = 'text';
      console.log("2", nodeAsTextNode);
      return nodeAsTextNode;
  }

  /**
   * We need to pre-process nodes in a paragraph to combine nodes together where necessary ie: links
   * TODO: Likely will find more w:fldChar to deal with.
   *
   * @param {*} nodes
   * @returns
   */
  #preProcessNodesForFldChar(nodes) {
    const processedNodes = [];
    const nodesToCombine = [];
    let isCombiningNodes = false;
    nodes?.forEach((n) => {
      const fldChar = n.elements?.find((el) => el.name === 'w:fldChar');
      if (fldChar) {
        const fldType = fldChar.attributes['w:fldCharType'];
        if (fldType === 'begin') {
          isCombiningNodes = true;
          nodesToCombine.push(n);
        } else if (fldType === 'end') {
          nodesToCombine.push(n);
          isCombiningNodes = false;
        }
      }

      if (isCombiningNodes) {
        nodesToCombine.push(n);
      } else if (!isCombiningNodes && nodesToCombine.length) {

        // Need to extract all nodes between 'separate' and 'end' fldChar nodes
        const textStart = nodesToCombine.findIndex((n) => n.elements?.some((el) => el.name === 'w:fldChar' && el.attributes['w:fldCharType'] === 'separate'));
        const textEnd = nodesToCombine.findIndex((n) => n.elements?.some((el) => el.name === 'w:fldChar' && el.attributes['w:fldCharType'] === 'end'));
        const textNodes = nodesToCombine.slice(textStart + 1, textEnd);
        const instrText = nodesToCombine.find((n) => n.elements?.some((el) => el.name === 'w:instrText'))?.elements[0]?.elements[0].text;
        const urlMatch = instrText.match(/HYPERLINK\s+"([^"]+)"/);

        if (!urlMatch || urlMatch?.length < 2) return [];
        const url = urlMatch[1];

        const textMarks = [];
        textNodes.forEach((n) => {
          const rPr = n.elements.find((el) => el.name === 'w:rPr');
          if (!rPr) return;

          const { elements } = rPr;
          elements.forEach((el) => {
            textMarks.push(el);
          });
        });

        // Create a rPr and replace all nodes with the updated node.
        const linkMark = { name: 'link', attributes: { href: url} };
        const rPr = { name: 'w:rPr', type: 'element', elements: [linkMark, ...textMarks] }
        processedNodes.push({
          name: 'w:r',
          type: 'element',
          elements: [rPr, ...textNodes]
        });
      } else {
        processedNodes.push(n);
      }
    })
    return processedNodes;
  }

  #hasTextNode(elements) {
    const runs = elements.filter((el) => el.name === 'w:r');
    const runsHaveText = runs.some((run) => run.elements.some((el) => el.name === 'w:t'));
    return runsHaveText;
  }

  #wrapNodes(type, content) {
    return {
      type,
      content,
    }
  }

  #testForList(node, isInsideList = false) {
    const { elements } = node;
    const pPr = elements?.find(el => el.name === 'w:pPr')
    if (!pPr) return false;

    const paragraphStyle = pPr.elements?.find(el => el.name === 'w:pStyle');
    const isList = paragraphStyle?.attributes['w:val'] === 'ListParagraph';
    const hasNumPr = pPr.elements?.find(el => el.name === 'w:numPr');
    return isList || hasNumPr;
  }

  /**
   * List processing
   *
   * This recursive function takes a list of known list items and combines them into nested lists.
   *
   * It begins with listLevel = 0, and if we find an indented node, we call this function again and increase the level.
   * with the same set of list items (as we do not know the node levels until we process them).
   *
   * @param {Array} listItems - Array of list items to process.
   * @param {number} [listLevel=0] - The current indentation level of the list.
   * @returns {Object} The processed list node with structured content.
   */
  #handleListNodes(listItems, listLevel = 0) {
    const parsedListItems = [];
    let overallListType;
    let listStyleType;

    for (let [index, item] of listItems.entries()) {
      // Skip items we've already processed
      if (item.seen) continue;

      // Sometimes there are paragraph nodes that only have pPr element and no text node - these are
      // Spacers in the XML and need to be appended to the last item.
      if (item.elements && !this.#hasTextNode(item.elements)) {
        const n = this.#handleStandardNode(item, listItems, index);
        parsedListItems[parsedListItems.length - 1]?.content.push(n);
        item.seen = true;
        continue;
      }

      // Get the properties of the node - this is where we will find depth level for the node
      // As well as many other list properties
      const { attributes, elements, marks = [] } = this.#parseProperties(item);
      const {
        listType,
        listOrderingType,
        ilvl,
        listrPrs,
        listpPrs,
        start,
        lvlText,
        lvlJc
      } = this.converter.getNodeNumberingDefinition(attributes, listLevel);
      listStyleType = listOrderingType;
      const intLevel = parseInt(ilvl);

      // Append node if it belongs on this list level
      const nodeAttributes = {};
      if (listLevel === intLevel) {
        overallListType = listType;
        item.seen = true;

        const schemaElements = [];
        schemaElements.push(this.#wrapNodes('paragraph', this.#convertToSchema(elements)?.filter(n => n)));

        console.debug('\n\n LIST ITEM', listpPrs, listrPrs, start, lvlText, lvlJc, '\n\n')

        if (listpPrs) nodeAttributes['listParagraphProperties'] = listpPrs;
        if (listrPrs) nodeAttributes['listRunProperties'] = listrPrs;
        nodeAttributes['order'] = start;
        nodeAttributes['lvlText'] = lvlText;
        nodeAttributes['lvlJc'] = lvlJc;
        nodeAttributes['attributes'] = {
          parentAttributes: item?.attributes || null,
        }
        parsedListItems.push(this.#createListItem(schemaElements, nodeAttributes, []));
      }

      // If this item belongs in a deeper list level, we need to process it by calling this function again
      // But going one level deeper.
      else if (listLevel < intLevel) {
        const sublist = this.#handleListNodes(listItems.slice(index), listLevel + 1);
        const lastItem = parsedListItems[parsedListItems.length - 1];
        if (!lastItem) {
          parsedListItems.push(this.#createListItem([sublist], nodeAttributes, []));
        } else {
          lastItem.content.push(sublist);
        }
      }

      // If this item belongs in a higher list level, we need to break out of the loop and return to higher levels
      else break;
    }

    return {
      type: overallListType || 'bulletList',
      content: parsedListItems,
      attrs: {
        'list-style-type': listStyleType,
        attributes: {
          'parentAttributes': listItems[0]?.attributes || null,
        }
      }
    };
  }

  /**
   * Creates a list item node with specified content and marks.
   *
   * @param {Array} content - The content of the list item.
   * @param {Array} marks - The marks associated with the list item.
   * @returns {Object} The created list item node.
   */
  #createListItem(content, attrs, marks) {
    return {
      type: 'listItem',
      content,
      attrs,
      marks,
    };
  }

  #handleTextNode(node) {
    const { type } = node;

    // Parse properties
    const { attributes, elements, marks = [] } = this.#parseProperties(node);

    // Text nodes have no children. Only text, and there should only be one child
    let text;
    if (elements.length === 1) text = elements[0].text;

    // Word sometimes will have an empty text node with a space attribute, in that case it should be a space
    else if (!elements.length && 'attributes' in node && node.attributes['xml:space'] === 'preserve') {
      text = ' ';
    }

    // Ignore others - can catch other special cases here if necessary
    else return null;

    return {
      type: this.#getElementName(node),
      text: text,
      attrs: { type, attributes: attributes || {}, },
      marks,
    };
  }


  /**
   *
   * @param property
   * @returns {{type: string, attrs: {}}[]}
   */
  #parseMarks(property) {
    const marks = [];
    const seen = new Set();

    property.elements.forEach((element) => {
      const marksForType = SuperConverter.markTypes.filter((mark) => mark.name === element.name);
      if (!marksForType.length) {
        const missingMarks = [
          'w:shd',
          'w:rStyle',
          'w:pStyle',
          'w:numPr',
          'w:outlineLvl',
          'w:bdr',
          'w:pBdr',
          'w:noProof',
          'w:highlight',
          'w:contextualSpacing',
          'w:keepNext',
          'w:tabs',
          'w:keepLines'
        ]
        if (missingMarks.includes(element.name)) console.debug('❗️❗️ATTN: No marks found for element:', element.name);
        // else throw new Error(`No marks found for element: ${element.name}`);
      }

      marksForType.forEach((m) => {
        if (!m || seen.has(m.type)) return;
        seen.add(m.type);

        const { attributes = {} } = element;
        const newMark = { type: m.type }

        if (attributes['w:val'] == "0" || attributes['w:val'] === 'none') {
          return;
        }

        // Use the parent mark (ie: textStyle) if present
        if (m.mark) newMark.type = m.mark;

        // Marks with attrs: we need to get their values
        if (Object.keys(attributes).length) {
          const value = this.#getMarkValue(m.type, attributes);

          newMark.attrs = {};
          newMark.attrs[m.property] = value;
        }
        marks.push(newMark);
      })
    });
    return this.#createImportMarks(marks);
  }

  /**
   *
   * @param rPr
   * @param {{type: string, attrs: {}}[]} currentMarks
   * @returns {{type: string, attrs: {}}[]} a trackMarksMark, or an empty array
   */
  #handleStyleChangeMarks(rPr, currentMarks) {
    const styleChangeMark = rPr.elements?.find((el) => el.name === 'w:rPrChange')
    if(!styleChangeMark) {
      return []
    }

    const { attributes } = styleChangeMark;
    const mappedAttributes = {
      wid: attributes['w:id'],
      date: attributes['w:date'],
      author: attributes['w:author'],
    }
    const submarks = this.#parseMarks(styleChangeMark);
    return [{type: TrackMarksMarkName, attrs: {...mappedAttributes, before: submarks, after: [...currentMarks]}}]
  }

  #getIndentValue(attributes) {
    let value  = attributes['w:left'];
    if (!value) value = attributes['w:firstLine'];
    return `${twipsToInches(value)}in`
  }

  #getLineHeightValue(attributes) {
    let value = attributes['w:line'];

    // TODO: Figure out handling of additional line height attributes from docx
    // if (!value) value = attributes['w:lineRule'];
    // if (!value) value = attributes['w:after'];
    // if (!value) value = attributes['w:before'];
    if (!value || value == 0) return null;
    return `${twipsToInches(value)}in`;
  }

  #getMarkValue(markType, attributes) {
    if (markType === 'tabs') markType = 'textIndent';

    const markValueMapper = {
      color: () => `#${attributes['w:val']}`,
      fontSize: () => `${attributes['w:val']/2}pt`,
      textIndent: () => this.#getIndentValue(attributes),
      fontFamily: () => attributes['w:ascii'],
      lineHeight: () => this.#getLineHeightValue(attributes),
      textAlign: () => attributes['w:val'],
      link: () => attributes['href'],
      underline: () => attributes['w:val'],
    }

    if (!(markType in markValueMapper)) {
      console.debug('\n\n ❗️❗️ No value mapper for:', markType, 'Attributes:', attributes)
    };

    // Returned the mapped mark value
    if (markType in markValueMapper) {
      const f = markValueMapper[markType];
      return markValueMapper[markType]();
    }
  }

  /**
   * TODO: There are so many possible styles here - confirm what else we need.
   */
  #getDefaultStyleDefinition(defaultStyleId) {
    const result = { lineSpaceBefore: null, lineSpaceAfter: null };
    const styles = this.converter.convertedXml['word/styles.xml'];
    if (!styles) return result;

    const { elements } = styles.elements[0];
    // console.debug('Default style ID elements:', elements)
    const elementsWithId = elements.filter((el) => {
      return el.elements.some((e) => {
        return 'attributes' in e && e.attributes['w:val'] === defaultStyleId;
      });
    });

    const firstMatch = elementsWithId[0];
    if (!firstMatch) return result;

    const pPr = firstMatch.elements.find((el) => el.name === 'w:pPr');
    const spacing = pPr?.elements.find((el) => el.name === 'w:spacing');
    if (!spacing) return result;
    const lineSpaceBefore = twipsToPixels(spacing.attributes['w:before']);
    const lineSpaceAfter = twipsToPixels(spacing.attributes['w:after']);
    return { lineSpaceBefore, lineSpaceAfter };
  }

  #parseProperties(node) {
      /**
       * What does it mean for a node to have a properties element?
       * It would have a child element that is: w:pPr, w:rPr, w:sectPr
       */
      let marks = [];
      const { attributes = {}, elements = [] } = node;
      const { nodes, paragraphProperties = {}, runProperties = {} } = this.#splitElementsAndProperties(elements);
      paragraphProperties.elements = paragraphProperties?.elements?.filter((el) => el.name !== 'w:rPr');

      // Get the marks from the run properties
      if (runProperties && runProperties?.elements?.length) marks = this.#parseMarks(runProperties);
      if (paragraphProperties && paragraphProperties.elements?.length) {
        marks.push(...this.#parseMarks(paragraphProperties));
      }
      //add style change marks
      marks.push(...this.#handleStyleChangeMarks(runProperties, marks));

      // Maintain any extra properties
      if (paragraphProperties && paragraphProperties.elements?.length) {
        attributes['paragraphProperties'] = paragraphProperties;
      }

      // If this is a paragraph, don't apply marks but apply attributes directly
      if (marks && node.name === 'w:p') {
        marks.forEach((mark) => {
          const attrValue = Object.keys(mark.attrs)[0];
          const value = mark.attrs[attrValue];
          attributes[attrValue] = value;
        });
        marks = [];
      }
      return { elements: nodes, attributes, marks }
  }

  #splitElementsAndProperties(elements) {
    const pPr = elements.find((el) => el.name === 'w:pPr');
    const rPr = elements.find((el) => el.name === 'w:rPr');
    const sectPr = elements.find((el) => el.name === 'w:sectPr');
    const els = elements.filter((el) => el.name !== 'w:pPr' && el.name !== 'w:rPr' && el.name !== 'w:sectPr');

    return {
      nodes: els,
      paragraphProperties: pPr,
      runProperties: rPr,
      sectionProperties: sectPr,
    }
  }

  #getDocumentStyles(node) {
    const sectPr = node.elements.find((n) => n.name === 'w:sectPr');
    const styles = {};

    sectPr.elements.forEach((el) => {
      const { name, attributes } = el;
      switch (name) {
        case 'w:pgSz':
          styles['pageSize'] = {
            width: twipsToInches(attributes['w:w']),
            height: twipsToInches(attributes['w:h']),
          }
          break;
        case 'w:pgMar':
          styles['pageMargins'] = {
            top: twipsToInches(attributes['w:top']),
            right: twipsToInches(attributes['w:right']),
            bottom: twipsToInches(attributes['w:bottom']),
            left: twipsToInches(attributes['w:left']),
            header: twipsToInches(attributes['w:header']),
            footer: twipsToInches(attributes['w:footer']),
            gutter: twipsToInches(attributes['w:gutter']),
          }
          break;
        case 'w:cols':
          styles['columns'] = {
            space: twipsToInches(attributes['w:space']),
            num: attributes['w:num'],
            equalWidth: attributes['w:equalWidth'],
          }
          break;
        case 'w:docGrid':
          styles['docGrid'] = {
            linePitch: twipsToInches(attributes['w:linePitch']),
            type: attributes['w:type'],
          }
          break;
      }
    });
    return styles;
  }
}<|MERGE_RESOLUTION|>--- conflicted
+++ resolved
@@ -1,15 +1,11 @@
 import { SuperConverter } from './SuperConverter';
 import { twipsToPixels, twipsToInches, halfPointToPixels, emuToPixels } from './helpers.js';
-<<<<<<< HEAD
 import { toKebabCase } from '@harbour-enterprises/common';
-=======
-import { toKebabCase } from '@common/key-transform.js';
 import {
   TrackDeleteMarkName,
   TrackInsertMarkName,
   TrackMarksMarkName
 } from "../../extensions/track-changes/constants.js";
->>>>>>> e21008f1
 
 
 /**
