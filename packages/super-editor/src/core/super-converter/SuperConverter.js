--- conflicted
+++ resolved
@@ -282,12 +282,9 @@
     if (result) {
       this.savedTagsToRestore.push({ ...result.savedTagsToRestore });
       this.pageStyles = result.pageStyles;
-<<<<<<< HEAD
       this.comments = result.comments;
-=======
       this.linkedStyles = result.linkedStyles;
 
->>>>>>> 3f6f8275
       return result.pmDoc;
     } else {
       return null;
