import xmljs from 'xml-js';
import { v4 as uuidv4 } from 'uuid';

import { DocxExporter, exportSchemaToJson } from './exporter';
import { createDocumentJson } from './v2/importer/docxImporter.js';
import { getArrayBufferFromUrl } from './helpers.js';
import { getCommentDefinition, updateCommentsXml } from './v2/exporter/commentsExporter.js';
import { DEFAULT_CUSTOM_XML, SETTINGS_CUSTOM_XML } from './exporter-docx-defs.js';
import { COMMENTS_XML } from './exporter-docx-defs.js';

class SuperConverter {
  static allowedElements = Object.freeze({
    'w:document': 'doc',
    'w:body': 'body',
    'w:p': 'paragraph',
    'w:r': 'run',
    'w:t': 'text',
    'w:delText': 'text',
    'w:br': 'lineBreak',
    'w:tbl': 'table',
    'w:tr': 'tableRow',
    'w:tc': 'tableCell',
    'w:drawing': 'drawing',
    'w:bookmarkStart': 'bookmarkStart',
    // 'w:tab': 'tab',

    // Formatting only
    'w:sectPr': 'sectionProperties',
    'w:rPr': 'runProperties',

    // Comments
    'w:commentRangeStart': 'commentRangeStart',
    'w:commentRangeEnd': 'commentRangeEnd',
    'w:commentReference': 'commentReference',
  });

  static markTypes = [
    { name: 'w:b', type: 'bold' },
    { name: 'w:bCs', type: 'bold' },
    { name: 'w:i', type: 'italic' },
    { name: 'w:iCs', type: 'italic' },
    { name: 'w:u', type: 'underline', mark: 'underline', property: 'underlineType' },
    { name: 'w:strike', type: 'strike' },
    { name: 'w:color', type: 'color', mark: 'textStyle', property: 'color' },
    { name: 'w:sz', type: 'fontSize', mark: 'textStyle', property: 'fontSize' },
    { name: 'w:szCs', type: 'fontSize', mark: 'textStyle', property: 'fontSize' },
    { name: 'w:rFonts', type: 'fontFamily', mark: 'textStyle', property: 'fontFamily' },
    { name: 'w:jc', type: 'textAlign', mark: 'textStyle', property: 'textAlign' },
    { name: 'w:ind', type: 'textIndent', mark: 'textStyle', property: 'textIndent' },
    { name: 'w:spacing', type: 'lineHeight', mark: 'textStyle', property: 'lineHeight' },
    { name: 'link', type: 'link', mark: 'link', property: 'href' },
    { name: 'w:highlight', type: 'highlight', mark: 'highlight', property: 'color' },
  ];

  static propertyTypes = Object.freeze({
    'w:pPr': 'paragraphProperties',
    'w:rPr': 'runProperties',
    'w:sectPr': 'sectionProperties',
    'w:numPr': 'numberingProperties',
    'w:tcPr': 'tableCellProperties',
  });

  static elements = new Set(['w:document', 'w:body', 'w:p', 'w:r', 'w:t', 'w:delText']);

  constructor(params = null) {
    // Suppress logging when true
    this.debug = params?.debug || false;

    // Important docx pieces
    this.declaration = null;
    this.documentAttributes = null;

    // The docx as a list of files
    this.convertedXml = {};
    this.docx = params?.docx || [];
    this.media = params?.media || {};

    this.addedMedia = {};
    this.comments = [];

    // XML inputs
    this.xml = params?.xml;
    this.declaration = null;

    // Processed additional content
    this.numbering = null;
    this.pageStyles = null;

    // The JSON converted XML before any processing. This is simply the result of xml2json
    this.initialJSON = null;

    // Headers and footers
    this.headers = {};
    this.headerIds = { default: null, even: null, odd: null, first: null };
    this.footers = {};
    this.footerIds = { default: null, even: null, odd: null, first: null };

    // Linked Styles
    this.linkedStyles = [];

    // This is the JSON schema that we will be working with
    this.json = params?.json;

    this.tagsNotInSchema = ['w:body'];
    this.savedTagsToRestore = [];

    // Initialize telemetry
    this.telemetry = params?.telemetry || null;
    this.documentInternalId = null;
    
    // Uploaded file
    this.fileSource = params?.fileSource || null;
    this.documentId = params?.documentId || null;

    // Parse the initial XML, if provided
    if (this.docx.length || this.xml) this.parseFromXml();
  }

  parseFromXml() {
    this.docx?.forEach((file) => {
      this.convertedXml[file.name] = this.parseXmlToJson(file.content);

      if (file.name === 'word/document.xml') {
        this.documentAttributes = this.convertedXml[file.name].elements[0]?.attributes;
      }
    });
    this.initialJSON = this.convertedXml['word/document.xml'];

    if (!this.initialJSON) this.initialJSON = this.parseXmlToJson(this.xml);
    this.declaration = this.initialJSON?.declaration;
  }

  parseXmlToJson(xml) {
    return JSON.parse(xmljs.xml2json(xml, null, 2));
  }

  static getStoredSuperdocVersion(docx) {
    try {
      const customXml = docx.find((doc) => doc.name === 'docProps/custom.xml');
      if (!customXml) return;

      const converter = new SuperConverter();
      const content = customXml.content;
      const contentJson = converter.parseXmlToJson(content);
      const properties = contentJson.elements.find((el) => el.name === 'Properties');
      if (!properties.elements) return;

      const superdocVersion = properties.elements.find((el) => el.name === 'property' && el.attributes.name === 'SuperdocVersion');
      if (!superdocVersion) return;
      
      const version = superdocVersion.elements[0].elements[0].elements[0].text;
      return version;
    } catch (e) {
      console.warn('Error getting Superdoc version', e);
      return;
    };
  }

  static updateDocumentVersion(docx = this.convertedXml, version = __APP_VERSION__) {
    const customLocation = 'docProps/custom.xml';
    if (!docx[customLocation]) {
      docx[customLocation] = generateCustomXml(__APP_VERSION__);
    }

    const customXml = docx['docProps/custom.xml'];
    if (!customXml) return;
  
    const properties = customXml.elements.find((el) => el.name === 'Properties');
    if (!properties.elements) properties.elements = [];

    const superdocVersion = properties.elements.find((el) => el.name === 'property' && el.attributes.name === 'SuperdocVersion');
    if (!superdocVersion) {
      const newCustomXml = generateSuperdocVersion();
      properties.elements.push(newCustomXml);
    } else {
      superdocVersion.elements[0].elements[0].elements[0].text = version;
    }

    return docx;
  }

  getDocumentDefaultStyles() {
    const styles = this.convertedXml['word/styles.xml'];
    if (!styles) return {};

    const defaults = styles.elements[0].elements.find((el) => el.name === 'w:docDefaults');

    // const pDefault = defaults.elements.find((el) => el.name === 'w:pPrDefault');

    // Get the run defaults for this document - this will include font, theme etc.
    const rDefault = defaults.elements.find((el) => el.name === 'w:rPrDefault');
    const rElements = rDefault.elements[0].elements;
    const rFonts = rElements?.find((el) => el.name === 'w:rFonts');
    if ('elements' in rDefault) {
      const fontThemeName = rElements.find((el) => el.name === 'w:rFonts')?.attributes['w:asciiTheme'];
      let typeface, panose;
      if (fontThemeName) {
        const fontInfo = this.getThemeInfo(fontThemeName);
        typeface = fontInfo.typeface;
        panose = fontInfo.panose;
      } else if (rFonts) {
        typeface = rFonts?.attributes['w:ascii'];
      } else {
        const paragraphDefaults =
          styles.elements[0].elements.filter((el) => {
            return el.name === 'w:style' && el.attributes['w:styleId'] === 'Normal';
          }) || [];
        paragraphDefaults.forEach((el) => {
          const rPr = el.elements.find((el) => el.name === 'w:rPr');
          const fonts = rPr?.elements?.find((el) => el.name === 'w:rFonts');
          typeface = fonts?.attributes['w:ascii'];
        });
      }

      const fontSizePt = Number(rElements.find((el) => el.name === 'w:sz')?.attributes['w:val']) / 2 || 12;
      const kern = rElements.find((el) => el.name === 'w:kern')?.attributes['w:val'];
      return { fontSizePt, kern, typeface, panose };
    }
  }
  
  getDocumentInternalId() {    
    const settingsLocation = 'word/settings.xml'
    if (!this.convertedXml[settingsLocation]) {
      this.convertedXml[settingsLocation] = SETTINGS_CUSTOM_XML;
    }

    const settings = Object.assign({}, this.convertedXml[settingsLocation]);
    if (!settings.elements[0]?.elements?.length) {
      const idElement = this.createDocumentIdElement(settings);
      
      settings.elements[0].elements = [
        idElement
      ];
      if (!settings.elements[0].attributes['xmlns:w15']) {
        settings.elements[0].attributes['xmlns:w15'] = 'http://schemas.microsoft.com/office/word/2012/wordml';
      }
      this.convertedXml[settingsLocation] = settings;
      return;
    }

    // New versions of Word will have w15:docId
    // It's possible to have w14:docId as well but Word(2013 and later) will convert it automatically when document opened
    const w15DocId = settings.elements[0].elements.find((el) => el.name === 'w15:docId');
    this.documentInternalId = w15DocId?.attributes['w15:val'];
  }

  createDocumentIdElement() {
    const docId = uuidv4().toUpperCase();
    this.documentInternalId = docId;
    
    return {
      type: 'element',
      name: 'w15:docId',
      attributes: {
        'w15:val': `{${docId}}`
      }
    }
  }

  getThemeInfo(themeName) {
    themeName = themeName.toLowerCase();
    const theme1 = this.convertedXml['word/theme/theme1.xml'];
    const themeData = theme1.elements.find((el) => el.name === 'a:theme');
    const themeElements = themeData.elements.find((el) => el.name === 'a:themeElements');
    const fontScheme = themeElements.elements.find((el) => el.name === 'a:fontScheme');
    let fonts;

    if (themeName.startsWith('major')) {
      fonts = fontScheme.elements.find((el) => el.name === 'a:majorFont').elements[0];
    } else if (themeName.startsWith('minor')) {
      fonts = fontScheme.elements.find((el) => el.name === 'a:minorFont').elements[0];
    }

    const { typeface, panose } = fonts.attributes;
    return { typeface, panose };
  }

  getSchema(editor) {
    this.getDocumentInternalId();
    const result = createDocumentJson({...this.convertedXml, media: this.media }, this, editor);
  
    if (result) {
      this.savedTagsToRestore.push({ ...result.savedTagsToRestore });
      this.pageStyles = result.pageStyles;
<<<<<<< HEAD
=======
      this.comments = result.comments;
>>>>>>> f9857dee
      this.linkedStyles = result.linkedStyles;

      return result.pmDoc;
    } else {
      return null;
    }
  }

  schemaToXml(data) {
    const exporter = new DocxExporter(this);
    return exporter.schemaToXml(data);
  }

  async exportToDocx(
    jsonData,
    editorSchema,
    documentMedia,
    isFinalDoc = false,
    commentsExportType,
    comments = [],
  ) {
    const bodyNode = this.savedTagsToRestore.find((el) => el.name === 'w:body');
    const commentDefinitions = comments.map((c, index) => getCommentDefinition(c, index));

    const [result, params] = exportSchemaToJson({
      node: jsonData,
      bodyNode,
      relationships: [],
      documentMedia: {},
      media: {},
      isFinalDoc,
      editorSchema,
      converter: this,
      pageStyles: this.pageStyles,
      comments,
      commentsExportType,
      exportedCommentDefs: commentDefinitions,
    });

    
    const exporter = new DocxExporter(this);
    const xml = exporter.schemaToXml(result);

    // Update media
    await this.#exportProcessMediaFiles({
      ...documentMedia,
      ...params.media,
      ...this.media,
    });

    // Update the rels table
    this.#exportProcessNewRelationships(params.relationships);

    // Update the comments.xml file
    this.#updateCommentsFiles(params.exportedCommentDefs, commentsExportType);
  
    // Store the SuperDoc version
    storeSuperdocVersion(this.convertedXml);
    
    return xml;
  }

  /**
   * Update the comments.xml file with the exported comments if necessary
   * 
   * @param {Array[Object]} exportedCommentDefs 
   * @param {String} commentsExportType 
   * @returns {void}
   */
  #updateCommentsFiles(exportedCommentDefs, commentsExportType) {
    const originalXml = this.convertedXml['word/comments.xml'];

    // If there were no original comments, and we're exporting a clean document, we don't need to do anything
    if (!originalXml && commentsExportType === 'clean') return;

    if (!this.convertedXml['word/comments.xml']) this.convertedXml['word/comments.xml'] = { ...COMMENTS_XML };
  
    // If we had previous comments, but exporting clean, we need to remove them
    const commentsXml = { ...this.convertedXml['word/comments.xml'] };
    if (commentsXml && commentsExportType === 'clean') {
      return this.convertedXml['word/comments.xml'] = { ...COMMENTS_XML };
    };

    const updatedCommentsXml = updateCommentsXml(exportedCommentDefs, commentsXml);
    this.convertedXml['word/comments.xml'] = updatedCommentsXml;
  }

  #exportProcessNewRelationships(rels = []) {
    const relsData = this.convertedXml['word/_rels/document.xml.rels'];
    const relationships = relsData.elements.find((x) => x.name === 'Relationships');
    relationships.elements.push(...rels);
    relationships.elements.forEach((element) => {
      element.attributes.Target = element.attributes?.Target?.replace(/&/g, '&amp;').replace(/-/g, '&#45;');
    });
    this.convertedXml['word/_rels/document.xml.rels'] = relsData;
  }

  async #exportProcessMediaFiles(media) {
    const processedData = {};
    for (const filePath in media) {
      if (typeof media[filePath] !== 'string') return;
      const name = filePath.split('/').pop();
      processedData[name] = await getArrayBufferFromUrl(media[filePath]);
    }

    this.convertedXml.media = {
      ...this.convertedXml.media,
      ...processedData,
    };
    this.media = this.convertedXml.media;
    this.addedMedia = processedData;
  }

}

function storeSuperdocVersion(docx) {
  const customLocation = 'docProps/custom.xml';
  if (!docx[customLocation]) {
    docx[customLocation] = generateCustomXml();
  };

  const customXml = docx[customLocation];
  const properties = customXml.elements.find((el) => el.name === 'Properties');
  if (!properties.elements) properties.elements = [];
  const elements = properties.elements;
  elements.push(generateSuperdocVersion());
  return docx;
};

function generateCustomXml() {
  return DEFAULT_CUSTOM_XML;
}

function generateSuperdocVersion(version = __APP_VERSION__) {
  return {
    type: "element",
    name: "property",
    attributes: {
      name: "SuperdocVersion",
      formatId: "{D5CDD505-2E9C-101B-9397-08002B2CF9AE}",
      pid: "2"
    },
    elements: [
      {
        type: "element",
        name: "vt:superdoc",
        elements: [
          {
            name: "w:t",
            elements: [{
              type: "text",
              text: version
            }],
          }
        ]
      }
    ]
  }
};

export { SuperConverter };<|MERGE_RESOLUTION|>--- conflicted
+++ resolved
@@ -282,10 +282,7 @@
     if (result) {
       this.savedTagsToRestore.push({ ...result.savedTagsToRestore });
       this.pageStyles = result.pageStyles;
-<<<<<<< HEAD
-=======
       this.comments = result.comments;
->>>>>>> f9857dee
       this.linkedStyles = result.linkedStyles;
 
       return result.pmDoc;
