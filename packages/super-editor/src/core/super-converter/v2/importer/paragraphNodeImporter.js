import { twipsToInches, twipsToLines, twipsToPixels, twipsToPt } from '../../helpers.js';
import { carbonCopy } from '../../../utilities/carbonCopy.js';
import { mergeTextNodes } from './mergeTextNodes.js';
import { parseMarks } from './markImporter.js';
import { kebabCase } from '@harbour-enterprises/common';

/**
 * Special cases of w:p based on paragraph properties
 *
 * If we detect a list node, we need to get all nodes that are also lists and process them together
 * in order to combine list item nodes into list nodes.
 *
 * @type {import("docxImporter").NodeHandler}
 */
export const handleParagraphNode = (params) => {
  const { nodes, docx, nodeListHandler, filename } = params;
  if (nodes.length === 0 || nodes[0].name !== 'w:p') {
    return { nodes: [], consumed: 0 };
  }

  const node = carbonCopy(nodes[0]);
  let schemaNode;

  // We need to pre-process paragraph nodes to combine various possible elements we will find ie: lists, links.
  // Also older MS word versions store auto page numbers here
  let processedElements = preProcessNodesForFldChar(node.elements);
  node.elements = processedElements;

  // If it is a standard paragraph node, process normally
  const handleStandardNode = nodeListHandler.handlerEntities.find(
    (e) => e.handlerName === 'standardNodeHandler',
  )?.handler;
  if (!handleStandardNode) {
    console.error('Standard node handler not found');
    return { nodes: [], consumed: 0 };
  }

  const updatedParams = { ...params, nodes: [node] };
  const result = handleStandardNode(updatedParams);
  if (result.nodes.length === 1) {
    schemaNode = result.nodes[0];
  }

  const pPr = node.elements?.find((el) => el.name === 'w:pPr');
  const styleTag = pPr?.elements?.find((el) => el.name === 'w:pStyle');
  const nestedRPr = pPr?.elements?.find((el) => el.name === 'w:rPr');
  const framePr = pPr?.elements?.find((el) => el.name === 'w:framePr');

  if (nestedRPr) {
    let marks = parseMarks(nestedRPr, []);

    if (!schemaNode.content?.length) {
      let highlightIndex = marks?.findIndex((i) => i.type === 'highlight');
      if (highlightIndex !== -1) {
        marks.splice(highlightIndex, 1);
      }
    }

    schemaNode.attrs.marksAttrs = marks;
  }

  let styleId;
  if (styleTag) {
    styleId = styleTag.attributes['w:val'];
    schemaNode.attrs['styleId'] = styleId;
  }

  if (docx) {
    const indent = getParagraphIndent(node, docx, styleId);

    if (!schemaNode.attrs.indent) {
      schemaNode.attrs.indent = {};
    }

    if (indent.left || indent.left === 0) {
      schemaNode.attrs.indent.left = indent.left;
    }
    if (indent.right || indent.right === 0) {
      schemaNode.attrs.indent.right = indent.right;
    }
    if (indent.firstLine || indent.firstLine === 0) {
      schemaNode.attrs.indent.firstLine = indent.firstLine;
    }
    if (indent.hanging || indent.hanging === 0) {
      schemaNode.attrs.indent.hanging = indent.hanging;
    }
    if (indent.textIndent || indent.textIndent === 0) {
      schemaNode.attrs.textIndent = `${indent.textIndent}in`;
    }
  }

  const justify = pPr?.elements?.find((el) => el.name === 'w:jc');
  if (justify && justify.attributes) {
    schemaNode.attrs['textAlign'] = justify.attributes['w:val'];
  }

  const keepLines = pPr?.elements?.find((el) => el.name === 'w:keepLines');
  if (keepLines && keepLines.attributes) {
    schemaNode.attrs['keepLines'] = keepLines.attributes['w:val'];
  }

  const keepNext = pPr?.elements?.find((el) => el.name === 'w:keepNext');
  if (keepNext && keepNext.attributes) {
    schemaNode.attrs['keepNext'] = keepNext.attributes['w:val'];
  }

  if (docx) {
    const defaultStyleId = node.attributes?.['w:rsidRDefault'];
    schemaNode.attrs['spacing'] = getParagraphSpacing(node, docx, styleId, schemaNode.attrs.marksAttrs);
    schemaNode.attrs['rsidRDefault'] = defaultStyleId;
  }

  if (docx) {
    const { justify } = getDefaultParagraphStyle(docx, styleId);
    if (justify) {
      schemaNode.attrs.justify = {
        val: justify['w:val'],
      };
    }
  }

  if (framePr && framePr.attributes['w:dropCap']) {
    schemaNode.attrs.dropcap = {
      type: framePr.attributes['w:dropCap'],
      lines: framePr.attributes['w:lines'],
      wrap: framePr.attributes['w:wrap'],
      hAnchor: framePr.attributes['w:hAnchor'],
      vAnchor: framePr.attributes['w:vAnchor'],
    };
  }

  schemaNode.attrs['filename'] = filename;

  // Normalize text nodes.
  if (schemaNode && schemaNode.content) {
    schemaNode = {
      ...schemaNode,
      content: mergeTextNodes(schemaNode.content),
    };
  }

  // Pass through this paragraph's sectPr, if any
  const sectPr = pPr?.elements?.find((el) => el.name === 'w:sectPr');
  if (sectPr) {
    if (!schemaNode.attrs.paragraphProperties) schemaNode.attrs.paragraphProperties = {};
    schemaNode.attrs.paragraphProperties.sectPr = sectPr;
    schemaNode.attrs.pageBreakSource = 'sectPr';
  }

  return { nodes: schemaNode ? [schemaNode] : [], consumed: 1 };
};

export const getParagraphIndent = (node, docx, styleId = '') => {
  const indent = {
    left: 0,
    right: 0,
    firstLine: 0,
    hanging: 0,
    textIndent: 0,
  };

  const { indent: pDefaultIndent = {} } = getDefaultParagraphStyle(docx, styleId);

  const pPr = node.elements?.find((el) => el.name === 'w:pPr');
  const inLineIndentTag = pPr?.elements?.find((el) => el.name === 'w:ind');
  const inLineIndent = inLineIndentTag?.attributes || {};

  const leftIndent = inLineIndent?.['w:left'] || pDefaultIndent?.['w:left'];
  const rightIndent = inLineIndent?.['w:right'] || pDefaultIndent?.['w:right'];
  const firstLine = inLineIndent?.['w:firstLine'] || pDefaultIndent?.['w:firstLine'];
  const hanging = inLineIndent?.['w:hanging'] || pDefaultIndent?.['w:hanging'];

  if (leftIndent) {
    indent.left = twipsToPixels(leftIndent);
  }
  if (rightIndent) {
    indent.right = twipsToPixels(rightIndent);
  }
  if (firstLine) {
    indent.firstLine = twipsToPixels(firstLine);
  }
  if (hanging) {
    indent.hanging = twipsToPixels(hanging);
  }

  const textIndentValue = leftIndent - parseInt(hanging || 0) || 0;

  if (textIndentValue) {
    indent.textIndent = twipsToInches(textIndentValue);
  }

  return indent;
};

export const getParagraphSpacing = (node, docx, styleId = '', marks = []) => {
  // Check if we have default paragraph styles to override
  const spacing = {};

  const { spacing: pDefaultSpacing = {} } = getDefaultParagraphStyle(docx, styleId);
  let lineSpaceAfter, lineSpaceBefore, line, lineRuleStyle;

  const pPr = node.elements?.find((el) => el.name === 'w:pPr');
  const inLineSpacingTag = pPr?.elements?.find((el) => el.name === 'w:spacing');
  const inLineSpacing = inLineSpacingTag?.attributes || {};

  const textStyleMark = marks.find((el) => el.type === 'textStyle');
  const fontSize = textStyleMark?.attrs?.fontSize;

  // These styles are taken in order of precedence
  // 1. Inline spacing
  // 2. Default style spacing
  // 3. Default paragraph spacing
  const lineSpacing = inLineSpacing?.['w:line'] || line || pDefaultSpacing?.['w:line'];
  if (lineSpacing) spacing.line = twipsToLines(lineSpacing);

  const lineRule = inLineSpacing?.['w:lineRule'] || lineRuleStyle || pDefaultSpacing?.['w:lineRule'];
  if (lineRule) spacing.lineRule = lineRule;

  if (lineRule === 'exact' && lineSpacing) {
    spacing.line = `${twipsToPt(lineSpacing)}pt`;
  }

  const beforeSpacing = inLineSpacing?.['w:before'] || lineSpaceBefore || pDefaultSpacing?.['w:before'];
  if (beforeSpacing) spacing.lineSpaceBefore = twipsToPixels(beforeSpacing);

  const beforeAutospacing = inLineSpacing?.['w:beforeAutospacing'];
  if (beforeAutospacing === '1' && fontSize) {
    spacing.lineSpaceBefore += Math.round((parseInt(fontSize) * 0.5 * 96) / 72);
  }

  const afterSpacing = inLineSpacing?.['w:after'] || lineSpaceAfter || pDefaultSpacing?.['w:after'];
  if (afterSpacing) spacing.lineSpaceAfter = twipsToPixels(afterSpacing);

  const afterAutospacing = inLineSpacing?.['w:afterAutospacing'];
  if (afterAutospacing === '1' && fontSize) {
    spacing.lineSpaceAfter += Math.round((parseInt(fontSize) * 0.5 * 96) / 72);
  }

  return spacing;
};

const getDefaultParagraphStyle = (docx, styleId = '') => {
  const styles = docx['word/styles.xml'];
  if (!styles) {
    return {};
  }
  const defaults = styles.elements[0].elements?.find((el) => el.name === 'w:docDefaults');
  const pDefault = defaults.elements.find((el) => el.name === 'w:pPrDefault');
  const pPrDefault = pDefault?.elements?.find((el) => el.name === 'w:pPr');
  const pPrDefaultSpacingTag = pPrDefault?.elements?.find((el) => el.name === 'w:spacing') || {};
  const pPrDefaultIndentTag = pPrDefault?.elements?.find((el) => el.name === 'w:ind') || {};

  // Paragraph 'Normal' styles
  const stylesNormal = styles.elements[0].elements?.find(
    (el) => el.name === 'w:style' && el.attributes['w:styleId'] === 'Normal',
  );
  const pPrNormal = stylesNormal?.elements?.find((el) => el.name === 'w:pPr');
  const pPrNormalSpacingTag = pPrNormal?.elements?.find((el) => el.name === 'w:spacing') || {};
  const pPrNormalIndentTag = pPrNormal?.elements?.find((el) => el.name === 'w:ind') || {};
  const isNormalAsDefault = stylesNormal?.attributes?.['w:default'] === '1';

  // Styles based on styleId
  let pPrStyleIdSpacingTag = {};
  let pPrStyleIdIndentTag = {};
  let pPrStyleJc = {};
  if (styleId) {
    const stylesById = styles.elements[0].elements?.find(
      (el) => el.name === 'w:style' && el.attributes['w:styleId'] === styleId,
    );
    const pPrById = stylesById?.elements?.find((el) => el.name === 'w:pPr');
<<<<<<< HEAD

    const basedOn = stylesById?.elements.find((el) => el.name === 'w:basedOn');
    const baseStyles = styles.elements[0].elements?.find(
      (el) => el.name === 'w:style' && el.attributes['w:styleId'] === basedOn?.attributes['w:val'],
    );
    const rprBaseStyles = baseStyles?.elements?.find((el) => el.name === 'w:rPr');

    const caps = rprBaseStyles?.elements?.find((el) => el.name === 'w:caps');
    if (caps) textCase = 'uppercase';

=======
>>>>>>> 7bf4d941
    pPrStyleIdSpacingTag = pPrById?.elements?.find((el) => el.name === 'w:spacing') || {};
    pPrStyleIdIndentTag = pPrById?.elements?.find((el) => el.name === 'w:ind') || {};
    pPrStyleJc = pPrById?.elements?.find((el) => el.name === 'w:jc') || {};
  }

  const { attributes: pPrDefaultSpacingAttr } = pPrDefaultSpacingTag;
  const { attributes: pPrNormalSpacingAttr } = pPrNormalSpacingTag;
  const { attributes: pPrByIdSpacingAttr } = pPrStyleIdSpacingTag;
  const { attributes: pPrByIdJcAttr } = pPrStyleJc;

  const { attributes: pPrDefaultIndentAttr } = pPrDefaultIndentTag;
  const { attributes: pPrNormalIndentAttr } = pPrNormalIndentTag;
  const { attributes: pPrByIdIndentAttr } = pPrStyleIdIndentTag;

  const spacingRest = isNormalAsDefault 
    ? (pPrNormalSpacingAttr || pPrDefaultSpacingAttr)
    : (pPrDefaultSpacingAttr || pPrNormalSpacingAttr);

  const indentRest = isNormalAsDefault
    ? (pPrNormalIndentAttr || pPrDefaultIndentAttr)
    : (pPrDefaultIndentAttr || pPrNormalIndentAttr);

  return {
    spacing: pPrByIdSpacingAttr || spacingRest,
    indent: pPrByIdIndentAttr || indentRest,
    justify: pPrByIdJcAttr,
  };
};

/**
 * @type {import("docxImporter").NodeHandlerEntry}
 */
export const paragraphNodeHandlerEntity = {
  handlerName: 'paragraphNodeHandler',
  handler: handleParagraphNode,
};

/**
 * @param {string} defaultStyleId
 * @param {ParsedDocx} docx
 */
export function getDefaultStyleDefinition(defaultStyleId, docx) {
  const result = { lineSpaceBefore: null, lineSpaceAfter: null };
  if (!defaultStyleId) return result;

  const styles = docx['word/styles.xml'];
  if (!styles) return result;

  const { elements } = styles.elements[0];
  const elementsWithId = elements.filter((el) => {
    const { attributes } = el;
    return attributes && attributes['w:styleId'] === defaultStyleId;
  });

  const firstMatch = elementsWithId[0];
  if (!firstMatch) return result;

  const qFormat = elementsWithId.find((el) => {
    const qFormat = el.elements.find((innerEl) => innerEl.name === 'w:qFormat');
    return qFormat;
  });

  const name = elementsWithId
    .find((el) => el.elements.some((inner) => inner.name === 'w:name'))
    ?.elements.find((inner) => inner.name === 'w:name')?.attributes['w:val'];

  // pPr
  const pPr = firstMatch.elements.find((el) => el.name === 'w:pPr');
  const spacing = pPr?.elements?.find((el) => el.name === 'w:spacing');
  const justify = pPr?.elements?.find((el) => el.name === 'w:jc');
  const indent = pPr?.elements?.find((el) => el.name === 'w:ind');

  let lineSpaceBefore, lineSpaceAfter, line;
  if (spacing) {
    lineSpaceBefore = twipsToPixels(spacing?.attributes['w:before']);
    lineSpaceAfter = twipsToPixels(spacing?.attributes['w:after']);
    line = twipsToLines(spacing?.attributes['w:line']);
  }

  let textAlign, leftIndent, rightIndent, firstLine;
  if (indent) {
    textAlign = justify?.attributes['w:val'];
    leftIndent = twipsToPixels(indent?.attributes['w:left']);
    rightIndent = twipsToPixels(indent?.attributes['w:right']);
    firstLine = twipsToPixels(indent?.attributes['w:firstLine']);
  }

  const keepNext = pPr?.elements?.find((el) => el.name === 'w:keepNext');
  const keepLines = pPr?.elements?.find((el) => el.name === 'w:keepLines');

  const outlineLevel = pPr?.elements?.find((el) => el.name === 'w:outlineLvl');
  const outlineLvlValue = outlineLevel?.attributes['w:val'];

  const pageBreakBefore = pPr?.elements?.find((el) => el.name === 'w:pageBreakBefore');
  let pageBreakBeforeVal = 0;
  if (pageBreakBefore) {
    if (!pageBreakBefore.attributes?.['w:val']) pageBreakBeforeVal = 1;
    else pageBreakBeforeVal = Number(pageBreakBefore?.attributes?.['w:val']);
  }
  const pageBreakAfter = pPr?.elements?.find((el) => el.name === 'w:pageBreakAfter');
  let pageBreakAfterVal;
  if (pageBreakAfter) {
    if (!pageBreakAfter.attributes?.['w:val']) pageBreakAfterVal = 1;
    else pageBreakAfterVal = Number(pageBreakAfter?.attributes?.['w:val']);
  }

  const basedOn = elementsWithId
    .find((el) => el.elements.some((inner) => inner.name === 'w:basedOn'))
    ?.elements.find((inner) => inner.name === 'w:basedOn')?.attributes['w:val'];

  const parsedAttrs = {
    name,
    qFormat: qFormat ? true : false,
    keepNext: keepNext ? true : false,
    keepLines: keepLines ? true : false,
    outlineLevel: outlineLevel ? parseInt(outlineLvlValue) : null,
    pageBreakBefore: pageBreakBeforeVal ? true : false,
    pageBreakAfter: pageBreakAfterVal ? true : false,
    basedOn: basedOn ?? null,
  };

  // rPr
  const rPr = firstMatch.elements.find((el) => el.name === 'w:rPr');
  const parsedMarks = parseMarks(rPr, [], docx) || {};
  const parsedStyles = {
    spacing: { lineSpaceAfter, lineSpaceBefore, line },
    textAlign,
    indent: { leftIndent, rightIndent, firstLine },
  };

  parsedMarks.forEach((mark) => {
    const { type, attrs } = mark;
    if (type === 'textStyle') {
      Object.entries(attrs).forEach(([key, value]) => {
        parsedStyles[kebabCase(key)] = value;
      });
      return;
    }

    parsedStyles[type] = attrs;
  });

  // pPr marks
  return {
    attrs: parsedAttrs,
    styles: parsedStyles,
  };
}

/**
 * We need to pre-process nodes in a paragraph to combine nodes together where necessary ie: links
 * TODO: Likely will find more w:fldChar to deal with.
 *
 * @param {XmlNode[]} nodes
 * @returns
 */
export function preProcessNodesForFldChar(nodes = []) {
  const processedNodes = [];
  let buffer = [];
  let collecting = false;

  for (const node of nodes) {
    const fldCharEl = node.elements?.find((el) => el.name === 'w:fldChar');
    const fldType = fldCharEl?.attributes?.['w:fldCharType'];

    if (fldType === 'begin') {
      buffer = [node];
      collecting = true;
      continue;
    }

    if (fldType === 'separate' && collecting) {
      buffer.push(node);
      continue;
    }

    if (fldType === 'end' && collecting) {
      buffer.push(node);
      processedNodes.push(...processCombinedNodesForFldChar(buffer));
      buffer = [];
      collecting = false;
      continue;
    }

    if (collecting) {
      buffer.push(node);
    } else {
      processedNodes.push(node);
    }
  }

  // In case of unclosed field
  if (buffer.length) {
    processedNodes.push(...buffer);
  }

  return processedNodes;
}

/**
 * Process the combined nodes for fldChar
 *
 * @param {Array} nodesToCombine List of nodes to combine
 * @returns {Array} Processed nodes
 */
const processCombinedNodesForFldChar = (nodesToCombine = []) => {
  let processedNodes = [];
  let hasPageMarker = false;
  let isNumPages = false;

  // Need to extract all nodes between 'separate' and 'end' fldChar nodes
  const textStart = nodesToCombine.findIndex((n) =>
    n.elements?.some((el) => el.name === 'w:fldChar' && el.attributes['w:fldCharType'] === 'separate'),
  );
  const textEnd = nodesToCombine.findIndex((n) =>
    n.elements?.some((el) => el.name === 'w:fldChar' && el.attributes['w:fldCharType'] === 'end'),
  );

  const textNodes = nodesToCombine.slice(textStart + 1, textEnd);
  const instrTextContainer = nodesToCombine.find((n) => n.elements?.some((el) => el.name === 'w:instrText'));
  const instrTextNode = instrTextContainer?.elements?.find((el) => el.name === 'w:instrText');
  const instrText = instrTextNode?.elements[0].text;

  if (!hasPageMarker) hasPageMarker = instrText?.trim().startsWith('PAGE');
  if (!isNumPages) isNumPages = instrText?.trim().startsWith('NUMPAGES');
  const urlMatch = instrText?.match(/HYPERLINK\s+"([^"]+)"/);

  // If we have a page marker, we need to replace the last node with a page number node.
  if (hasPageMarker) {
    const pageNumNode = {
      name: 'sd:autoPageNumber',
      type: 'element',
    };

    nodesToCombine.forEach((n) => {
      const rPrNode = n.elements.find((el) => el.name === 'w:rPr');
      if (rPrNode) pageNumNode.elements = [rPrNode];
    });

    processedNodes.push(pageNumNode);
  }

  // If we have a NUMPAGES marker, we need to replace the last node with a total page number node.
  else if (isNumPages) {
    const totalPageNumNode = {
      name: 'sd:totalPageNumber',
      type: 'element',
    };

    nodesToCombine.forEach((n) => {
      const rPrNode = n.elements.find((el) => el.name === 'w:rPr');
      if (rPrNode) totalPageNumNode.elements = [rPrNode];
    });
    processedNodes.push(totalPageNumNode);
  }

  // If we have a hyperlink, we need to replace the last node with a link node.
  else if (urlMatch && urlMatch?.length >= 2) {
    const url = urlMatch[1];

    const textMarks = [];
    textNodes.forEach((n) => {
      const rPr = n.elements.find((el) => el.name === 'w:rPr');
      if (!rPr) return;

      const { elements } = rPr;
      elements.forEach((el) => {
        textMarks.push(el);
      });
    });

    // Create a rPr and replace all nodes with the updated node.
    const linkMark = { name: 'link', attributes: { href: url } };
    const rPr = { name: 'w:rPr', type: 'element', elements: [linkMark, ...textMarks] };
    processedNodes.push({
      name: 'w:r',
      type: 'element',
      elements: [rPr, ...textNodes],
    });
  }

  return processedNodes;
};<|MERGE_RESOLUTION|>--- conflicted
+++ resolved
@@ -268,19 +268,6 @@
       (el) => el.name === 'w:style' && el.attributes['w:styleId'] === styleId,
     );
     const pPrById = stylesById?.elements?.find((el) => el.name === 'w:pPr');
-<<<<<<< HEAD
-
-    const basedOn = stylesById?.elements.find((el) => el.name === 'w:basedOn');
-    const baseStyles = styles.elements[0].elements?.find(
-      (el) => el.name === 'w:style' && el.attributes['w:styleId'] === basedOn?.attributes['w:val'],
-    );
-    const rprBaseStyles = baseStyles?.elements?.find((el) => el.name === 'w:rPr');
-
-    const caps = rprBaseStyles?.elements?.find((el) => el.name === 'w:caps');
-    if (caps) textCase = 'uppercase';
-
-=======
->>>>>>> 7bf4d941
     pPrStyleIdSpacingTag = pPrById?.elements?.find((el) => el.name === 'w:spacing') || {};
     pPrStyleIdIndentTag = pPrById?.elements?.find((el) => el.name === 'w:ind') || {};
     pPrStyleJc = pPrById?.elements?.find((el) => el.name === 'w:jc') || {};
@@ -295,13 +282,13 @@
   const { attributes: pPrNormalIndentAttr } = pPrNormalIndentTag;
   const { attributes: pPrByIdIndentAttr } = pPrStyleIdIndentTag;
 
-  const spacingRest = isNormalAsDefault 
-    ? (pPrNormalSpacingAttr || pPrDefaultSpacingAttr)
-    : (pPrDefaultSpacingAttr || pPrNormalSpacingAttr);
+  const spacingRest = isNormalAsDefault
+    ? pPrNormalSpacingAttr || pPrDefaultSpacingAttr
+    : pPrDefaultSpacingAttr || pPrNormalSpacingAttr;
 
   const indentRest = isNormalAsDefault
-    ? (pPrNormalIndentAttr || pPrDefaultIndentAttr)
-    : (pPrDefaultIndentAttr || pPrNormalIndentAttr);
+    ? pPrNormalIndentAttr || pPrDefaultIndentAttr
+    : pPrDefaultIndentAttr || pPrNormalIndentAttr;
 
   return {
     spacing: pPrByIdSpacingAttr || spacingRest,
