--- conflicted
+++ resolved
@@ -299,7 +299,6 @@
       (el) => el.name === 'w:style' && el.attributes['w:styleId'] === styleId,
     );
     const pPrById = stylesById?.elements?.find((el) => el.name === 'w:pPr');
-<<<<<<< HEAD
 
     const basedOn = stylesById?.elements.find((el) => el.name === 'w:basedOn');
     const baseStyles = styles.elements[0].elements?.find(
@@ -310,8 +309,6 @@
     const caps = rprBaseStyles?.elements?.find((el) => el.name === 'w:caps');
     if (caps) textCase = 'uppercase';
 
-=======
->>>>>>> 80d0aebe
     pPrStyleIdSpacingTag = pPrById?.elements?.find((el) => el.name === 'w:spacing') || {};
     pPrStyleIdIndentTag = pPrById?.elements?.find((el) => el.name === 'w:ind') || {};
     pPrStyleJc = pPrById?.elements?.find((el) => el.name === 'w:jc') || {};
