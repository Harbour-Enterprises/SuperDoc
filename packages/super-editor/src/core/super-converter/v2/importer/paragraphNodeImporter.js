--- conflicted
+++ resolved
@@ -102,11 +102,6 @@
   }
 
   const { spacing: pDefaultSpacing = {} } = getDefaultParagraphStyle(docx);
-<<<<<<< HEAD
-  // const { lineSpaceAfter, lineSpaceBefore, line, lineRule: lineRuleStyle } = getDefaultStyleDefinition(defaultStyleId, docx);
-
-=======
->>>>>>> f9857dee
   let lineSpaceAfter, lineSpaceBefore, line, lineRuleStyle;
 
   const pPr = node.elements?.find((el) => el.name === 'w:pPr');
