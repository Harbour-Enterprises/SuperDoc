--- conflicted
+++ resolved
@@ -1,8 +1,5 @@
-<<<<<<< HEAD
-import { emuToPixels, rotToDegrees } from '../../helpers.js';
-=======
 import { translator as wDrawingNodeTranslator } from '@converter/v3/handlers/w/drawing';
->>>>>>> 7deb5d2c
+import { handleImageNode } from '@converter/v3/handlers/wp/helpers/encode-image-node-helpers.js';
 
 /**
  * @type {import("docxImporter").NodeHandler}
@@ -23,241 +20,31 @@
 
   if (!node) return { nodes: [], consumed: 0 };
 
-<<<<<<< HEAD
-  let result;
-  const { elements } = node;
-
-  const currentFileName = filename || null;
-
-  // Some images are identified by wp:anchor
-  const isAnchor = elements.find((el) => el.name === 'wp:anchor');
-  if (isAnchor) {
-    result = handleImageImport(elements[0], currentFileName, params);
-    if (result && result.attrs) result.attrs.isAnchor = isAnchor;
-  }
-
-  // Others, wp:inline
-  const inlineImage = elements.find((el) => el.name === 'wp:inline');
-  if (inlineImage) result = handleImageImport(inlineImage, currentFileName, params);
-
-  return { nodes: result ? [result] : [], consumed: 1 };
-};
-
-export function handleImageImport(node, currentFileName, params) {
-  const { docx } = params;
-  const { attributes } = node;
-  const padding = {
-    top: emuToPixels(attributes['distT']),
-    bottom: emuToPixels(attributes['distB']),
-    left: emuToPixels(attributes['distL']),
-    right: emuToPixels(attributes['distR']),
-  };
-
-  const extent = node.elements.find((el) => el.name === 'wp:extent');
-  const size = {
-    width: emuToPixels(extent.attributes?.cx),
-    height: emuToPixels(extent.attributes?.cy),
-  };
-
-  const graphic = node.elements.find((el) => el.name === 'a:graphic');
-  const graphicData = graphic.elements.find((el) => el.name === 'a:graphicData');
-  const { uri } = graphicData?.attributes || {};
-  const shapeURI = 'http://schemas.microsoft.com/office/word/2010/wordprocessingShape';
-  if (!!uri && uri === shapeURI) {
-    return handleShapeDrawing(params, node, graphicData);
-  }
-
-  const picture = graphicData.elements.find((el) => el.name === 'pic:pic');
-  if (!picture || !picture.elements) return null;
-
-  const blipFill = picture.elements.find((el) => el.name === 'pic:blipFill');
-  const blip = blipFill.elements.find((el) => el.name === 'a:blip');
-
-  const spPr = picture.elements.find((el) => el.name === 'pic:spPr');
-  let transformData = {};
-  if (spPr) {
-    const xfrm = spPr.elements.find((el) => el.name === 'a:xfrm');
-    if (xfrm?.attributes) {
-      transformData = {
-        rotation: rotToDegrees(xfrm.attributes['rot']),
-        verticalFlip: xfrm.attributes['flipV'] === '1',
-        horizontalFlip: xfrm.attributes['flipH'] === '1',
-      };
-      const effectExtent = node.elements.find((el) => el.name === 'wp:effectExtent');
-      if (effectExtent) {
-        transformData.sizeExtension = {
-          left: emuToPixels(effectExtent.attributes['l'] || 0),
-          top: emuToPixels(effectExtent.attributes['t'] || 0),
-          right: emuToPixels(effectExtent.attributes['r'] || 0),
-          bottom: emuToPixels(effectExtent.attributes['b'] || 0),
-        };
-      }
-    }
-  }
-
-  const positionHTag = node.elements.find((el) => el.name === 'wp:positionH');
-  const positionH = positionHTag?.elements.find((el) => el.name === 'wp:posOffset');
-  const positionHValue = emuToPixels(positionH?.elements[0]?.text);
-  const hRelativeFrom = positionHTag?.attributes.relativeFrom;
-  const alignH = positionHTag?.elements.find((el) => el.name === 'wp:align')?.elements[0]?.text;
-
-  const positionVTag = node.elements.find((el) => el.name === 'wp:positionV');
-  const positionV = positionVTag?.elements?.find((el) => el.name === 'wp:posOffset');
-  const positionVValue = emuToPixels(positionV?.elements[0]?.text);
-  const vRelativeFrom = positionVTag?.attributes.relativeFrom;
-  const alignV = positionVTag?.elements?.find((el) => el.name === 'wp:align')?.elements[0]?.text;
-
-  const simplePos = node.elements.find((el) => el.name === 'wp:simplePos');
-  const wrapSquare = node.elements.find((el) => el.name === 'wp:wrapSquare');
-  const wrapTopAndBottom = node.elements.find((el) => el.name === 'wp:wrapTopAndBottom');
-
-  const docPr = node.elements.find((el) => el.name === 'wp:docPr');
-
-  let anchorData = null;
-  if (hRelativeFrom || alignH || vRelativeFrom || alignV) {
-    anchorData = {
-      hRelativeFrom,
-      vRelativeFrom,
-      alignH,
-      alignV,
-    };
-  }
-
-  const marginOffset = {
-    left: positionHValue,
-    top: positionVValue,
-  };
-
-  const { attributes: blipAttributes = {} } = blip;
-  const rEmbed = blipAttributes['r:embed'];
-  if (!rEmbed) return null;
-
-  const currentFile = currentFileName || 'document.xml';
-  let rels = docx[`word/_rels/${currentFile}.rels`];
-  if (!rels) rels = docx[`word/_rels/document.xml.rels`];
-
-  const relationships = rels.elements.find((el) => el.name === 'Relationships');
-  const { elements } = relationships;
-
-  const rel = elements.find((el) => el.attributes['Id'] === rEmbed);
-  if (!rel) return null;
-
-  const { attributes: relAttributes } = rel;
-  const targetPath = relAttributes['Target'];
-
-  let path = `word/${targetPath}`;
-
-  // Some images may appear out of the word folder
-  if (targetPath.startsWith('/word') || targetPath.startsWith('/media')) path = targetPath.substring(1);
-  const extension = targetPath.substring(targetPath.lastIndexOf('.') + 1);
-
-  return {
-    type: 'image',
-    attrs: {
-      src: path,
-      alt: ['emf', 'wmf'].includes(extension) ? 'Unable to render EMF/WMF image' : docPr?.attributes.name || 'Image',
-      extension,
-      id: docPr?.attributes.id || '',
-      title: docPr?.attributes.descr || 'Image',
-      inline: true,
-      padding,
-      marginOffset,
-      size,
-      anchorData,
-      transformData,
-      ...(simplePos && {
-        simplePos: {
-          x: simplePos.attributes.x,
-          y: simplePos.attributes.y,
-        },
-      }),
-      ...(wrapSquare && {
-        wrapText: wrapSquare.attributes.wrapText,
-      }),
-      wrapTopAndBottom: !!wrapTopAndBottom,
-      originalPadding: {
-        distT: attributes['distT'],
-        distB: attributes['distB'],
-        distL: attributes['distL'],
-        distR: attributes['distR'],
-      },
-      originalAttributes: node.attributes,
-      rId: relAttributes['Id'],
-    },
-  };
-}
-
-const handleShapeDrawing = (params, node, graphicData) => {
-  const wsp = graphicData.elements.find((el) => el.name === 'wps:wsp');
-  const textBox = wsp.elements.find((el) => el.name === 'wps:txbx');
-  const textBoxContent = textBox?.elements?.find((el) => el.name === 'w:txbxContent');
-
-  // eslint-disable-next-line no-unused-vars
-  const isGraphicContainer = node.elements.find((el) => el.name === 'wp:docPr');
-
-  const spPr = wsp.elements.find((el) => el.name === 'wps:spPr');
-  const prstGeom = spPr?.elements.find((el) => el.name === 'a:prstGeom');
-
-  if (!!prstGeom && prstGeom.attributes['prst'] === 'rect' && !textBoxContent) {
-    return getRectangleShape(params, spPr);
-  }
-
-  if (!textBoxContent) {
-    return null;
-  }
-
-  const { nodeListHandler } = params;
-  const translatedElement = nodeListHandler.handler({
-    ...params,
-    node: textBoxContent.elements[0],
-    nodes: textBoxContent.elements,
-    path: [...(params.path || []), textBoxContent],
-  });
-
-  return translatedElement[0];
-};
-
-const getRectangleShape = (params, node) => {
-  const schemaAttrs = {};
-
-  const [drawingNode] = params.nodes;
-
-  if (drawingNode?.name === 'w:drawing') {
-    schemaAttrs.drawingContent = drawingNode;
-  }
-
-  const xfrm = node.elements.find((el) => el.name === 'a:xfrm');
-  const start = xfrm.elements.find((el) => el.name === 'a:off');
-  const size = xfrm.elements.find((el) => el.name === 'a:ext');
-  const solidFill = node.elements.find((el) => el.name === 'a:solidFill');
-
-  // TODO: We should handle this
-  // eslint-disable-next-line no-unused-vars
-  const outline = node.elements.find((el) => el.name === 'a:ln');
-
-  const rectangleSize = {
-    top: emuToPixels(start.attributes['y']),
-    left: emuToPixels(start.attributes['x']),
-    width: emuToPixels(size.attributes['cx']),
-    height: emuToPixels(size.attributes['cy']),
-  };
-  schemaAttrs.size = rectangleSize;
-
-  const background = solidFill?.elements[0]?.attributes['val'];
-
-  if (background) {
-    schemaAttrs.background = '#' + background;
-  }
-
-  return {
-    type: 'contentBlock',
-    attrs: schemaAttrs,
-  };
-=======
   const schemaNode = wDrawingNodeTranslator.encode(params);
   const newNodes = schemaNode ? [schemaNode] : [];
   return { nodes: newNodes, consumed: 1 };
->>>>>>> 7deb5d2c
+};
+
+/**
+ * Temporary helper kept for compatibility with legacy tests and call sites.
+ * Delegates to the shared v3 image handler so transformed attributes stay in sync.
+ *
+ * @param {Object} node wp:inline or wp:anchor node
+ * @param {string|null} filename current document part filename
+ * @param {Object} params remaining importer params
+ * @returns {Object|null}
+ */
+export const handleImageImport = (node, filename, params = {}) => {
+  if (!node) return null;
+
+  const handlerParams = {
+    ...params,
+    filename: filename || params.filename,
+    nodes: [node],
+  };
+
+  const isAnchor = node.name === 'wp:anchor';
+  return handleImageNode(node, handlerParams, isAnchor);
 };
 
 /**
