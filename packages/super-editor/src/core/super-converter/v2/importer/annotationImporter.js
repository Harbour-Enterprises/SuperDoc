import { handleDocPartObj } from './docPartObjImporter';
import { parseMarks } from './markImporter.js';
import { generateDocxRandomId } from '../../../helpers/index.js';

/**
 * @type {import("docxImporter").NodeHandler}
 */
export const handleAnnotationNode = (params) => {
  const { nodes, docx, nodeListHandler, insideTrackChange } = params;
  if (nodes.length === 0 || nodes[0].name !== 'w:sdt') {
    return { nodes: [], consumed: 0 };
  }

  const node = nodes[0];
  const sdtPr = node.elements.find((el) => el.name === 'w:sdtPr');
  const sdtContent = node.elements.find((el) => el.name === 'w:sdtContent');
  const docPartObj = sdtPr?.elements.find((el) => el.name === 'w:docPartObj');

  if (docPartObj) {
    return handleDocPartObj({ nodes, docx, nodeListHandler, insideTrackChange });
  }

  const alias = sdtPr?.elements.find((el) => el.name === 'w:alias');
  const tag = sdtPr?.elements.find((el) => el.name === 'w:tag');
  const tagValue = tag?.attributes['w:val'];
  const processAsJSON = tagValue?.startsWith('{') && tagValue?.endsWith('}');

  let attrs = {};

  if (processAsJSON) {
    const parsedAttrs = parseTagAttrsJSON(tagValue);
    const attrsFromJSON = {
      type: parsedAttrs.fieldTypeShort,
      fieldId: parsedAttrs.fieldId,
      displayLabel: parsedAttrs.displayLabel,
      defaultDisplayLabel: parsedAttrs.defaultDisplayLabel,
      fieldType: parsedAttrs.fieldType,
      fieldColor: parsedAttrs.fieldColor,
      multipleImage: parsedAttrs.fieldMultipleImage,
      fontFamily: parsedAttrs.fieldFontFamily,
      fontSize: parsedAttrs.fieldFontSize,
      textColor: parsedAttrs.fieldTextColor,
      textHighlight: parsedAttrs.fieldTextHighlight,
    };
    attrs = attrsFromJSON;
  } else {
    // IMPORTANT: FOR BACKWARD COMPATIBILITY.
    const attrsFromElements = getAttrsFromElements({ sdtPr, tag, alias });
    attrs = attrsFromElements;
  }

  const { attrs: marksAsAttrs, marks } = parseAnnotationMarks(sdtContent);
  const allAttrs = { ...attrs, ...marksAsAttrs };
  allAttrs.hash = generateDocxRandomId(4);

  if (!attrs.fieldId || !attrs.displayLabel) {
    return { nodes: [], consumed: 0 };
  }

  let result = {
    type: 'text',
    text: `{{${attrs.displayLabel}}}`,
    attrs: allAttrs,
    marks,
  };

  if (params.editor.options.annotations) {
    result = {
      type: 'fieldAnnotation',
      attrs: allAttrs,
    };
  }
<<<<<<< HEAD

=======
  
>>>>>>> 309a6e6b
  return {
    nodes: [result],
    consumed: 1,
  };
};

/**
 * Marks for annotations need to be converted to attributes
 * @param {Object} content The sdtContent node
 * @returns {Object} The attributes object
 */
export const parseAnnotationMarks = (content = {}) => {
  let mainContent = content;

  /// if (type === 'html') {
  /// Note: html annotation has a different structure and can include
  /// several paragraphs with different styles. We could find the first paragraph
  /// and take the marks from there, but we take fontFamily and fontSize from the annotation attributes.

  /// Example:
  /// const firstPar = content.elements?.find((el) => el.name === 'w:p');
  /// if (firstPar) mainContent = firstPar;
  // }

  const run = mainContent.elements?.find((el) => el.name === 'w:r');
  const rPr = run?.elements?.find((el) => el.name === 'w:rPr');
  if (!rPr) return {};

  // TODO: Telemetry
  const unknownMarks = [];
  const marks = parseMarks(rPr, unknownMarks) || [];

  const marksWithFlatFontStyles = [];
  marks.forEach((mark) => {
    const { type } = mark;
    if (type === 'textStyle') {
      const { attrs } = mark;
      Object.keys(attrs).forEach((key) => {
        marksWithFlatFontStyles.push({ type: key, attrs: attrs[key] });
      });
    } else {
      marksWithFlatFontStyles.push(mark);
    }
  });

  const attrs = {};
  marksWithFlatFontStyles?.forEach((mark) => {
    const { type } = mark;
    attrs[type] = mark.attrs || true;
  });
  return {
    attrs,
    marks,
  };
};

function getAttrsFromElements({ sdtPr, tag, alias }) {
  const type = sdtPr?.elements.find((el) => el.name === 'w:fieldTypeShort')?.attributes['w:val'];
  const fieldType = sdtPr?.elements.find((el) => el.name === 'w:fieldType')?.attributes['w:val'];
  const fieldColor = sdtPr?.elements.find((el) => el.name === 'w:fieldColor')?.attributes['w:val'];
  const isMultipleImage = sdtPr?.elements.find((el) => el.name === 'w:fieldMultipleImage')?.attributes['w:val'];
  const fontFamily = sdtPr?.elements.find((el) => el.name === 'w:fieldFontFamily')?.attributes['w:val'];
  const fontSize = sdtPr?.elements.find((el) => el.name === 'w:fieldFontSize')?.attributes['w:val'];
  const textColor = sdtPr?.elements.find((el) => el.name === 'w:fieldTextColor')?.attributes['w:val'];
  const textHighlight = sdtPr?.elements.find((el) => el.name === 'w:fieldTextHighlight')?.attributes['w:val'];
  const attrs = {
    type,
    fieldId: tag?.attributes['w:val'],
    displayLabel: alias?.attributes['w:val'],
    fieldType,
    fieldColor,
    multipleImage: isMultipleImage === 'true',
    fontFamily: fontFamily !== 'null' ? fontFamily : null,
    fontSize: fontSize !== 'null' ? fontSize : null,
    textColor: textColor !== 'null' ? textColor : null,
    textHighlight: textHighlight !== 'null' ? textHighlight : null,
  };
  return attrs;
}

function parseTagAttrsJSON(json) {
  try {
    const attrs = JSON.parse(json);
    return attrs;
  } catch (err) {
    console.error(err);
    return {};
  }
}

/**
 * @type {import("docxImporter").NodeHandlerEntry}
 */
export const annotationNodeHandlerEntity = {
  handlerName: 'annotationNodeHandler',
  handler: handleAnnotationNode,
};<|MERGE_RESOLUTION|>--- conflicted
+++ resolved
@@ -70,11 +70,7 @@
       attrs: allAttrs,
     };
   }
-<<<<<<< HEAD
-
-=======
   
->>>>>>> 309a6e6b
   return {
     nodes: [result],
     consumed: 1,
