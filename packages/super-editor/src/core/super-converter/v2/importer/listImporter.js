import { twipsToPixels } from '../../helpers.js';
import { translator as wPTranslator } from '@converter/v3/handlers/w/p';
import { ensureNumberingCache, LEVELS_MAP_KEY } from './numberingCache.js';

<<<<<<< HEAD
=======
/**
 * @type {import("docxImporter").NodeHandler}
 */
export const handleListNode = (params) => {
  const { nodes, docx } = params;
  if (nodes.length === 0 || nodes[0].name !== 'w:p' || nodes[0].isList) {
    return { nodes: [], consumed: 0 };
  }

  // Check if this paragraph node is a list
  const node = carbonCopy(nodes[0]);

  const isList = testForList(node, docx);
  if (isList) {
    node.isList = true;
    const result = handleListNodes(params, node);
    return {
      nodes: [result],
      consumed: 1,
    };
  } else {
    return { nodes: [], consumed: 0 };
  }
};

/**
 * @type {import("docxImporter").NodeHandlerEntry}
 */
export const listHandlerEntity = {
  handlerName: 'listHandler',
  handler: handleListNode,
};

/**
 * List processing
 *
 * This recursive function takes a list of known list items and combines them into nested lists.
 *
 * It begins with listLevel = 0, and if we find an indented node, we call this function again and increase the level.
 * with the same set of list items (as we do not know the node levels until we process them).
 *
 * @param {Array} listItems - Array of list items to process.
 * @param {ParsedDocx} docx - The parsed docx object.
 * @param {NodeListHandler} nodeListHandler - The node list handler function.
 * @param {boolean} insideTrackChange - Whether we are inside a track change.
 * @param {number} [listLevel=0] - The current indentation level of the list.
 * @returns {Object} The processed list node with structured content.
 */
function handleListNodes(params, node) {
  const { docx, nodeListHandler, lists } = params;

  // List numId can come from inline props or styled def
  const initialpPr = node.elements.find((el) => el.name === 'w:pPr');
  const styleTag = initialpPr?.elements?.find((el) => el.name === 'w:pStyle');
  const styleId = styleTag?.attributes['w:val'];
  const { numPr: numPrTag, type: numPrType } = getNumPrRecursive({ node, styleId, docx });

  const currentListNumId = getNumIdFromTag(numPrTag);
  const iLvlTag = numPrTag?.elements?.find((el) => el.name === 'w:ilvl');
  let iLvl = Number(iLvlTag?.attributes['w:val']);

  // If no iLvl, try an outline level
  if (!iLvl && iLvl !== 0) iLvl = getOutlineLevelFromStyleTag(styleId, docx);

  let numberingDefinition = getNodeNumberingDefinition(node, iLvl, docx);
  if (!Object.keys(numberingDefinition).length) {
    const { definition, ilvl } = getNodeNumberingDefinitionByStyle(node, docx);
    if (definition) numberingDefinition = definition;
    if (Number.isNaN(iLvl)) iLvl = ilvl;
  }

  const { listType, listOrderingType, listpPrs, start, lvlText, customFormat } = numberingDefinition;

  // Fallback if the list definition is not found or is invalid
  // See invalid-list-def-fallback.docx for example and
  if (!listType) {
    const pPrIndex = node.elements.findIndex((el) => el.name === 'w:pPr');
    const pPr = node.elements[pPrIndex];
    const numPrIndex = pPr?.elements?.findIndex((el) => el.name === 'w:numPr');
    if (numPrIndex >= 0) {
      pPr?.elements?.splice(numPrIndex, 1);
      node.elements[pPrIndex] = pPr;
    }

    const styleIdIndex = pPr?.elements?.findIndex((el) => el.name === 'w:pStyle');
    if (styleIdIndex >= 0) pPr?.elements?.splice(styleIdIndex, 1);

    const fallBack = nodeListHandler
      .handler({
        ...params,
        nodes: [node],
        path: [...(params.path || []), node],
      })
      ?.filter((n) => n);
    return fallBack[0];
  }

  if (!lists[currentListNumId]) lists[currentListNumId] = { levels: {} };
  const currentListByNumId = lists[currentListNumId];

  if (!currentListByNumId.levels[iLvl]) currentListByNumId.levels[iLvl] = Number(start) || 1;
  else currentListByNumId.levels[iLvl]++;

  // Reset deeper levels when this level is updated
  Object.keys(currentListByNumId.levels).forEach((key) => {
    const level = Number(key);
    if (level > iLvl) {
      delete currentListByNumId.levels[level];
    }
  });

  const path = generateListPath(iLvl, currentListNumId, styleId, currentListByNumId.levels, docx);
  if (!path.length) path.push(currentListByNumId.levels[iLvl]);

  // Prepare list item attrs
  const attrs = {};
  attrs.lvlText = lvlText;
  attrs.listLevel = path;
  attrs.listNumberingType = listOrderingType;
  attrs.numId = currentListNumId;
  attrs.level = iLvl;
  attrs.numPrType = numPrType;
  attrs.styleId = styleId;
  attrs.customFormat = customFormat;
  attrs.indent = listpPrs?.indent;

  // Get the contents of the node
  node.isList = true;

  const innerParagraph = wPTranslator.encode({
    ...params,
    nodes: [node],
    path: [...(params.path || []), node],
  });
  const firstElement = innerParagraph.content[0];

  // eslint-disable-next-line no-unused-vars
  const textStyle = firstElement?.marks?.find((mark) => mark.type === 'textStyle');

  // Generate the list item
  const listItem = {
    type: 'listItem',
    content: [innerParagraph],
    attrs,
  };

  // Generate the list node
  const resultingList = {
    type: listType,
    content: [listItem],
    attrs: {
      'list-style-type': listOrderingType,
      listId: currentListNumId,
    },
  };

  return resultingList;
}

const getOutlineLevelFromStyleTag = (styleTag, docx) => {
  const matchedStyle = getStyleTagFromStyleId(styleTag, docx);
  const pPr = matchedStyle?.elements?.find((style) => style.name === 'w:pPr');
  const outlineLevel = pPr?.elements?.find((style) => style.name === 'w:outlineLvl');

  try {
    return parseInt(outlineLevel?.attributes['w:val']);
  } catch {}
};

/**
 * Checks if the given node is a list or not.
 *
 * @param {XmlNode} node The node to check.
 * @returns {boolean} Whether the node is a list or not.
 */
export function testForList(node, docx) {
  const { elements } = node;
  const pPr = elements?.find((el) => el.name === 'w:pPr');
  if (!pPr) return false;

  const paragraphStyle = pPr.elements?.find((el) => el.name === 'w:pStyle');
  let numPr = pPr.elements?.find((el) => el.name === 'w:numPr');
  let numId = getNumIdFromTag(numPr);
  const ilvlTag = numPr?.elements?.find((el) => el.name === 'w:ilvl');
  let ilvl = ilvlTag?.attributes['w:val'];
  let outlinelvl;

  const styleId = paragraphStyle?.attributes['w:val'];

  const styleTag = getStyleTagFromStyleId(styleId, docx);
  if (styleTag && !numId) {
    const { numPr: numPrRecursve } = getNumPrRecursive({ node, styleId, docx });
    numPr = numPrRecursve;
    numId = getNumIdFromTag(numPr);

    const stylePpr = styleTag?.elements?.find((el) => el.name === 'w:pPr');
    ilvl = stylePpr?.elements?.find((el) => el.name === 'w:ilvl')?.attributes['w:val'];
    outlinelvl = stylePpr?.elements?.find((el) => el.name === 'w:outlineLvl')?.attributes['w:val'];
    ilvl = outlinelvl || ilvl;
  }

  const abstractNumDefinition = getAbstractDefinition(numId, docx);
  const levelDefinition = abstractNumDefinition?.elements?.find(
    (el) => el.name === 'w:lvl' && el.attributes?.['w:ilvl'] == ilvl,
  );

  if (numId && !levelDefinition && abstractNumDefinition) {
    return true;
  }

  if (!levelDefinition) return false;

  return !!numId;
}

>>>>>>> 20913274
const getNumIdFromTag = (tag) => {
  return tag?.elements?.find((el) => el.name === 'w:numId')?.attributes['w:val'];
};

/**
 * Get the style tag from the style ID
 *
 * @param {string} styleId The style ID to search for
 * @param {Object} docx The docx data
 * @returns {Object} The style tag
 */
export function getStyleTagFromStyleId(styleId, docx) {
  const styles = docx['word/styles.xml'];
  if (!styles) return {};

  const styleEls = styles.elements;
  const wStyles = styleEls.find((el) => el.name === 'w:styles');
  const styleTags = wStyles.elements.filter((style) => style.name === 'w:style');
  const styleDef = styleTags.find((tag) => tag.attributes['w:styleId'] === styleId);
  return styleDef;
}

const getListNumIdFromStyleRef = (styleId, docx) => {
  const styles = docx['word/styles.xml'];
  if (!styles) return null;

  const { elements } = styles;
  const styleTags = elements[0].elements.filter((style) => style.name === 'w:style');
  const style = styleTags.find((tag) => tag.attributes['w:styleId'] === styleId) || {};
  const pPr = style?.elements?.find((style) => style.name === 'w:pPr');
  if (!pPr) return null;

  let numPr = pPr?.elements?.find((style) => style.name === 'w:numPr');
  if (!numPr) return null;

  let numIdTag = numPr?.elements?.find((style) => style.name === 'w:numId') || {};
  let numId = getNumIdFromTag(numPr);
  let ilvlTag = numPr?.elements?.find((style) => style.name === 'w:ilvl');
  let ilvl = ilvlTag?.attributes?.['w:val'];

  const basedOnTag = style?.elements?.find((style) => style.name === 'w:basedOn');
  const basedOnId = basedOnTag?.attributes?.['w:val'];

  // If we don't have a numId, then we need to check the basedOn style
  // Which can in turn be based on some other style and so on.
  let loopCount = 0;
  while (numPr && !numId && loopCount < 10) {
    const basedOnStyle = styleTags.find((tag) => tag.attributes['w:styleId'] === basedOnId) || {};
    const basedOnPPr = basedOnStyle?.elements?.find((style) => style.name === 'w:pPr');
    numPr = basedOnPPr?.elements?.find((style) => style.name === 'w:numPr');
    numIdTag = numPr?.elements?.find((style) => style.name === 'w:numId') || {};
    numId = numIdTag?.attributes?.['w:val'];

    if (!ilvlTag) {
      ilvlTag = numPr?.elements?.find((style) => style.name === 'w:ilvl');
      ilvl = ilvlTag?.attributes?.['w:val'];
    }

    loopCount++;
  }

  return { numId, ilvl };
};

export const getAbstractDefinition = (numId, docx, converter) => {
  const numberingXml = docx['word/numbering.xml'];
  if (!numberingXml) return {};
  if (numId == null) return undefined;

  const cache = ensureNumberingCache(docx, converter);

  const numKey = String(numId);
  let listDefinitionForThisNumId = cache.numToDefinition.get(numKey);

  if (!listDefinitionForThisNumId) {
    const abstractNumId = cache.numToAbstractId.get(numKey);
    if (abstractNumId) {
      listDefinitionForThisNumId = cache.abstractById.get(abstractNumId);
      if (listDefinitionForThisNumId) {
        cache.numToDefinition.set(numKey, listDefinitionForThisNumId);
      }
    }
  }

  /**
   * Only fall back to a template-based abstractNum if the direct definition
   * is missing or has no level definitions (w:lvl). This avoids incorrectly
   * picking the first matching template (e.g., abstractNumId=0) and
   * preserves the concrete mapping from w:num -> w:abstractNumId.
   */
  const levelMap = listDefinitionForThisNumId ? listDefinitionForThisNumId[LEVELS_MAP_KEY] : null;
  const hasLevels = levelMap && levelMap.size > 0;
  if (!listDefinitionForThisNumId || !hasLevels) {
    const templateIdTag = listDefinitionForThisNumId?.elements?.find((el) => el.name === 'w:tmpl');
    const templateId = templateIdTag?.attributes?.['w:val'];
    if (templateId) {
      const byTemplate = cache.templateById.get(String(templateId));
      if (byTemplate) listDefinitionForThisNumId = byTemplate;
    }
  }

  return listDefinitionForThisNumId;
};

export const generateListPath = (level, numId, styleId, levels, docx) => {
  const iLvl = Number(level);
  const path = [];
  if (iLvl > 0) {
    for (let i = iLvl; i >= 0; i--) {
      const { start: lvlStart } = getListLevelDefinitionTag(numId, i, styleId, docx);
      if (!levels[i]) levels[i] = Number(lvlStart) || 1;
      path.unshift(levels[i]);
    }
  }
  return path;
};

/**
 * Helper to get the list level definition tag for a specific list level
 * @param {string} numId The numId of the list
 * @param {string} level The level of the list
 * @param {Object} docx The docx data
 * @returns {Object} The list level definition tag start, numFmt, lvlText and lvlJc
 */
export const getListLevelDefinitionTag = (numId, level, pStyleId, docx) => {
  if (pStyleId) {
    const { numId: numIdFromStyles, ilvl: iLvlFromStyles } = getListNumIdFromStyleRef(pStyleId, docx) || {};
    if (!numId && numIdFromStyles) numId = numIdFromStyles;
    if (!level && iLvlFromStyles) level = iLvlFromStyles ? parseInt(iLvlFromStyles) : null;
  }

  const listDefinitionForThisNumId = getAbstractDefinition(numId, docx);
  const currentLevel = getDefinitionForLevel(listDefinitionForThisNumId, level);

  const numStyleLink = listDefinitionForThisNumId?.elements?.find((style) => style.name === 'w:numStyleLink');
  const numStyleLinkId = numStyleLink?.attributes['w:val'];
  if (numStyleLinkId) {
    const current = getListNumIdFromStyleRef(numStyleLinkId, docx);
    return getListLevelDefinitionTag(current.numId, level, null, docx);
  }

  const start = currentLevel?.elements?.find((style) => style.name === 'w:start')?.attributes['w:val'];
  let numFmtTag = currentLevel?.elements?.find((style) => style.name === 'w:numFmt');
  let numFmt = numFmtTag?.attributes['w:val'];

  if (!numFmt) {
    const altChoice = currentLevel?.elements.find((style) => style.name === 'mc:AlternateContent');
    const choice = altChoice?.elements.find((style) => style.name === 'mc:Choice');
    const choiceNumFmtTag = choice?.elements.find((style) => style.name === 'w:numFmt');
    const choiceNumFmt = choiceNumFmtTag?.attributes['w:val'];
    if (choiceNumFmt) {
      numFmtTag = choiceNumFmtTag;
      numFmt = choiceNumFmt;
    }
  }

  let lvlText = currentLevel?.elements?.find((style) => style.name === 'w:lvlText').attributes['w:val'];
  lvlText = normalizeLvlTextChar(lvlText);

  let customFormat;
  if (numFmt === 'custom') customFormat = numFmtTag?.attributes?.['w:format'];

  const lvlJc = currentLevel?.elements?.find((style) => style.name === 'w:lvlJc').attributes['w:val'];
  const pPr = currentLevel?.elements?.find((style) => style.name === 'w:pPr');
  const rPr = currentLevel?.elements?.find((style) => style.name === 'w:rPr');
  return { start, numFmt, lvlText, lvlJc, pPr, rPr, customFormat };
};

/**
 * Normalize the level text character to a standard format
 * @param {string} lvlText The level text to normalize
 * @returns {string} The normalized level text
 */
export function normalizeLvlTextChar(lvlText) {
  const normalizeChars = ['', '', '○', 'o', '■', '□'];
  if (!lvlText || !normalizeChars.includes(lvlText)) return lvlText;

  if (lvlText === '') lvlText = '•';
  if (lvlText === '○' || lvlText === 'o') lvlText = '◦';
  if (lvlText === '■' || lvlText === '') lvlText = '▪';
  if (lvlText === '□') lvlText = '◯';
  return lvlText;
}

export function getDefinitionForLevel(data, level) {
  if (!data) return undefined;
  const parsedLevel = Number(level);
  if (Number.isNaN(parsedLevel)) return undefined;

  const cachedLevels = data[LEVELS_MAP_KEY];
  if (cachedLevels?.has(parsedLevel)) {
    return cachedLevels.get(parsedLevel);
  }

  return data?.elements?.find((item) => Number(item.attributes?.['w:ilvl']) === parsedLevel);
}

export const docxNumberingHelpers = {
  generateListPath,
  normalizeLvlTextChar,
};<|MERGE_RESOLUTION|>--- conflicted
+++ resolved
@@ -1,225 +1,5 @@
-import { twipsToPixels } from '../../helpers.js';
-import { translator as wPTranslator } from '@converter/v3/handlers/w/p';
 import { ensureNumberingCache, LEVELS_MAP_KEY } from './numberingCache.js';
 
-<<<<<<< HEAD
-=======
-/**
- * @type {import("docxImporter").NodeHandler}
- */
-export const handleListNode = (params) => {
-  const { nodes, docx } = params;
-  if (nodes.length === 0 || nodes[0].name !== 'w:p' || nodes[0].isList) {
-    return { nodes: [], consumed: 0 };
-  }
-
-  // Check if this paragraph node is a list
-  const node = carbonCopy(nodes[0]);
-
-  const isList = testForList(node, docx);
-  if (isList) {
-    node.isList = true;
-    const result = handleListNodes(params, node);
-    return {
-      nodes: [result],
-      consumed: 1,
-    };
-  } else {
-    return { nodes: [], consumed: 0 };
-  }
-};
-
-/**
- * @type {import("docxImporter").NodeHandlerEntry}
- */
-export const listHandlerEntity = {
-  handlerName: 'listHandler',
-  handler: handleListNode,
-};
-
-/**
- * List processing
- *
- * This recursive function takes a list of known list items and combines them into nested lists.
- *
- * It begins with listLevel = 0, and if we find an indented node, we call this function again and increase the level.
- * with the same set of list items (as we do not know the node levels until we process them).
- *
- * @param {Array} listItems - Array of list items to process.
- * @param {ParsedDocx} docx - The parsed docx object.
- * @param {NodeListHandler} nodeListHandler - The node list handler function.
- * @param {boolean} insideTrackChange - Whether we are inside a track change.
- * @param {number} [listLevel=0] - The current indentation level of the list.
- * @returns {Object} The processed list node with structured content.
- */
-function handleListNodes(params, node) {
-  const { docx, nodeListHandler, lists } = params;
-
-  // List numId can come from inline props or styled def
-  const initialpPr = node.elements.find((el) => el.name === 'w:pPr');
-  const styleTag = initialpPr?.elements?.find((el) => el.name === 'w:pStyle');
-  const styleId = styleTag?.attributes['w:val'];
-  const { numPr: numPrTag, type: numPrType } = getNumPrRecursive({ node, styleId, docx });
-
-  const currentListNumId = getNumIdFromTag(numPrTag);
-  const iLvlTag = numPrTag?.elements?.find((el) => el.name === 'w:ilvl');
-  let iLvl = Number(iLvlTag?.attributes['w:val']);
-
-  // If no iLvl, try an outline level
-  if (!iLvl && iLvl !== 0) iLvl = getOutlineLevelFromStyleTag(styleId, docx);
-
-  let numberingDefinition = getNodeNumberingDefinition(node, iLvl, docx);
-  if (!Object.keys(numberingDefinition).length) {
-    const { definition, ilvl } = getNodeNumberingDefinitionByStyle(node, docx);
-    if (definition) numberingDefinition = definition;
-    if (Number.isNaN(iLvl)) iLvl = ilvl;
-  }
-
-  const { listType, listOrderingType, listpPrs, start, lvlText, customFormat } = numberingDefinition;
-
-  // Fallback if the list definition is not found or is invalid
-  // See invalid-list-def-fallback.docx for example and
-  if (!listType) {
-    const pPrIndex = node.elements.findIndex((el) => el.name === 'w:pPr');
-    const pPr = node.elements[pPrIndex];
-    const numPrIndex = pPr?.elements?.findIndex((el) => el.name === 'w:numPr');
-    if (numPrIndex >= 0) {
-      pPr?.elements?.splice(numPrIndex, 1);
-      node.elements[pPrIndex] = pPr;
-    }
-
-    const styleIdIndex = pPr?.elements?.findIndex((el) => el.name === 'w:pStyle');
-    if (styleIdIndex >= 0) pPr?.elements?.splice(styleIdIndex, 1);
-
-    const fallBack = nodeListHandler
-      .handler({
-        ...params,
-        nodes: [node],
-        path: [...(params.path || []), node],
-      })
-      ?.filter((n) => n);
-    return fallBack[0];
-  }
-
-  if (!lists[currentListNumId]) lists[currentListNumId] = { levels: {} };
-  const currentListByNumId = lists[currentListNumId];
-
-  if (!currentListByNumId.levels[iLvl]) currentListByNumId.levels[iLvl] = Number(start) || 1;
-  else currentListByNumId.levels[iLvl]++;
-
-  // Reset deeper levels when this level is updated
-  Object.keys(currentListByNumId.levels).forEach((key) => {
-    const level = Number(key);
-    if (level > iLvl) {
-      delete currentListByNumId.levels[level];
-    }
-  });
-
-  const path = generateListPath(iLvl, currentListNumId, styleId, currentListByNumId.levels, docx);
-  if (!path.length) path.push(currentListByNumId.levels[iLvl]);
-
-  // Prepare list item attrs
-  const attrs = {};
-  attrs.lvlText = lvlText;
-  attrs.listLevel = path;
-  attrs.listNumberingType = listOrderingType;
-  attrs.numId = currentListNumId;
-  attrs.level = iLvl;
-  attrs.numPrType = numPrType;
-  attrs.styleId = styleId;
-  attrs.customFormat = customFormat;
-  attrs.indent = listpPrs?.indent;
-
-  // Get the contents of the node
-  node.isList = true;
-
-  const innerParagraph = wPTranslator.encode({
-    ...params,
-    nodes: [node],
-    path: [...(params.path || []), node],
-  });
-  const firstElement = innerParagraph.content[0];
-
-  // eslint-disable-next-line no-unused-vars
-  const textStyle = firstElement?.marks?.find((mark) => mark.type === 'textStyle');
-
-  // Generate the list item
-  const listItem = {
-    type: 'listItem',
-    content: [innerParagraph],
-    attrs,
-  };
-
-  // Generate the list node
-  const resultingList = {
-    type: listType,
-    content: [listItem],
-    attrs: {
-      'list-style-type': listOrderingType,
-      listId: currentListNumId,
-    },
-  };
-
-  return resultingList;
-}
-
-const getOutlineLevelFromStyleTag = (styleTag, docx) => {
-  const matchedStyle = getStyleTagFromStyleId(styleTag, docx);
-  const pPr = matchedStyle?.elements?.find((style) => style.name === 'w:pPr');
-  const outlineLevel = pPr?.elements?.find((style) => style.name === 'w:outlineLvl');
-
-  try {
-    return parseInt(outlineLevel?.attributes['w:val']);
-  } catch {}
-};
-
-/**
- * Checks if the given node is a list or not.
- *
- * @param {XmlNode} node The node to check.
- * @returns {boolean} Whether the node is a list or not.
- */
-export function testForList(node, docx) {
-  const { elements } = node;
-  const pPr = elements?.find((el) => el.name === 'w:pPr');
-  if (!pPr) return false;
-
-  const paragraphStyle = pPr.elements?.find((el) => el.name === 'w:pStyle');
-  let numPr = pPr.elements?.find((el) => el.name === 'w:numPr');
-  let numId = getNumIdFromTag(numPr);
-  const ilvlTag = numPr?.elements?.find((el) => el.name === 'w:ilvl');
-  let ilvl = ilvlTag?.attributes['w:val'];
-  let outlinelvl;
-
-  const styleId = paragraphStyle?.attributes['w:val'];
-
-  const styleTag = getStyleTagFromStyleId(styleId, docx);
-  if (styleTag && !numId) {
-    const { numPr: numPrRecursve } = getNumPrRecursive({ node, styleId, docx });
-    numPr = numPrRecursve;
-    numId = getNumIdFromTag(numPr);
-
-    const stylePpr = styleTag?.elements?.find((el) => el.name === 'w:pPr');
-    ilvl = stylePpr?.elements?.find((el) => el.name === 'w:ilvl')?.attributes['w:val'];
-    outlinelvl = stylePpr?.elements?.find((el) => el.name === 'w:outlineLvl')?.attributes['w:val'];
-    ilvl = outlinelvl || ilvl;
-  }
-
-  const abstractNumDefinition = getAbstractDefinition(numId, docx);
-  const levelDefinition = abstractNumDefinition?.elements?.find(
-    (el) => el.name === 'w:lvl' && el.attributes?.['w:ilvl'] == ilvl,
-  );
-
-  if (numId && !levelDefinition && abstractNumDefinition) {
-    return true;
-  }
-
-  if (!levelDefinition) return false;
-
-  return !!numId;
-}
-
->>>>>>> 20913274
 const getNumIdFromTag = (tag) => {
   return tag?.elements?.find((el) => el.name === 'w:numId')?.attributes['w:val'];
 };
