--- conflicted
+++ resolved
@@ -1,7 +1,4 @@
-<<<<<<< HEAD
-=======
 import { normalizeLvlTextChar } from '@superdoc/common/list-numbering';
->>>>>>> f4309c58
 import { ensureNumberingCache, LEVELS_MAP_KEY } from './numberingCache.js';
 
 const getNumIdFromTag = (tag) => {
@@ -172,25 +169,6 @@
   return { start, numFmt, lvlText, lvlJc, pPr, rPr, customFormat };
 };
 
-<<<<<<< HEAD
-/**
- * Normalize the level text character to a standard format
- * @param {string} lvlText The level text to normalize
- * @returns {string} The normalized level text
- */
-export function normalizeLvlTextChar(lvlText) {
-  const normalizeChars = ['', '', '○', 'o', '■', '□'];
-  if (!lvlText || !normalizeChars.includes(lvlText)) return lvlText;
-
-  if (lvlText === '') lvlText = '•';
-  if (lvlText === '○' || lvlText === 'o') lvlText = '◦';
-  if (lvlText === '■' || lvlText === '') lvlText = '▪';
-  if (lvlText === '□') lvlText = '◯';
-  return lvlText;
-}
-
-=======
->>>>>>> f4309c58
 export function getDefinitionForLevel(data, level) {
   if (!data) return undefined;
   const parsedLevel = Number(level);
