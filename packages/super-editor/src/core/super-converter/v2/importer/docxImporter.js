--- conflicted
+++ resolved
@@ -14,11 +14,8 @@
 import { bookmarkNodeHandlerEntity } from './bookmarkNodeImporter.js';
 import { tabNodeEntityHandler } from './tabImporter.js';
 import { listHandlerEntity } from './listImporter.js';
-<<<<<<< HEAD
 import { importCommentData } from './documentCommentsImporter.js';
-=======
 import { getDefaultStyleDefinition } from './paragraphNodeImporter.js';
->>>>>>> 3f6f8275
 
 /**
  * @typedef {import()} XmlNode
@@ -107,11 +104,8 @@
       pmDoc: result,
       savedTagsToRestore: node,
       pageStyles: getDocumentStyles(node, docx, converter, editor),
-<<<<<<< HEAD
       comments,
-=======
       linkedStyles: getStyleDefinitions(docx, converter, editor),
->>>>>>> 3f6f8275
     };
   }
   return null;
