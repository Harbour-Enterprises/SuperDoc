import { getInitialJSON } from '../docxHelper.js';
import { carbonCopy } from '../../../utilities/carbonCopy.js';
import { twipsToInches } from '../../helpers.js';
import { tableNodeHandlerEntity } from './tableImporter.js';
import { drawingNodeHandlerEntity } from './imageImporter.js';
import { trackChangeNodeHandlerEntity } from './trackChangesImporter.js';
import { hyperlinkNodeHandlerEntity } from './hyperlinkImporter.js';
import { runNodeHandlerEntity } from './runNodeImporter.js';
import { textNodeHandlerEntity } from './textNodeImporter.js';
import { paragraphNodeHandlerEntity } from './paragraphNodeImporter.js';
import { annotationNodeHandlerEntity } from './annotationImporter.js';
import { standardNodeHandlerEntity } from './standardNodeImporter.js';
import { lineBreakNodeHandlerEntity } from './lineBreakImporter.js';
import { bookmarkNodeHandlerEntity } from './bookmarkNodeImporter.js';
import { tabNodeEntityHandler } from './tabImporter.js';
import { listHandlerEntity } from './listImporter.js';
<<<<<<< HEAD
=======
import { importCommentData } from './documentCommentsImporter.js';
>>>>>>> f9857dee
import { getDefaultStyleDefinition } from './paragraphNodeImporter.js';

/**
 * @typedef {import()} XmlNode
 * @typedef {{type: string, content: *, attrs: {}}} PmNodeJson
 * @typedef {{type: string, attrs: {}}} PmMarkJson
 *
 * @typedef {(nodes: XmlNode[], docx: ParsedDocx, insideTrackCahange: boolean) => PmNodeJson[]} NodeListHandlerFn
 * @typedef {{handler: NodeListHandlerFn, handlerEntities: NodeHandlerEntry[]}} NodeListHandler
 *
 * @typedef {(nodes: XmlNode[], docx: ParsedDocx, nodeListHandler: NodeListHandler, insideTrackCahange: boolean) => {nodes: PmNodeJson[], consumed: number}} NodeHandler
 * @typedef {{handlerName: string, handler: NodeHandler}} NodeHandlerEntry
 */

/**
 *
 * @param {ParsedDocx} docx
 * @param {SuperConverter} converter instance.
 * @param {Editor} editor instance.
 * @returns {{pmDoc: PmNodeJson, savedTagsToRestore: XmlNode, pageStyles: *}|null}
 */
export const createDocumentJson = (docx, converter, editor) => {
  const json = carbonCopy(getInitialJSON(docx));
  if (!json) return null;

  // Track initial document structure
  if (converter?.telemetry) {
    const files = Object.keys(docx).map((filePath) => {
      const parts = filePath.split('/');
      return {
        filePath,
        fileDepth: parts.length,
        fileType: filePath.split('.').pop(),
      };
    });

    converter.telemetry.trackFileStructure(
      {
        totalFiles: files.length,
        maxDepth: Math.max(...files.map((f) => f.fileDepth)),
        totalNodes: 0,
        files,
      },
      converter.fileSource,
      converter.documentId,
      converter.documentInternalId,
    );
  }

  const nodeListHandler = defaultNodeListHandler();
  const bodyNode = json.elements[0].elements.find((el) => el.name === 'w:body');

  if (bodyNode) {
    const node = bodyNode;
    const ignoreNodes = ['w:sectPr'];
    const content = node.elements?.filter((n) => !ignoreNodes.includes(n.name)) ?? [];
    const comments = importCommentData({ docx, nodeListHandler, converter, editor });

    const parsedContent = nodeListHandler.handler({
      nodes: content,
      nodeListHandler,
      docx,
      converter,
      editor,
    });

    const result = {
      type: 'doc',
      content: parsedContent,
      attrs: {
        attributes: json.elements[0].attributes,
      },
    };

    // Not empty document
    if (result.content.length > 1) {
      converter?.telemetry?.trackUsage(
        'document_import',
        {
          documentType: 'docx',
          timestamp: new Date().toISOString()
        }
      );
    }
    
    return {
      pmDoc: result,
      savedTagsToRestore: node,
      pageStyles: getDocumentStyles(node, docx, converter, editor),
<<<<<<< HEAD
=======
      comments,
>>>>>>> f9857dee
      linkedStyles: getStyleDefinitions(docx, converter, editor),
    };
  }
  return null;
};

export const defaultNodeListHandler = () => {
  const entities = [
    runNodeHandlerEntity,
    paragraphNodeHandlerEntity,
    listHandlerEntity,
    textNodeHandlerEntity,
    lineBreakNodeHandlerEntity,
    annotationNodeHandlerEntity,
    bookmarkNodeHandlerEntity,
    hyperlinkNodeHandlerEntity,
    drawingNodeHandlerEntity,
    trackChangeNodeHandlerEntity,
    tableNodeHandlerEntity,
    tabNodeEntityHandler,
    standardNodeHandlerEntity, //this should be the last one, bcs this parses everything!!!
  ];

  const handler = createNodeListHandler(entities);
  return {
    handler,
    handlerEntities: entities,
  };
};

/**
 *
 * @param {NodeHandlerEntry[]} nodeHandlers
 */
const createNodeListHandler = (nodeHandlers) => {
  /**
   * Gets safe element context even if index is out of bounds
   * @param {Array} elements Array of elements
   * @param {number} index Index to check
   * @param {Object} processedNode result node
   * @param {String} path Occurrence filename
   * @returns {Object} Safe context object
   */
  const getSafeElementContext = (elements, index, processedNode, path) => {
    if (!elements || index < 0 || index >= elements.length) {
      return {
        elementIndex: index,
        error: 'index_out_of_bounds',
        arrayLength: elements?.length
      };
    }

    const element = elements[index];
    return {
      elementName: element?.name,
      attributes: processedNode?.attrs,
      marks: processedNode?.marks,
      elementPath: path,
      type: processedNode?.type,
      content: processedNode?.content,
    };
  };

  const nodeListHandlerFn = ({ nodes: elements, docx, insideTrackChange, converter, editor, filename }) => {
    if (!elements || !elements.length) return [];
    
    const processedElements = [];
    
    try {
      for (let index = 0; index < elements.length; index++) {
        try {
          const nodesToHandle = elements.slice(index);
          if (!nodesToHandle || nodesToHandle.length === 0) {
            continue;
          }

          const { nodes, consumed, unhandled } = nodeHandlers.reduce(
            (res, handler) => {
              if (res.consumed > 0) return res;
              
              return handler.handler({
                nodes: nodesToHandle,
                docx,
                nodeListHandler: { handler: nodeListHandlerFn, handlerEntities: nodeHandlers },
                insideTrackChange,
                converter,
                editor,
                filename
              });
            },
            { nodes: [], consumed: 0 }
          );

          // Only track unhandled nodes that should have been handled
          const context = getSafeElementContext(elements, index, nodes[0], `/word/${filename || 'document.xml'}`);
          if (unhandled) {
            if (!context.elementName) continue;

            converter?.telemetry?.trackStatistic('unknown', context);
            continue;
          } else {
            converter?.telemetry?.trackStatistic('node', context);
            
            // Use Telemetry to track list item attributes
            if (context.type === 'orderedList' || context.type === 'bulletList') {
              context.content.forEach((item) => {
                const innerItemContext = getSafeElementContext([item], 0, item, `/word/${filename || 'document.xml'}`);
                converter?.telemetry?.trackStatistic('attributes', innerItemContext);
              })
            }
          }

          // Process and store nodes (no tracking needed for success)
          if (nodes) {
            nodes.forEach((node) => {
              if (node?.type && !['runProperties'].includes(node.type)) {
                if (node.type === 'text' && Array.isArray(node.content) && !node.content.length) {
                  return;
                }
                processedElements.push(node);
              }
            });
          }
        } catch (error) {
          editor?.emit('exception', { error });

          converter?.telemetry?.trackStatistic('error', {
            type: 'processing_error',
            message: error.message,
            name: error.name,
            stack: error.stack,
            fileName: `/word/${filename || 'document.xml'}`,
          });
        }
      }

      return processedElements;
    } catch (error) {
      editor?.emit('exception', { error });

      // Track only catastrophic handler failures
      converter?.telemetry?.trackStatistic('error', {
        type: 'fatal_error',
        message: error.message,
        name: error.name,
        stack: error.stack,
        fileName: `/word/${filename || 'document.xml'}`,
      });
      
      throw error;
    }
  };
  return nodeListHandlerFn;
};

/**
 *
 * @param {XmlNode} node
 * @param {ParsedDocx} docx
 * @param {SuperConverter} converter instance.
 * @param {Editor} editor instance.
 * @returns {Object} The document styles object
 */
function getDocumentStyles(node, docx, converter, editor) {
  const sectPr = node.elements?.find((n) => n.name === 'w:sectPr');
  const styles = {};

  sectPr?.elements?.forEach((el) => {
    const { name, attributes } = el;
    switch (name) {
      case 'w:pgSz':
        styles['pageSize'] = {
          width: twipsToInches(attributes['w:w']),
          height: twipsToInches(attributes['w:h']),
        };
        break;
      case 'w:pgMar':
        styles['pageMargins'] = {
          top: twipsToInches(attributes['w:top']),
          right: twipsToInches(attributes['w:right']),
          bottom: twipsToInches(attributes['w:bottom']),
          left: twipsToInches(attributes['w:left']),
          header: twipsToInches(attributes['w:header']),
          footer: twipsToInches(attributes['w:footer']),
          gutter: twipsToInches(attributes['w:gutter']),
        };
        break;
      case 'w:cols':
        styles['columns'] = {
          space: twipsToInches(attributes['w:space']),
          num: attributes['w:num'],
          equalWidth: attributes['w:equalWidth'],
        };
        break;
      case 'w:docGrid':
        styles['docGrid'] = {
          linePitch: twipsToInches(attributes['w:linePitch']),
          type: attributes['w:type'],
        };
        break;
      case 'w:headerReference':
        getHeaderFooter(el, 'header', docx, converter, editor);
        break;
      case 'w:footerReference':
        getHeaderFooter(el, 'footer', docx, converter, editor);
        break;
      case 'w:titlePg':
        converter.headerIds.titlePg = true;
    }
  });
  return styles;
};

/**
 * Import style definitions from the document
 * 
 * @param {Object} docx The parsed docx object
 * @returns {Object[]} The style definitions
 */
function getStyleDefinitions(docx) {
  const styles = docx['word/styles.xml'];
  if (!styles) return [];
  
  const { elements } = styles.elements[0];
  const styleDefinitions = elements.filter((el) => el.name === 'w:style');

  // Track latent style exceptions
  const latentStyles = elements.find((el) => el.name === 'w:latentStyles');
  const matchedLatentStyles = [];
  latentStyles?.elements.forEach((el) => {
    const { attributes } = el;
    const match = styleDefinitions.find((style) => style.attributes['w:styleId'] === attributes['w:name']);
    if (match) matchedLatentStyles.push(el);
  });

  // Parse all styles
  const allParsedStyles = [];
  styleDefinitions.forEach((style) => {
    const id = style.attributes['w:styleId'];
    const parsedStyle = getDefaultStyleDefinition(id, docx);

    const importedStyle = {
      id: style.attributes['w:styleId'],
      type: style.attributes['w:type'],
      definition: parsedStyle,
      attributes: {},
    };

    allParsedStyles.push(importedStyle);
  });

  return allParsedStyles;
};

function getHeaderFooter(el, elementType, docx, converter, editor) {
  const rels = docx['word/_rels/document.xml.rels'];
  const relationships = rels.elements.find((el) => el.name === 'Relationships');
  const { elements } = relationships;

  // sectionType as in default, first, odd, even
  const sectionType = el.attributes['w:type'];

  const rId = el.attributes['r:id'];
  const rel = elements.find((el) => el.attributes['Id'] === rId);
  const target = rel.attributes['Target'];

  // Get the referenced file (ie: header1.xml)
  const referenceFile = docx[`word/${target}`];
  const currentFileName = target;

  const nodeListHandler = defaultNodeListHandler();
  const schema = nodeListHandler.handler({
    nodes: referenceFile.elements[0].elements,
    nodeListHandler,
    docx,
    converter,
    editor,
    filename: currentFileName
  });

  let storage, storageIds;

  if (elementType === 'header') {
    storage = converter.headers;
    storageIds = converter.headerIds;
  } else if (elementType === 'footer') {
    storage = converter.footers;
    storageIds = converter.footerIds;
  }

  storage[rId] = { type: 'doc', content: [...schema] };
  storageIds[sectionType] = rId;
}<|MERGE_RESOLUTION|>--- conflicted
+++ resolved
@@ -14,10 +14,7 @@
 import { bookmarkNodeHandlerEntity } from './bookmarkNodeImporter.js';
 import { tabNodeEntityHandler } from './tabImporter.js';
 import { listHandlerEntity } from './listImporter.js';
-<<<<<<< HEAD
-=======
 import { importCommentData } from './documentCommentsImporter.js';
->>>>>>> f9857dee
 import { getDefaultStyleDefinition } from './paragraphNodeImporter.js';
 
 /**
@@ -107,10 +104,7 @@
       pmDoc: result,
       savedTagsToRestore: node,
       pageStyles: getDocumentStyles(node, docx, converter, editor),
-<<<<<<< HEAD
-=======
       comments,
->>>>>>> f9857dee
       linkedStyles: getStyleDefinitions(docx, converter, editor),
     };
   }
