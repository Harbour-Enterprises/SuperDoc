--- conflicted
+++ resolved
@@ -1,44 +1,14 @@
 // @ts-check
 import { describe, it, expect, vi, beforeEach, afterEach } from 'vitest';
-<<<<<<< HEAD
-import { findParentNode } from '../helpers/index.js';
+
 import { decreaseListIndent } from './decreaseListIndent.js';
 import * as changeListLevelModule from './changeListLevel.js';
 
-vi.mock('../helpers/list-numbering-helpers.js', () => {
-  return {
-    ListHelpers: {
-      hasListDefinition: vi.fn().mockReturnValue(true),
-    },
-  };
-});
-
-vi.mock('../helpers/index.js', () => {
-  return {
-    findParentNode: vi.fn().mockReturnValue(vi.fn().mockReturnValue(null)),
-  };
-});
-=======
-
-import { decreaseListIndent } from './decreaseListIndent.js';
-import * as changeListLevelModule from './changeListLevel.js';
->>>>>>> f4309c58
-
 describe('decreaseListIndent', () => {
-  /** @type {{ state: any }, converter: { convertedXml: any, numbering: { definitions: any, abstracts: any } }} */
+  /** @type {{ state: any }} */
   let editor;
   /** @type {{ docChanged?: boolean }} */
   let tr;
-<<<<<<< HEAD
-
-  beforeEach(() => {
-    vi.clearAllMocks();
-    editor = {
-      state: { selection: {} },
-      converter: { convertedXml: {}, numbering: { definitions: {}, abstracts: {} } },
-    };
-    tr = { setNodeMarkup: vi.fn() };
-=======
   /** @type<ReturnType<typeof vi.spyOn>> */
   let changeListLevelSpy;
 
@@ -46,68 +16,12 @@
     editor = { state: { selection: {} } };
     tr = {};
     changeListLevelSpy = vi.spyOn(changeListLevelModule, 'changeListLevel');
->>>>>>> f4309c58
   });
 
   afterEach(() => {
     vi.restoreAllMocks();
   });
 
-<<<<<<< HEAD
-  it('returns false when no current list item is found', () => {
-    findParentNode.mockReturnValue(vi.fn().mockReturnValue(null));
-    const result = decreaseListIndent()({ editor, tr });
-    expect(result).toBe(false);
-    expect(tr.setNodeMarkup).not.toHaveBeenCalled();
-  });
-
-  it('no-ops (returns true) at level 0 and does not mutate the doc', () => {
-    const currentItem = {
-      node: { type: { name: 'listItem' }, attrs: { numberingProperties: { ilvl: 0, numId: 1 } } },
-      pos: 5,
-    };
-
-    findParentNode.mockReturnValue(vi.fn().mockReturnValue(currentItem));
-
-    const result = decreaseListIndent()({ editor, tr });
-    expect(result).toBe(true);
-    expect(tr.setNodeMarkup).not.toHaveBeenCalled();
-  });
-
-  it('decreases level by 1', () => {
-    const currentItem = {
-      node: { type: { name: 'listItem' }, attrs: { numberingProperties: { ilvl: 2, numId: 123 } } },
-      pos: 42,
-    };
-
-    findParentNode.mockReturnValue(vi.fn().mockReturnValue(currentItem));
-
-    const result = decreaseListIndent()({ editor, tr });
-
-    expect(result).toBe(true);
-    expect(tr.setNodeMarkup).toHaveBeenCalledTimes(1);
-    expect(tr.setNodeMarkup).toHaveBeenCalledWith(42, null, {
-      indent: null,
-      listRendering: null,
-      numberingProperties: {
-        ilvl: 1,
-        numId: 123,
-      },
-      paragraphProperties: {
-        numberingProperties: {
-          ilvl: 1,
-          numId: 123,
-        },
-      },
-      spacing: null,
-      styleId: null,
-    });
-  });
-
-  it('dispatches the transaction when changeListLevel succeeds', () => {
-    const dispatch = vi.fn();
-    const changeListSpy = vi.spyOn(changeListLevelModule, 'changeListLevel').mockReturnValue(true);
-=======
   it('returns false when changeListLevel does not handle the command', () => {
     changeListLevelSpy.mockReturnValue(false);
 
@@ -130,30 +44,10 @@
 
   it('does not dispatch when changeListLevel succeeds but no dispatch is provided', () => {
     changeListLevelSpy.mockReturnValue(true);
->>>>>>> f4309c58
 
-    const result = decreaseListIndent()({ editor, tr, dispatch });
+    const result = decreaseListIndent()({ editor, tr });
 
     expect(result).toBe(true);
-<<<<<<< HEAD
-    expect(dispatch).toHaveBeenCalledTimes(1);
-    expect(dispatch).toHaveBeenCalledWith(tr);
-
-    changeListSpy.mockRestore();
-  });
-
-  it('does not dispatch when changeListLevel fails', () => {
-    const dispatch = vi.fn();
-    const changeListSpy = vi.spyOn(changeListLevelModule, 'changeListLevel').mockReturnValue(false);
-
-    const result = decreaseListIndent()({ editor, tr, dispatch });
-
-    expect(result).toBe(false);
-    expect(dispatch).not.toHaveBeenCalled();
-
-    changeListSpy.mockRestore();
-=======
     expect(changeListLevelSpy).toHaveBeenCalledWith(-1, editor, tr);
->>>>>>> f4309c58
   });
 });