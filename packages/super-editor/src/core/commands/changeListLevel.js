--- conflicted
+++ resolved
@@ -134,19 +134,5 @@
     listRendering: null,
   };
 
-<<<<<<< HEAD
-  // START: remove after CSS styles
-  // Get new indent based on ilvl
-  const resolvedParagraphProperties = resolveParagraphProperties(
-    { docx: editor.converter.convertedXml, numbering: editor.converter.numbering },
-    newProperties,
-  );
-  newAttrs.indent = resolvedParagraphProperties.indent ? { ...resolvedParagraphProperties.indent } : null;
-  newAttrs.spacing = resolvedParagraphProperties.spacing ? { ...resolvedParagraphProperties.spacing } : null;
-  newAttrs.styleId = resolvedParagraphProperties.styleId || null;
-  // END: remove after CSS styles
-
-=======
->>>>>>> fb1967f6
   tr.setNodeMarkup(pos, null, newAttrs);
 }