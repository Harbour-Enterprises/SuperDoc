--- conflicted
+++ resolved
@@ -4,17 +4,8 @@
  * @param {import("prosemirror-model").Node} n - The ProseMirror node to check.
  * @returns {boolean} True if the node is an ordered or bullet list, false otherwise
  */
-<<<<<<< HEAD
-export const isList = (node) => {
-  if (!node) return false;
-
-  // Check paragraph-based list representation (newer schema)
-  return node.type?.name === 'paragraph' && node.attrs?.numberingProperties && node.attrs?.listRendering;
-};
-=======
 export const isList = (node) =>
   !!node &&
   node.type?.name === 'paragraph' &&
   getResolvedParagraphProperties(node).numberingProperties &&
-  node.attrs?.listRendering;
->>>>>>> fb1967f6
+  node.attrs?.listRendering;