--- conflicted
+++ resolved
@@ -11,33 +11,6 @@
     // 1. Find first paragraph in selection that is a list of the same type
     let predicate;
     if (listType === 'orderedList') {
-<<<<<<< HEAD
-      predicate = (n) =>
-        n.attrs.numberingProperties && n.attrs.listRendering && n.attrs.listRendering.numberingType !== 'bullet';
-    } else if (listType === 'bulletList') {
-      predicate = (n) =>
-        n.attrs.numberingProperties && n.attrs.listRendering && n.attrs.listRendering.numberingType === 'bullet';
-    } else {
-      return false;
-    }
-    const { selection } = state;
-    const { from, to } = selection;
-    let firstListNode = null;
-    let hasNonListParagraphs = false;
-    let paragraphsInSelection = [];
-    state.doc.nodesBetween(from, to, (node, pos) => {
-      if (node.type.name === 'paragraph') {
-        paragraphsInSelection.push({ node, pos });
-        if (!firstListNode && predicate(node)) {
-          firstListNode = node;
-        } else if (!predicate(node)) {
-          hasNonListParagraphs = true;
-        }
-        return false; // stop iterating this paragraph's children
-      }
-      return true;
-    });
-=======
       predicate = (n) => {
         const paraProps = getResolvedParagraphProperties(n);
         return (
@@ -82,7 +55,6 @@
         hasNonListParagraphs = true;
       }
     }
->>>>>>> f4309c58
     // 2. If not found, check if the paragraph right before the selection is a list of the same type
     if (!firstListNode && from > 0) {
       const $from = state.doc.resolve(from);
@@ -104,12 +76,8 @@
       } else {
         // Apply numbering properties to new list paragraphs while keeping existing list items untouched
         mode = 'reuse';
-<<<<<<< HEAD
-        const baseNumbering = firstListNode.attrs.numberingProperties || {};
-=======
         const paraProps = getResolvedParagraphProperties(firstListNode);
         const baseNumbering = paraProps.numberingProperties || {};
->>>>>>> f4309c58
         sharedNumberingProperties = {
           ...baseNumbering,
           ilvl: baseNumbering.ilvl ?? 0,
@@ -140,8 +108,6 @@
       updateNumberingProperties(sharedNumberingProperties, node, pos, editor, tr);
     }
 
-<<<<<<< HEAD
-=======
     // Preserve selection spanning all affected paragraphs so the user can toggle back
     if (paragraphsInSelection.length > 0) {
       const firstPara = paragraphsInSelection[0];
@@ -175,7 +141,6 @@
         }
       }
     }
->>>>>>> f4309c58
     if (dispatch) dispatch(tr);
     return true;
   };