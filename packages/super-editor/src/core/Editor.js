--- conflicted
+++ resolved
@@ -956,11 +956,7 @@
             doc = this.#createDocFromMarkdown(this.options.markdown);
           }
           // If we have a new doc, and have html data, we initialize from html
-<<<<<<< HEAD
-          else if (this.options.html) doc = this.#createDocFromHTML(this.options.html)
-=======
-          if (this.options.html) doc = this.#createDocFromHTML(this.options.html);
->>>>>>> a44ad1c6
+          else if (this.options.html) doc = this.#createDocFromHTML(this.options.html);
           else if (this.options.jsonOverride) doc = this.schema.nodeFromJSON(this.options.jsonOverride);
 
           if (fragment) doc = yXmlFragmentToProseMirrorRootNode(fragment, this.schema);
@@ -999,7 +995,6 @@
     return DOMParser.fromSchema(this.schema).parse(parsedContent);
   }
 
-<<<<<<< HEAD
   /**
    * Create a document from Markdown content
    * @private
@@ -1023,10 +1018,10 @@
   #convertMarkdownToHTML(markdown) {
     // Configure marked for compatibility with your schema
     marked.setOptions({
-      breaks: true,      // Convert \n to <br>
-      gfm: true,         // GitHub Flavored Markdown
-      headerIds: false,  // Don't add IDs to headers
-      mangle: false,     // Don't escape autolinks
+      breaks: true, // Convert \n to <br>
+      gfm: true, // GitHub Flavored Markdown
+      headerIds: false, // Don't add IDs to headers
+      mangle: false, // Don't escape autolinks
     });
 
     // Convert markdown to HTML
@@ -1052,7 +1047,7 @@
     // Transform elements as needed for your schema
     // Example: Convert <h1> to <h1 data-level="1"> if needed
     const headings = tempDiv.querySelectorAll('h1, h2, h3, h4, h5, h6');
-    headings.forEach(heading => {
+    headings.forEach((heading) => {
       const level = parseInt(heading.tagName[1]);
       heading.setAttribute('data-level', level);
     });
@@ -1068,7 +1063,7 @@
 
     // Transform code blocks
     const codeBlocks = tempDiv.querySelectorAll('pre code');
-    codeBlocks.forEach(code => {
+    codeBlocks.forEach((code) => {
       // Add language class if specified
       const parent = code.parentElement;
       if (code.className) {
@@ -1079,9 +1074,6 @@
     return tempDiv.innerHTML;
   }
 
-
-=======
->>>>>>> a44ad1c6
   /**
    * Create the PM editor view
    * @private
@@ -1415,10 +1407,10 @@
 
       const tr = isTrackChangesActive
         ? trackedTransaction({
-          tr: transaction,
-          state: this.state,
-          user: this.options.user,
-        })
+            tr: transaction,
+            state: this.state,
+            user: this.options.user,
+          })
         : transaction;
 
       const { state: newState } = this.view.state.applyTransaction(tr);
@@ -1580,10 +1572,6 @@
     }
   }
 
-<<<<<<< HEAD
-
-=======
->>>>>>> a44ad1c6
   /**
    * Perform any post conversion pre prosemirror import processing.
    * Comments are processed here.
@@ -1761,11 +1749,7 @@
       console.debug('🔗 [super-editor] Ending collaboration');
       if (this.options.collaborationProvider) this.options.collaborationProvider.disconnect();
       if (this.options.ydoc) this.options.ydoc.destroy();
-<<<<<<< HEAD
-    } catch (error) { }
-=======
     } catch {}
->>>>>>> a44ad1c6
   }
 
   /**
@@ -1784,24 +1768,13 @@
 
   destroyHeaderFooterEditors() {
     try {
-<<<<<<< HEAD
-      const editors = [
-        ...this.converter.headerEditors,
-        ...this.converter.footerEditors,
-      ];
-=======
       const editors = [...this.converter.headerEditors, ...this.converter.footerEditors];
->>>>>>> a44ad1c6
       for (let editorData of editors) {
         editorData.editor.destroy();
       }
       this.converter.headerEditors.length = 0;
       this.converter.footerEditors.length = 0;
-<<<<<<< HEAD
-    } catch (error) { }
-=======
     } catch {}
->>>>>>> a44ad1c6
   }
 
   /**
