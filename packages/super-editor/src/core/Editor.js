--- conflicted
+++ resolved
@@ -17,13 +17,6 @@
 import { trackedTransaction } from "@extensions/track-changes/trackChangesHelpers/trackedTransaction.js";
 import { TrackChangesBasePluginKey } from '@extensions/track-changes/plugins/index.js';
 
-
-
-if (typeof navigator === 'undefined') {
-  global.navigator = {
-    isHeadless: true,
-  };
-}
 
 /**
  * Editor main class.
@@ -88,14 +81,7 @@
   constructor(options) {
     super();
 
-<<<<<<< HEAD
-    if (options.mockDocument) {
-      global.document = options.mockDocument;
-      global.window = options.mockWindow;
-    }
-=======
     this.#checkHeadless(options);
->>>>>>> 1d123cd4
     this.setOptions(options);
     this.setDocumentMode(options.documentMode);
 
@@ -123,12 +109,8 @@
     this.emit('beforeCreate', { editor: this });
     this.on('contentError', this.options.onContentError);
 
-<<<<<<< HEAD
-    this.#createView();    
-=======
     this.#createView();
     this.#initDefaultStyles();
->>>>>>> 1d123cd4
 
     // If we are running headless, we can stop here
     if (this.options.isHeadless) return;
@@ -329,12 +311,8 @@
   }
 
   /**
-<<<<<<< HEAD
-   * Replace the current document with new data.
-=======
    * Replace the current document with new data. Necessary for initializing a new collaboration file,
    * since we need to insert the data only after the provider has synced.
->>>>>>> 1d123cd4
    */
   #insertNewFileData() {
     const doc = this.#generatePmData();
@@ -510,22 +488,12 @@
           this.converter,
           this.schema,
         );
-<<<<<<< HEAD
-        
-        // For headless mode, generate JSON from a fragment
-        if (this.options.fragment) {
-          doc = yXmlFragmentToProseMirrorRootNode(this.options.fragment, this.schema);
-          console.debug('🦋 [super-editor] Generated JSON from fragment:', doc);
-        }
-  
-=======
 
         // For headless mode, generate JSON from a fragment
         if (this.options.fragment && this.options.isHeadless) {
           doc = yXmlFragmentToProseMirrorRootNode(this.options.fragment, this.schema);
           console.debug('🦋 [super-editor] Generated JSON from fragment:', doc);
         }
->>>>>>> 1d123cd4
       } else if (this.options.mode === 'text') {
         if (this.options.content) {
           doc = DOMParser.fromSchema(this.schema).parse(this.options.content);
@@ -548,15 +516,6 @@
   /**
    * Creates PM View.
    */
-<<<<<<< HEAD
-  #createView() {  
-    let doc = this.#generatePmData();
-
-    // Only initialize the doc if we are not using Yjs
-    const state = { schema: this.schema };
-    if (!this.options.ydoc) state.doc = doc;
-  
-=======
   #createView() {
     let doc = this.#generatePmData();
 
@@ -564,7 +523,6 @@
     const state = { schema: this.schema };
     if (!this.options.ydoc) state.doc = doc;
 
->>>>>>> 1d123cd4
     this.view = new EditorView(this.options.element, {
       ...this.options.editorProps,
       dispatchTransaction: this.#dispatchTransaction.bind(this),
@@ -598,11 +556,8 @@
    * Set document default font and font size.
    */
   #initDefaultStyles() {
-<<<<<<< HEAD
-=======
     if (this.options.isHeadless) return;
 
->>>>>>> 1d123cd4
     const proseMirror = this.element?.querySelector('.ProseMirror');
     if (!proseMirror) return;
 
@@ -774,13 +729,6 @@
   /**
    * Export the editor document to DOCX.
    */
-<<<<<<< HEAD
-  async exportDocx() {
-    const json = this.getJSON();
-    const documentXml = this.converter.exportToDocx(json);
-    const relsData = this.converter.convertedXml['word/_rels/document.xml.rels'];
-    const rels = this.converter.schemaToXml(relsData.elements[0]);
-=======
   async exportDocx({ isFinalDoc = false } = {}) {
     const json = this.getJSON();
     const documentXml = await this.converter.exportToDocx(json, this.schema, isFinalDoc);
@@ -788,7 +736,6 @@
     const rels = this.converter.schemaToXml(relsData.elements[0]);
     const media = this.converter.addedMedia;
 
->>>>>>> 1d123cd4
     const updatedDocs = {
       'word/document.xml': String(documentXml),
       'word/_rels/document.xml.rels': String(rels),
@@ -798,18 +745,6 @@
     const result = await zipper.updateZip({
       docx: this.options.content,
       updatedDocs: updatedDocs,
-<<<<<<< HEAD
-      originalDocxFile: this.options.fileSource
-    });
-    return result
-  }
-
-  // convertSchemaToYdoc() {
-  //   const ydoc = prosemirrorJSONToYDoc(this.schema, this.state.doc.toJSON(), "supereditor");
-  //   return ydoc;
-  // }
-
-=======
       originalDocxFile: this.options.fileSource,
       media
     });
@@ -817,25 +752,14 @@
     return result
   }
 
->>>>>>> 1d123cd4
   /**
    * Destroy collaboration provider and ydoc
    */
   #endCollaboration() {
-<<<<<<< HEAD
-    if (this.options.collaborationProvider) {
-      this.options.collaborationProvider.disconnect();
-    }
-
-    if (this.options.ydoc) {
-      this.options.ydoc.destroy();
-    }
-=======
     try {
       if (this.options.collaborationProvider) this.options.collaborationProvider.disconnect();
       if (this.options.ydoc) this.options.ydoc.destroy();
     } catch (error) {};
->>>>>>> 1d123cd4
   }
 
   /**
