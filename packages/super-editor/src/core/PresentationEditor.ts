import { NodeSelection, TextSelection } from 'prosemirror-state';
import { Editor } from './Editor.js';
import { EventEmitter } from './EventEmitter.js';
import { toFlowBlocks } from '@superdoc/pm-adapter';
import {
  incrementalLayout,
  selectionToRects,
  clickToPosition,
  getFragmentAtPosition,
  computeLinePmRange,
  measureCharacterX,
  extractIdentifierFromConverter,
  getHeaderFooterType,
  getBucketForPageNumber,
  getBucketRepresentative,
} from '@superdoc/layout-bridge';
import type { HeaderFooterIdentifier, HeaderFooterLayoutResult, PositionHit } from '@superdoc/layout-bridge';
import { createDomPainter } from '@superdoc/painter-dom';
import type { LayoutMode, PageDecorationProvider } from '@superdoc/painter-dom';
import { measureBlock } from '@superdoc/measuring-dom';
import type {
  ColumnLayout,
  FlowBlock,
  Layout,
  Measure,
  Page,
  SectionMetadata,
  Line,
  TrackedChangesMode,
  ParaFragment,
  Fragment,
} from '@superdoc/contracts';
import { extractHeaderFooterSpace } from '@superdoc/contracts';
import { TrackChangesBasePluginKey } from '@extensions/track-changes/plugins/index.js';
// Collaboration cursor imports
import { relativePositionToAbsolutePosition, ySyncPluginKey } from 'y-prosemirror';
import * as Y from 'yjs';
import {
  HeaderFooterEditorManager,
  HeaderFooterLayoutAdapter,
  type HeaderFooterDescriptor,
} from './header-footer/HeaderFooterRegistry.js';
import { isInRegisteredSurface } from './uiSurfaceRegistry.js';

export type PageSize = {
  w: number;
  h: number;
};

export type PageMargins = {
  top?: number;
  right?: number;
  bottom?: number;
  left?: number;
  header?: number;
  footer?: number;
};

export type VirtualizationOptions = {
  enabled?: boolean;
  window?: number;
  overscan?: number;
  gap?: number;
  paddingTop?: number;
};

/**
 * Awareness state structure from y-protocols.
 * Represents the state stored for each collaborator in the awareness protocol.
 */
type AwarenessState = {
  cursor?: {
    anchor: unknown;
    head: unknown;
  };
  user?: {
    name?: string;
    email?: string;
    color?: string;
  };
  [key: string]: unknown;
};

/**
 * User metadata for remote collaborators.
 * Exported as a standalone type for external consumers building custom presence UI.
 */
export type RemoteUserInfo = {
  /** User's display name (optional) */
  name?: string;
  /** User's email address (optional) */
  email?: string;
  /** Hex color code for this user's cursor/selection */
  color: string;
};

/**
 * Normalized remote cursor state for a single collaborator.
 * Contains absolute ProseMirror positions and user metadata.
 */
export type RemoteCursorState = {
  /** Yjs client ID for this collaborator */
  clientId: number;
  /** User metadata (name, email, color) */
  user: RemoteUserInfo;
  /** Selection anchor (absolute PM position) */
  anchor: number;
  /** Selection head/caret position (absolute PM position) */
  head: number;
  /** Timestamp of last update (for recency-based rendering limits) */
  updatedAt: number;
};

/**
 * Configuration options for remote cursor presence rendering.
 * Controls how collaborator cursors and selections appear in the layout.
 */
export type PresenceOptions = {
  /** Enable remote cursor rendering. Default: true */
  enabled?: boolean;
  /** Show name labels above remote cursors. Default: true */
  showLabels?: boolean;
  /** Maximum number of remote cursors to render (performance guardrail). Default: 20 */
  maxVisible?: number;
  /** Custom formatter for user labels. Default: user.name ?? user.email */
  labelFormatter?: (user: RemoteUserInfo) => string;
  /** Opacity for remote selection highlights (0-1). Default: 0.35 */
  highlightOpacity?: number;
  /** Time in milliseconds before removing inactive cursors. Default: 300000 (5 minutes) */
  staleTimeout?: number;
};

export type LayoutEngineOptions = {
  pageSize?: PageSize;
  margins?: PageMargins;
  zoom?: number;
  virtualization?: VirtualizationOptions;
  pageStyles?: Record<string, unknown>;
  debugLabel?: string;
  layoutMode?: LayoutMode;
  trackedChanges?: TrackedChangesOverrides;
  /** Collaboration cursor/presence configuration */
  presence?: PresenceOptions;
};

export type TrackedChangesOverrides = {
  mode?: TrackedChangesMode;
  enabled?: boolean;
};

export type PresentationEditorOptions = ConstructorParameters<typeof Editor>[0] & {
  /**
   * Host element where the layout-engine powered UI should render.
   */
  element: HTMLElement;
  /**
   * Layout-specific configuration consumed by PresentationEditor.
   */
  layoutEngineOptions?: LayoutEngineOptions;
  /**
   * Document mode for the editor. Determines editability and tracked changes behavior.
   * @default 'editing'
   */
  documentMode?: 'editing' | 'viewing' | 'suggesting';
  /**
   * Collaboration provider with awareness support (e.g., WebsocketProvider from y-websocket).
   * Required for remote cursor rendering.
   */
  collaborationProvider?: {
    awareness?: {
      clientID: number;
      getStates: () => Map<number, AwarenessState>;
      on: (event: string, handler: () => void) => void;
      off: (event: string, handler: () => void) => void;
    };
    disconnect?: () => void;
  } | null;
  /**
   * Whether to disable the context menu.
   * @default false
   */
  disableContextMenu?: boolean;
};

type LayoutState = {
  blocks: FlowBlock[];
  measures: Measure[];
  layout: Layout | null;
};

type LayoutMetrics = {
  durationMs: number;
  blockCount: number;
  pageCount: number;
};

type LayoutError = {
  phase: 'initialization' | 'render';
  error: Error;
  timestamp: number;
};

type LayoutRect = { x: number; y: number; width: number; height: number; pageIndex: number };
type RangeRect = {
  pageIndex: number;
  left: number;
  right: number;
  top: number;
  bottom: number;
  width: number;
  height: number;
};

type HeaderFooterMode = 'body' | 'header' | 'footer';
type HeaderFooterSession = {
  mode: HeaderFooterMode;
  kind?: 'header' | 'footer';
  headerId?: string | null;
  sectionType?: string | null;
  pageIndex?: number;
  pageNumber?: number;
};

type HeaderFooterRegion = {
  kind: 'header' | 'footer';
  headerId?: string;
  sectionType?: string;
  pageIndex: number;
  pageNumber: number;
  localX: number;
  localY: number;
  width: number;
  height: number;
};

type HeaderFooterLayoutContext = {
  layout: Layout;
  blocks: FlowBlock[];
  measures: Measure[];
  region: HeaderFooterRegion;
};

const DEFAULT_PAGE_SIZE: PageSize = { w: 612, h: 792 }; // Letter @ 72dpi
const DEFAULT_MARGINS: PageMargins = { top: 72, right: 72, bottom: 72, left: 72 };
const WORD_CHARACTER_REGEX = /[\p{L}\p{N}''_~-]/u;

// Constants for interaction timing and thresholds
/** Maximum time between clicks to register as multi-click (milliseconds) */
const MULTI_CLICK_TIME_THRESHOLD_MS = 400;
/** Maximum distance between clicks to register as multi-click (pixels) */
const MULTI_CLICK_DISTANCE_THRESHOLD_PX = 5;
/** Budget for header/footer initialization before warning (milliseconds) */
const HEADER_FOOTER_INIT_BUDGET_MS = 200;
/** Debounce delay for scroll events (milliseconds) */
const SCROLL_DEBOUNCE_MS = 100;
/** Maximum zoom level before warning */
const MAX_ZOOM_WARNING_THRESHOLD = 10;
/** Maximum number of selection rectangles per user (performance guardrail) */
const MAX_SELECTION_RECTS_PER_USER = 100;
/** Default timeout for stale collaborator cleanup (milliseconds) */
const DEFAULT_STALE_TIMEOUT_MS = 5 * 60 * 1000;

const GLOBAL_PERFORMANCE: Performance | undefined = typeof performance !== 'undefined' ? performance : undefined;

/**
 * Telemetry payload for remote cursor render events.
 * Provides performance metrics for monitoring collaboration cursor rendering.
 */
export type RemoteCursorsRenderPayload = {
  /** Total number of collaborators with cursors */
  collaboratorCount: number;
  /** Number of cursors actually rendered (after maxVisible limit) */
  visibleCount: number;
  /** Time taken to render all cursors in milliseconds */
  renderTimeMs: number;
};

/**
 * Telemetry payload for layout updates.
 */
export type LayoutUpdatePayload = {
  layout: Layout;
  blocks: FlowBlock[];
  measures: Measure[];
  metrics: LayoutMetrics;
};

/**
 * Discriminated union for all telemetry events.
 * Use TypeScript's type narrowing to handle each event type safely.
 */
export type TelemetryEvent =
  | { type: 'layout'; data: LayoutUpdatePayload }
  | { type: 'error'; data: LayoutError }
  | { type: 'remoteCursorsRender'; data: RemoteCursorsRenderPayload };

/**
 * PresentationEditor bootstraps the classic Editor instance in a hidden container
 * while layout-engine handles the visible rendering pipeline.
 */
export class PresentationEditor extends EventEmitter {
  // Static registry for managing instances globally
  static #instances = new Map<string, PresentationEditor>();

  /**
   * Fallback color palette for remote cursors when user.color is not provided.
   * Colors are deterministically assigned based on clientId to maintain consistency.
   * @private
   */
  static readonly FALLBACK_COLORS = [
    '#FF6B6B',
    '#4ECDC4',
    '#45B7D1',
    '#FFA07A',
    '#98D8C8',
    '#F7DC6F',
    '#BB8FCE',
    '#85C1E2',
  ];

  /**
   * Constants for remote cursor rendering styles.
   * Centralized styling values for consistent cursor/label rendering across all methods.
   * @private
   */
  static readonly CURSOR_STYLES = {
    CARET_WIDTH: 2,
    LABEL_FONT_SIZE: 13,
    LABEL_PADDING: '2px 6px',
    LABEL_OFFSET: '-1.05em',
    SELECTION_BORDER_RADIUS: '2px',
    MAX_LABEL_LENGTH: 30,
  } as const;

  /**
   * Get a PresentationEditor instance by document ID.
   */
  static getInstance(documentId: string): PresentationEditor | undefined {
    return PresentationEditor.#instances.get(documentId);
  }

  /**
   * Set zoom globally across all PresentationEditor instances.
   */
  static setGlobalZoom(zoom: number): void {
    PresentationEditor.#instances.forEach((instance) => {
      instance.setZoom(zoom);
    });
  }

  #options: PresentationEditorOptions;
  #editor: Editor;
  #visibleHost: HTMLElement;
  #viewportHost: HTMLElement;
  #painterHost: HTMLElement;
  #selectionOverlay: HTMLElement;
  #hiddenHost: HTMLElement;
  #layoutOptions: LayoutEngineOptions;
  #layoutState: LayoutState = { blocks: [], measures: [], layout: null };
  #domPainter: ReturnType<typeof createDomPainter> | null = null;
  #layoutError: LayoutError | null = null;
  #layoutErrorState: 'healthy' | 'degraded' | 'failed' = 'healthy';
  #errorBanner: HTMLElement | null = null;
  #errorBannerMessage: HTMLElement | null = null;
  #telemetryEmitter: ((event: TelemetryEvent) => void) | null = null;
  #renderScheduled = false;
  #pendingDocChange = false;
  #isRerendering = false;
  #selectionUpdateScheduled = false;
  #remoteCursorUpdateScheduled = false;
  #rafHandle: number | null = null;
  #editorListeners: Array<{ event: string; handler: (...args: unknown[]) => void }> = [];
  #sectionMetadata: SectionMetadata[] = [];
  #documentMode: 'editing' | 'viewing' | 'suggesting' = 'editing';
  #inputBridge: PresentationInputBridge | null = null;
  #trackedChangesMode: TrackedChangesMode = 'review';
  #trackedChangesEnabled = true;
  #trackedChangesOverrides: TrackedChangesOverrides | undefined;
  #headerFooterManager: HeaderFooterEditorManager | null = null;
  #headerFooterAdapter: HeaderFooterLayoutAdapter | null = null;
  #headerFooterIdentifier: HeaderFooterIdentifier | null = null;
  #headerLayoutResults: HeaderFooterLayoutResult[] | null = null;
  #footerLayoutResults: HeaderFooterLayoutResult[] | null = null;
  #headerDecorationProvider: PageDecorationProvider | undefined;
  #footerDecorationProvider: PageDecorationProvider | undefined;
  #headerFooterManagerCleanups: Array<() => void> = [];
  #headerRegions: Map<number, HeaderFooterRegion> = new Map();
  #footerRegions: Map<number, HeaderFooterRegion> = new Map();
  #session: HeaderFooterSession = { mode: 'body' };
  #activeHeaderFooterEditor: Editor | null = null;
  #hoverOverlay: HTMLElement | null = null;
  #hoverTooltip: HTMLElement | null = null;
  #modeBanner: HTMLElement | null = null;
  #ariaLiveRegion: HTMLElement | null = null;
  #hoverRegion: HeaderFooterRegion | null = null;
  #clickCount = 0;
  #lastClickTime = 0;
  #lastClickPosition: { x: number; y: number } = { x: 0, y: 0 };
  #lastSelectedImageBlockId: string | null = null;

  // Remote cursor/presence state management
  /** Map of clientId -> normalized remote cursor state */
  #remoteCursorState: Map<number, RemoteCursorState> = new Map();
  /** Flag indicating remote cursor state needs re-rendering (RAF batching) */
  #remoteCursorDirty = false;
  /** DOM element for rendering remote cursor overlays */
  #remoteCursorOverlay: HTMLElement | null = null;
  /** DOM element for rendering local selection/caret (dual-layer overlay architecture) */
  #localSelectionLayer: HTMLElement | null = null;
  /** Cleanup function for awareness subscription */
  #awarenessCleanup: (() => void) | null = null;
  /** Cleanup function for scroll listener (virtualization updates) */
  #scrollCleanup: (() => void) | null = null;
  /** RAF handle for remote cursor updates, cleared on destroy to prevent post-destruction callbacks */
  #remoteCursorRafHandle: number | null = null;
  /** Timeout handle for scroll debounce (instance-level tracking for proper cleanup) */
  #scrollTimeout: number | undefined = undefined;

  constructor(options: PresentationEditorOptions) {
    super();

    if (!options?.element) {
      throw new Error('PresentationEditor requires an `element` to mount into.');
    }

    this.#options = options;
    this.#documentMode = options.documentMode ?? 'editing';
    this.#visibleHost = options.element;
    this.#visibleHost.innerHTML = '';
    this.#visibleHost.classList.add('presentation-editor');
    if (!this.#visibleHost.hasAttribute('tabindex')) {
      this.#visibleHost.tabIndex = 0;
    }
    const viewForPosition = this.#visibleHost.ownerDocument?.defaultView ?? window;
    if (viewForPosition.getComputedStyle(this.#visibleHost).position === 'static') {
      this.#visibleHost.style.position = 'relative';
    }
    const doc = this.#visibleHost.ownerDocument ?? document;

    // Validate and normalize presence options
    const rawPresence = options.layoutEngineOptions?.presence;
    const validatedPresence = rawPresence
      ? {
          ...rawPresence,
          // Clamp maxVisible to reasonable range [1, 100]
          maxVisible:
            rawPresence.maxVisible !== undefined
              ? Math.max(1, Math.min(rawPresence.maxVisible, 100))
              : rawPresence.maxVisible,
          // Clamp highlightOpacity to [0, 1]
          highlightOpacity:
            rawPresence.highlightOpacity !== undefined
              ? Math.max(0, Math.min(rawPresence.highlightOpacity, 1))
              : rawPresence.highlightOpacity,
        }
      : undefined;

    this.#layoutOptions = {
      pageSize: options.layoutEngineOptions?.pageSize ?? DEFAULT_PAGE_SIZE,
      margins: options.layoutEngineOptions?.margins ?? DEFAULT_MARGINS,
      virtualization: options.layoutEngineOptions?.virtualization,
      zoom: options.layoutEngineOptions?.zoom ?? 1,
      pageStyles: options.layoutEngineOptions?.pageStyles,
      debugLabel: options.layoutEngineOptions?.debugLabel,
      layoutMode: options.layoutEngineOptions?.layoutMode ?? 'vertical',
      trackedChanges: options.layoutEngineOptions?.trackedChanges,
      presence: validatedPresence,
    };
    this.#trackedChangesOverrides = options.layoutEngineOptions?.trackedChanges;

    this.#viewportHost = doc.createElement('div');
    this.#viewportHost.className = 'presentation-editor__viewport';
    this.#viewportHost.style.position = 'relative';
    this.#viewportHost.style.width = '100%';
    // Set min-height to at least one page so the viewport is clickable before layout renders
    const pageHeight = this.#layoutOptions.pageSize?.h ?? DEFAULT_PAGE_SIZE.h;
    this.#viewportHost.style.minHeight = `${pageHeight}px`;
    this.#visibleHost.appendChild(this.#viewportHost);

    this.#painterHost = doc.createElement('div');
    this.#painterHost.className = 'presentation-editor__pages';
    this.#painterHost.style.transformOrigin = 'top left';
    this.#viewportHost.appendChild(this.#painterHost);

    // Create dual-layer overlay structure
    // Container holds both remote (below) and local (above) layers
    this.#selectionOverlay = doc.createElement('div');
    this.#selectionOverlay.className = 'presentation-editor__selection-overlay';
    this.#selectionOverlay.id = `presentation-overlay-${options.documentId || 'default'}`;
    this.#selectionOverlay.style.position = 'absolute';
    this.#selectionOverlay.style.inset = '0';
    this.#selectionOverlay.style.pointerEvents = 'none';
    this.#selectionOverlay.style.zIndex = '10';

    // Create remote layer (renders below local)
    this.#remoteCursorOverlay = doc.createElement('div');
    this.#remoteCursorOverlay.className = 'presentation-editor__selection-layer--remote';
    this.#remoteCursorOverlay.style.position = 'absolute';
    this.#remoteCursorOverlay.style.inset = '0';
    this.#remoteCursorOverlay.style.pointerEvents = 'none';

    // Create local layer (renders above remote)
    this.#localSelectionLayer = doc.createElement('div');
    this.#localSelectionLayer.className = 'presentation-editor__selection-layer--local';
    this.#localSelectionLayer.style.position = 'absolute';
    this.#localSelectionLayer.style.inset = '0';
    this.#localSelectionLayer.style.pointerEvents = 'none';

    // Append layers in correct z-index order (remote first, local second)
    this.#selectionOverlay.appendChild(this.#remoteCursorOverlay);
    this.#selectionOverlay.appendChild(this.#localSelectionLayer);
    this.#viewportHost.appendChild(this.#selectionOverlay);
    this.#hoverOverlay = doc.createElement('div');
    this.#hoverOverlay.className = 'presentation-editor__hover-overlay';
    Object.assign(this.#hoverOverlay.style, {
      position: 'absolute',
      border: '1px dashed rgba(51, 102, 255, 0.8)',
      borderRadius: '2px',
      pointerEvents: 'none',
      display: 'none',
      zIndex: '11',
    });
    this.#selectionOverlay.appendChild(this.#hoverOverlay);

    this.#hoverTooltip = doc.createElement('div');
    this.#hoverTooltip.className = 'presentation-editor__hover-tooltip';
    Object.assign(this.#hoverTooltip.style, {
      position: 'absolute',
      background: 'rgba(18, 22, 33, 0.85)',
      color: '#fff',
      padding: '2px 6px',
      fontSize: '12px',
      borderRadius: '2px',
      pointerEvents: 'none',
      display: 'none',
      zIndex: '12',
      whiteSpace: 'nowrap',
    });
    this.#selectionOverlay.appendChild(this.#hoverTooltip);

    this.#modeBanner = doc.createElement('div');
    this.#modeBanner.className = 'presentation-editor__mode-banner';
    Object.assign(this.#modeBanner.style, {
      position: 'absolute',
      top: '0',
      left: '50%',
      transform: 'translate(-50%, -100%)',
      background: '#1b3fbf',
      color: '#fff',
      padding: '4px 12px',
      borderRadius: '6px',
      fontSize: '13px',
      display: 'none',
      zIndex: '15',
    });
    this.#visibleHost.appendChild(this.#modeBanner);

    this.#ariaLiveRegion = doc.createElement('div');
    this.#ariaLiveRegion.className = 'presentation-editor__aria-live';
    this.#ariaLiveRegion.setAttribute('role', 'status');
    this.#ariaLiveRegion.setAttribute('aria-live', 'polite');
    Object.assign(this.#ariaLiveRegion.style, {
      position: 'absolute',
      width: '1px',
      height: '1px',
      overflow: 'hidden',
      clip: 'rect(1px, 1px, 1px, 1px)',
    });
    this.#visibleHost.appendChild(this.#ariaLiveRegion);

    this.#hiddenHost = this.#createHiddenHost(doc);
    if (doc.body) {
      doc.body.appendChild(this.#hiddenHost);
    } else {
      this.#visibleHost.appendChild(this.#hiddenHost);
    }

    const { layoutEngineOptions: _layoutEngineOptions, element: _element, ...editorOptions } = options;
    const normalizedEditorProps = {
      ...(editorOptions.editorProps ?? {}),
      editable: () => {
        // Hidden editor respects documentMode for plugin compatibility
        // but remains visually/interactively inert (handled by hidden container CSS)
        return this.#documentMode !== 'viewing';
      },
    };
    try {
      this.#editor = new Editor({
        ...(editorOptions as ConstructorParameters<typeof Editor>[0]),
        element: this.#hiddenHost,
        editorProps: normalizedEditorProps,
        documentMode: this.#documentMode,
      });
      // Set bidirectional reference for renderer-neutral helpers
      // Type assertion is safe here as we control both Editor and PresentationEditor
      (this.#editor as Editor & { presentationEditor?: PresentationEditor | null }).presentationEditor = this;
      // Add reference back to PresentationEditor for event handler detection
      (this.#editor as Editor & { _presentationEditor?: PresentationEditor })._presentationEditor = this;
      if (typeof this.#options.disableContextMenu === 'boolean') {
        this.setContextMenuDisabled(this.#options.disableContextMenu);
      }

      this.#initHeaderFooterRegistry();
      this.#applyZoom();
      this.#setupEditorListeners();
      this.#setupPointerHandlers();
      this.#setupInputBridge();
      this.#syncTrackedChangesPreferences();

      // Register this instance in the static registry
      if (options.documentId) {
        PresentationEditor.#instances.set(options.documentId, this);
      }

      this.#pendingDocChange = true;
      this.#scheduleRerender();

      // Check if collaboration is already ready and setup cursors immediately
      // Handles race condition where collaborationReady fires before event listener is attached
      if (this.#options.collaborationProvider?.awareness) {
        const ystate = ySyncPluginKey.getState(this.#editor.state);
        if (ystate && this.#layoutOptions.presence?.enabled !== false) {
          this.#setupCollaborationCursors();
        }
      }
    } catch (error) {
      // Ensure cleanup on initialization failure
      this.destroy();
      throw error;
    }
  }

  /**
   * Accessor for the underlying Editor so SuperDoc can reuse existing APIs.
   */
  get editor(): Editor {
    return this.#editor;
  }

  /**
   * Expose the visible host element for renderer-agnostic consumers.
   */
  get element(): HTMLElement {
    return this.#visibleHost;
  }

  /**
   * Get the commands interface for the currently active editor (header/footer-aware).
   *
   * This property dynamically routes command execution to the appropriate editor instance:
   * - In body mode, returns the main editor's commands
   * - In header/footer mode, returns the active header/footer editor's commands
   *
   * This ensures that formatting commands (bold, italic, etc.) and other operations
   * execute in the correct editing context.
   *
   * @returns The CommandService instance for the active editor
   *
   * @example
   * ```typescript
   * // This will bold text in the active editor (body or header/footer)
   * presentationEditor.commands.bold();
   * ```
   */
  get commands() {
    const activeEditor = this.getActiveEditor();
    return activeEditor.commands;
  }

  /**
   * Returns the currently active editor (body or header/footer session).
   *
   * When editing headers or footers, this returns the header/footer editor instance.
   * Otherwise, returns the main document body editor.
   *
   * @returns The active Editor instance
   *
   * @example
   * ```typescript
   * const editor = presentation.getActiveEditor();
   * const selection = editor.state.selection;
   * ```
   */
  getActiveEditor(): Editor {
    if (this.#session.mode === 'body' || !this.#activeHeaderFooterEditor) {
      return this.#editor;
    }
    return this.#activeHeaderFooterEditor;
  }

  /**
   * Undo the last action in the active editor.
   */
  undo(): boolean {
    const editor = this.getActiveEditor();
    if (editor?.commands?.undo) {
      return Boolean(editor.commands.undo());
    }
    return false;
  }

  /**
   * Redo the last undone action in the active editor.
   */
  redo(): boolean {
    const editor = this.getActiveEditor();
    if (editor?.commands?.redo) {
      return Boolean(editor.commands.redo());
    }
    return false;
  }

  /**
   * Runs a callback against the active editor (body or header/footer session).
   *
   * Use this method when you need to run commands or access state in the currently
   * active editing context (which may be the body or a header/footer region).
   *
   * @param callback - Function that receives the active editor instance
   *
   * @example
   * ```typescript
   * presentation.dispatchInActiveEditor((editor) => {
   *   editor.commands.insertText('Hello world');
   * });
   * ```
   */
  dispatchInActiveEditor(callback: (editor: Editor) => void) {
    const editor = this.getActiveEditor();
    callback(editor);
  }

  /**
   * Alias for the visible host container so callers can attach listeners explicitly.
   *
   * This is the main scrollable container that hosts the rendered pages.
   * Use this element to attach scroll listeners, measure viewport bounds, or
   * position floating UI elements relative to the editor.
   *
   * @returns The visible host HTMLElement
   *
   * @example
   * ```typescript
   * const host = presentation.visibleHost;
   * host.addEventListener('scroll', () => console.log('Scrolled!'));
   * ```
   */
  get visibleHost(): HTMLElement {
    return this.#visibleHost;
  }

  /**
   * Selection overlay element used for caret + highlight rendering.
   *
   * This overlay is positioned absolutely over the rendered pages and contains
   * the visual selection indicators (caret, selection highlights, remote cursors).
   *
   * @returns The selection overlay element, or null if not yet initialized
   *
   * @example
   * ```typescript
   * const overlay = presentation.overlayElement;
   * if (overlay) {
   *   console.log('Overlay dimensions:', overlay.getBoundingClientRect());
   * }
   * ```
   */
  get overlayElement(): HTMLElement | null {
    return this.#selectionOverlay ?? null;
  }

  /**
   * Set the document mode and update editor editability.
   *
   * This method updates both the PresentationEditor's internal mode state and the
   * underlying Editor's document mode. The hidden editor's editable state will
   * reflect the mode for plugin compatibility (editable in 'editing' and 'suggesting'
   * modes, non-editable in 'viewing' mode), while the presentation layer remains
   * visually inert (handled by hidden container CSS).
   *
   * @param mode - The document mode to set. Valid values:
   *   - 'editing': Full editing capabilities, no tracked changes
   *   - 'suggesting': Editing with tracked changes enabled
   *   - 'viewing': Read-only mode, shows original content without changes
   * @throws {TypeError} If mode is not a string or is not one of the valid modes
   *
   * @example
   * ```typescript
   * const presentation = PresentationEditor.getInstance('doc-123');
   * presentation.setDocumentMode('viewing'); // Switch to read-only
   * ```
   */
  setDocumentMode(mode: 'editing' | 'viewing' | 'suggesting') {
    if (typeof mode !== 'string') {
      throw new TypeError(`[PresentationEditor] setDocumentMode expects a string, received ${typeof mode}`);
    }
    const validModes: Array<'editing' | 'viewing' | 'suggesting'> = ['editing', 'viewing', 'suggesting'];
    if (!validModes.includes(mode)) {
      throw new TypeError(`[PresentationEditor] Invalid mode "${mode}". Must be one of: ${validModes.join(', ')}`);
    }
    this.#documentMode = mode;
    this.#editor.setDocumentMode(mode);
    const trackedChangesChanged = this.#syncTrackedChangesPreferences();
    if (trackedChangesChanged) {
      this.#pendingDocChange = true;
      this.#scheduleRerender();
    }
  }

  /**
   * Override tracked-changes rendering preferences—for hosts without plugin state
   * or when forcing a specific viewing mode (e.g., PDF preview).
   *
   * @param overrides - Tracked changes overrides object with optional 'mode' and 'enabled' fields
   * @throws {TypeError} If overrides is provided but is not a plain object
   */
  setTrackedChangesOverrides(overrides?: TrackedChangesOverrides) {
    if (overrides !== undefined && (typeof overrides !== 'object' || overrides === null || Array.isArray(overrides))) {
      throw new TypeError('[PresentationEditor] setTrackedChangesOverrides expects an object or undefined');
    }
    if (overrides !== undefined) {
      if (overrides.mode !== undefined && !['review', 'simple', 'original'].includes(overrides.mode as string)) {
        throw new TypeError(
          `[PresentationEditor] Invalid tracked changes mode "${overrides.mode}". Must be one of: review, simple, original`,
        );
      }
      if (overrides.enabled !== undefined && typeof overrides.enabled !== 'boolean') {
        throw new TypeError('[PresentationEditor] tracked changes "enabled" must be a boolean');
      }
    }
    this.#trackedChangesOverrides = overrides;
    this.#layoutOptions.trackedChanges = overrides;
    const trackedChangesChanged = this.#syncTrackedChangesPreferences();
    if (trackedChangesChanged) {
      this.#pendingDocChange = true;
      this.#scheduleRerender();
    }
  }

  /**
   * Toggle the custom context menu at runtime to respect host-level guardrails.
   */
  setContextMenuDisabled(disabled: boolean) {
    this.#editor.setOptions({ disableContextMenu: Boolean(disabled) });
  }

  /**
   * Subscribe to layout update events. Returns an unsubscribe function.
   */
  onLayoutUpdated(handler: (payload: LayoutState & { layout: Layout; metrics?: LayoutMetrics }) => void) {
    this.on('layoutUpdated', handler);
    return () => this.off('layoutUpdated', handler);
  }

  /**
   * Subscribe to layout error events. Returns an unsubscribe function.
   */
  onLayoutError(handler: (error: LayoutError) => void) {
    this.on('layoutError', handler);
    return () => this.off('layoutError', handler);
  }

  /**
   * Attach a telemetry listener to capture layout events/errors.
   * Uses type-safe discriminated union for event handling.
   *
   * @param handler - Callback function receiving telemetry events
   * @returns Unsubscribe function to remove the handler
   *
   * @example
   * ```typescript
   * const unsubscribe = editor.onTelemetry((event) => {
   *   if (event.type === 'remoteCursorsRender') {
   *     console.log(`Rendered ${event.data.visibleCount} cursors in ${event.data.renderTimeMs}ms`);
   *   }
   * });
   * ```
   */
  onTelemetry(handler: (event: TelemetryEvent) => void) {
    this.#telemetryEmitter = handler;
    return () => {
      if (this.#telemetryEmitter === handler) {
        this.#telemetryEmitter = null;
      }
    };
  }

  /**
   * Surface pages for pagination UI consumers.
   */
  getPages() {
    return this.#layoutState.layout?.pages ?? [];
  }

  /**
   * Surface the most recent layout error (if any).
   */
  getLayoutError(): LayoutError | null {
    return this.#layoutError;
  }

  /**
   * Returns the current health status of the layout engine.
   *
   * @returns Layout health status:
   *   - 'healthy': No errors, layout is functioning normally
   *   - 'degraded': Recovered from errors but may have stale state
   *   - 'failed': Critical error, layout cannot render
   *
   * @example
   * ```typescript
   * const editor = PresentationEditor.getInstance('doc-123');
   * if (!editor.isLayoutHealthy()) {
   *   console.error('Layout is unhealthy:', editor.getLayoutError());
   * }
   * ```
   */
  isLayoutHealthy(): boolean {
    return this.#layoutErrorState === 'healthy';
  }

  /**
   * Returns the detailed layout health state.
   *
   * @returns One of: 'healthy', 'degraded', 'failed'
   */
  getLayoutHealthState(): 'healthy' | 'degraded' | 'failed' {
    return this.#layoutErrorState;
  }

  /**
   * Return layout-relative rects for the current document selection.
   */
  getSelectionRects(relativeTo?: HTMLElement): RangeRect[] {
    const selection = this.#editor.state?.selection;
    if (!selection || selection.empty) return [];
    return this.getRangeRects(selection.from, selection.to, relativeTo);
  }

  /**
   * Convert an arbitrary document range into layout-based bounding rects.
   *
   * @param from - Start position in the ProseMirror document
   * @param to - End position in the ProseMirror document
   * @param relativeTo - Optional HTMLElement for coordinate reference. If provided, returns coordinates
   *                     relative to this element's bounding rect. If omitted, returns absolute viewport
   *                     coordinates relative to the selection overlay.
   * @returns Array of rects, each containing pageIndex and position data (left, top, right, bottom, width, height)
   */
  getRangeRects(from: number, to: number, relativeTo?: HTMLElement): RangeRect[] {
    if (!this.#selectionOverlay) return [];
    if (!Number.isFinite(from) || !Number.isFinite(to)) return [];

    const start = Math.min(from, to);
    const end = Math.max(from, to);
    const zoom = this.#layoutOptions.zoom ?? 1;
    const overlayRect = this.#selectionOverlay.getBoundingClientRect();
    const relativeRect = relativeTo?.getBoundingClientRect() ?? null;

    const layoutRectSource = () => {
      if (this.#session.mode !== 'body') {
        return this.#computeHeaderFooterSelectionRects(start, end);
      }
      if (!this.#layoutState.layout) return [];
      const rects =
        selectionToRects(this.#layoutState.layout, this.#layoutState.blocks, this.#layoutState.measures, start, end) ??
        [];
      return rects;
    };

    const rawRects = layoutRectSource();
    if (!rawRects.length) return [];

    // Fix Issue #1: Get actual header/footer page height instead of hardcoded 1
    // When in header/footer mode, we need to use the real page height from the layout context
    // to correctly map coordinates for selection highlighting
    const pageHeight = this.#session.mode === 'body' ? this.#getBodyPageHeight() : this.#getHeaderFooterPageHeight();
    return rawRects
      .map((rect: LayoutRect) => {
        const pageLocalY = rect.y - rect.pageIndex * pageHeight;
        const coords = this.#convertPageLocalToOverlayCoords(rect.pageIndex, rect.x, pageLocalY);
        if (!coords) return null;
        const absLeft = coords.x + overlayRect.left;
        const absTop = coords.y + overlayRect.top;
        const left = relativeRect ? absLeft - relativeRect.left : absLeft;
        const top = relativeRect ? absTop - relativeRect.top : absTop;
        const width = Math.max(1, rect.width * zoom);
        const height = Math.max(1, rect.height * zoom);
        return {
          pageIndex: rect.pageIndex,
          left,
          top,
          right: left + width,
          bottom: top + height,
          width,
          height,
        };
      })
      .filter((rect: RangeRect | null): rect is RangeRect => Boolean(rect));
  }

  /**
   * Get selection bounds for a document range with aggregated bounding box.
   * Returns null if layout is unavailable or the range is invalid.
   *
   * @param from - Start position in the ProseMirror document
   * @param to - End position in the ProseMirror document
   * @param relativeTo - Optional HTMLElement to use as coordinate reference. If provided, returns coordinates
   *                     relative to this element's bounding rect (client coordinates). If omitted, returns
   *                     absolute viewport coordinates (relative to the selection overlay).
   * @returns Object containing aggregated bounds, individual rects, and pageIndex, or null if unavailable
   */
  getSelectionBounds(
    from: number,
    to: number,
    relativeTo?: HTMLElement,
  ): {
    bounds: { top: number; left: number; bottom: number; right: number; width: number; height: number };
    rects: RangeRect[];
    pageIndex: number;
  } | null {
    if (!this.#layoutState.layout) return null;
    const rects = this.getRangeRects(from, to, relativeTo);
    if (!rects.length) return null;
    const bounds = this.#aggregateLayoutBounds(rects);
    if (!bounds) return null;
    return {
      rects,
      bounds,
      pageIndex: rects[0]?.pageIndex ?? 0,
    };
  }

  /**
   * Remap comment positions to layout coordinates with bounds and rects.
   * Takes a positions object with threadIds as keys and position data as values.
   * Returns the same structure with added bounds, rects, and pageIndex for each comment.
   *
   * PERFORMANCE NOTE: This iterates all comment positions on every call. For documents with many comments
   * (>100), consider caching layout bounds per comment and invalidating on layout updates.
   *
   * @param positions - Map of threadId -> { start?, end?, pos?, ...otherFields }
   * @param relativeTo - Optional HTMLElement for coordinate reference
   * @returns Updated positions map with bounds, rects, and pageIndex added to each comment
   */
  getCommentBounds(
    positions: Record<string, { start?: number; end?: number; pos?: number; [key: string]: unknown }>,
    relativeTo?: HTMLElement,
  ): Record<
    string,
    {
      start?: number;
      end?: number;
      pos?: number;
      bounds?: unknown;
      rects?: unknown;
      pageIndex?: number;
      [key: string]: unknown;
    }
  > {
    if (!positions || typeof positions !== 'object') return positions;
    if (!this.#layoutState.layout) return positions;

    const entries = Object.entries(positions);
    if (!entries.length) return positions;

    let hasUpdates = false;
    const remapped: Record<
      string,
      {
        start?: number;
        end?: number;
        pos?: number;
        bounds?: unknown;
        rects?: unknown;
        pageIndex?: number;
        [key: string]: unknown;
      }
    > = {};

    entries.forEach(([threadId, data]) => {
      if (!data) {
        remapped[threadId] = data;
        return;
      }
      const start = data.start ?? data.pos;
      const end = data.end ?? start;
      if (!Number.isFinite(start) || !Number.isFinite(end)) {
        remapped[threadId] = data;
        return;
      }

      const layoutRange = this.getSelectionBounds(start!, end!, relativeTo);
      if (!layoutRange) {
        remapped[threadId] = data;
        return;
      }

      hasUpdates = true;
      remapped[threadId] = {
        ...data,
        bounds: layoutRange.bounds,
        rects: layoutRange.rects,
        pageIndex: layoutRange.pageIndex,
      };
    });

    return hasUpdates ? remapped : positions;
  }

  /**
   * Return a snapshot of the latest layout state.
   */
  getLayoutSnapshot(): {
    layout: Layout | null;
    blocks: FlowBlock[];
    measures: Measure[];
    sectionMetadata: SectionMetadata[];
  } {
    return {
      layout: this.#layoutState.layout,
      blocks: this.#layoutState.blocks,
      measures: this.#layoutState.measures,
      sectionMetadata: this.#sectionMetadata,
    };
  }

  /**
   * Expose the current layout engine options.
   */
  getLayoutOptions(): LayoutEngineOptions {
    return { ...this.#layoutOptions };
  }

  /**
   * Get current remote cursor states (normalized to absolute PM positions).
   * Returns an array of cursor states for all remote collaborators, excluding the local user.
   *
   * Exposes normalized awareness states for host consumption.
   * Hosts can use this to build custom presence UI (e.g., presence pills, sidebar lists).
   *
   * @returns Array of remote cursor states with PM positions and user metadata
   *
   * @example
   * ```typescript
   * const presentation = PresentationEditor.getInstance('doc-123');
   * const cursors = presentation.getRemoteCursors();
   * cursors.forEach(cursor => {
   *   console.log(`${cursor.user.name} at position ${cursor.head}`);
   * });
   * ```
   */
  getRemoteCursors(): RemoteCursorState[] {
    return Array.from(this.#remoteCursorState.values());
  }

  /**
   * Adjust layout mode (vertical/book/horizontal) and rerender.
   *
   * Changes how pages are arranged visually:
   * - 'vertical': Pages stacked vertically (default)
   * - 'book': Two-page spread side-by-side
   * - 'horizontal': Pages arranged horizontally
   *
   * Note: Virtualization is automatically disabled for non-vertical modes.
   *
   * @param mode - The layout mode to set
   *
   * @example
   * ```typescript
   * presentation.setLayoutMode('book'); // Two-page spread
   * presentation.setLayoutMode('vertical'); // Back to single column
   * ```
   */
  setLayoutMode(mode: LayoutMode) {
    if (!mode || this.#layoutOptions.layoutMode === mode) {
      return;
    }
    this.#layoutOptions.layoutMode = mode;
    if (mode !== 'vertical' && this.#layoutOptions.virtualization?.enabled) {
      this.#layoutOptions.virtualization = {
        ...this.#layoutOptions.virtualization,
        enabled: false,
      };
    }
    this.#domPainter = null;
    this.#pendingDocChange = true;
    this.#scheduleRerender();
  }

  /**
   * Convert a viewport coordinate into a document hit using the current layout.
   */
  hitTest(clientX: number, clientY: number): PositionHit | null {
    const normalized = this.#normalizeClientPoint(clientX, clientY);
    if (!normalized) {
      return null;
    }

    if (this.#session.mode !== 'body') {
      const context = this.#getHeaderFooterContext();
      if (!context) {
        return null;
      }
      const headerPageHeight = context.layout.pageSize?.h ?? context.region.height ?? 1;
      const bodyPageHeight = this.#getBodyPageHeight();
      const pageIndex = Math.max(0, Math.floor(normalized.y / bodyPageHeight));
      if (pageIndex !== context.region.pageIndex) {
        return null;
      }
      const localX = normalized.x - context.region.localX;
      const localY = normalized.y - context.region.pageIndex * bodyPageHeight - context.region.localY;
      if (localX < 0 || localY < 0 || localX > context.region.width || localY > context.region.height) {
        return null;
      }
      const headerPageIndex = Math.floor(localY / headerPageHeight);
      const headerPoint = {
        x: localX,
        y: headerPageIndex * headerPageHeight + (localY - headerPageIndex * headerPageHeight),
      };
      const hit = clickToPosition(context.layout, context.blocks, context.measures, headerPoint) ?? null;
      return hit;
    }

    if (!this.#layoutState.layout) {
      return null;
    }
    const hit =
      clickToPosition(
        this.#layoutState.layout,
        this.#layoutState.blocks,
        this.#layoutState.measures,
        normalized,
        this.#viewportHost,
        clientX,
        clientY,
      ) ?? null;
    return hit;
  }

  /**
   * Normalize viewport coordinates (clientX/clientY) into layout space while respecting zoom + scroll.
   */
  normalizeClientPoint(clientX: number, clientY: number): { x: number; y: number } | null {
    return this.#normalizeClientPoint(clientX, clientY);
  }

  /**
   * Get viewport coordinates for a document position (header/footer-aware).
   *
   * This method provides coordinate mapping that respects the current editing mode:
   * - In body mode, uses the main document layout
   * - In header/footer mode, maps positions within the header/footer layout and transforms
   *   coordinates to viewport space
   *
   * @param pos - Document position in the active editor
   * @returns Coordinate rectangle with top, bottom, left, right, width, height in viewport pixels,
   *          or null if the position cannot be mapped
   *
   * @example
   * ```typescript
   * const coords = presentationEditor.coordsAtPos(42);
   * if (coords) {
   *   console.log(`Position 42 is at viewport coordinates (${coords.left}, ${coords.top})`);
   * }
   * ```
   */
  coordsAtPos(
    pos: number,
  ): { top: number; bottom: number; left: number; right: number; width: number; height: number } | null {
    if (!Number.isFinite(pos)) {
      console.warn('[PresentationEditor] coordsAtPos called with invalid position:', pos);
      return null;
    }

    // In header/footer mode, use header/footer layout coordinates
    if (this.#session.mode !== 'body') {
      const context = this.#getHeaderFooterContext();
      if (!context) {
        console.warn('[PresentationEditor] Header/footer context not available for coordsAtPos');
        return null;
      }

      // Get selection rects from the header/footer layout (already transformed to viewport)
      const rects = this.#computeHeaderFooterSelectionRects(pos, pos);
      if (!rects || rects.length === 0) {
        return null;
      }

      const rect = rects[0];
      const overlayRect = this.#selectionOverlay?.getBoundingClientRect();
      if (!overlayRect) {
        return null;
      }

      // Convert from overlay-relative to viewport coordinates
      const pageHeight = this.#getBodyPageHeight();
      const pageLocalY = rect.y - rect.pageIndex * pageHeight;
      const coords = this.#convertPageLocalToOverlayCoords(rect.pageIndex, rect.x, pageLocalY);
      if (!coords) {
        return null;
      }

      return {
        top: coords.y + overlayRect.top,
        bottom: coords.y + overlayRect.top + rect.height,
        left: coords.x + overlayRect.left,
        right: coords.x + overlayRect.left + rect.width,
        width: rect.width,
        height: rect.height,
      };
    }

    // In body mode, use main document layout
    const rects = this.getRangeRects(pos, pos);
    if (!rects || rects.length === 0) {
      return null;
    }

    const rect = rects[0];
    return {
      top: rect.top,
      bottom: rect.bottom,
      left: rect.left,
      right: rect.right,
      width: rect.width,
      height: rect.height,
    };
  }

  /**
   * Get document position from viewport coordinates (header/footer-aware).
   *
   * This method maps viewport coordinates to document positions while respecting
   * the current editing mode:
   * - In body mode, performs hit testing on the main document layout
   * - In header/footer mode, hit tests within the active header/footer region
   * - Returns null if coordinates are outside the editable area
   *
   * @param coords - Viewport coordinates (clientX/clientY)
   * @returns Position result with pos and inside properties, or null if no match
   *
   * @example
   * ```typescript
   * const result = presentationEditor.posAtCoords({ clientX: 100, clientY: 200 });
   * if (result) {
   *   console.log(`Clicked at document position ${result.pos}`);
   * }
   * ```
   */
  posAtCoords(coords: {
    clientX?: number;
    clientY?: number;
    left?: number;
    top?: number;
  }): { pos: number; inside: number } | null {
    // Accept multiple coordinate formats for compatibility
    const clientX = coords?.clientX ?? coords?.left ?? null;
    const clientY = coords?.clientY ?? coords?.top ?? null;

    if (!Number.isFinite(clientX) || !Number.isFinite(clientY)) {
      console.warn('[PresentationEditor] posAtCoords called with invalid coordinates:', coords);
      return null;
    }

    // Use hitTest which already handles both body and header/footer modes
    const hit = this.hitTest(clientX!, clientY!);
    if (!hit) {
      return null;
    }

    // Return in ProseMirror-compatible format
    // Note: 'inside' indicates the depth of the node clicked (ProseMirror-specific).
    // We use -1 as a default to indicate we're not inside a specific node boundary,
    // which is the typical behavior for layout-based coordinate mapping.
    return {
      pos: hit.pos,
      inside: -1,
    };
  }

  /**
   * Aggregate an array of rects into a single bounding box.
   */
  #aggregateLayoutBounds(
    rects: RangeRect[],
  ): { top: number; left: number; bottom: number; right: number; width: number; height: number } | null {
    if (!rects.length) return null;
    const top = Math.min(...rects.map((rect) => rect.top));
    const left = Math.min(...rects.map((rect) => rect.left));
    const bottom = Math.max(...rects.map((rect) => rect.bottom));
    const right = Math.max(...rects.map((rect) => rect.right));
    if (!Number.isFinite(top) || !Number.isFinite(left) || !Number.isFinite(bottom) || !Number.isFinite(right)) {
      return null;
    }
    return {
      top,
      left,
      bottom,
      right,
      width: right - left,
      height: bottom - top,
    };
  }

  /**
   * Update zoom level and re-render.
   *
   * @param zoom - Zoom level multiplier (1.0 = 100%). Must be a positive finite number.
   * @throws {TypeError} If zoom is not a number
   * @throws {RangeError} If zoom is not finite, is <= 0, or is NaN
   *
   * @example
   * ```typescript
   * editor.setZoom(1.5); // 150% zoom
   * editor.setZoom(0.75); // 75% zoom
   * ```
   */
  setZoom(zoom: number) {
    if (typeof zoom !== 'number') {
      throw new TypeError(`[PresentationEditor] setZoom expects a number, received ${typeof zoom}`);
    }
    if (Number.isNaN(zoom)) {
      throw new RangeError('[PresentationEditor] setZoom expects a valid number (not NaN)');
    }
    if (!Number.isFinite(zoom)) {
      throw new RangeError('[PresentationEditor] setZoom expects a finite number');
    }
    if (zoom <= 0) {
      throw new RangeError('[PresentationEditor] setZoom expects a positive number greater than 0');
    }
    if (zoom > MAX_ZOOM_WARNING_THRESHOLD) {
      console.warn(
        `[PresentationEditor] Zoom level ${zoom} exceeds recommended maximum of ${MAX_ZOOM_WARNING_THRESHOLD}. Performance may degrade.`,
      );
    }
    this.#layoutOptions.zoom = zoom;
    this.#applyZoom();
    this.#scheduleSelectionUpdate();
    // Trigger cursor updates on zoom changes
    if (this.#remoteCursorState.size > 0) {
      this.#remoteCursorDirty = true;
      this.#scheduleRemoteCursorUpdate();
    }
    this.#pendingDocChange = true;
    this.#scheduleRerender();
  }

  /**
   * Safe cleanup helper that wraps cleanup functions in try-catch.
   * Logs errors without throwing, preventing cleanup chain interruption.
   *
   * @param fn - Cleanup function to execute
   * @param context - Description of what is being cleaned up (for error logging)
   * @private
   */
  #safeCleanup(fn: () => void, context: string): void {
    try {
      fn();
    } catch (error) {
      console.warn(`[PresentationEditor] ${context} cleanup failed:`, error);
    }
  }

  /**
   * Clean up editor + DOM nodes.
   * Safe to call during partial initialization.
   */
  destroy() {
    // Cancel pending layout RAF
    if (this.#rafHandle != null) {
      this.#safeCleanup(() => {
        const win = this.#visibleHost?.ownerDocument?.defaultView ?? window;
        win.cancelAnimationFrame(this.#rafHandle!);
        this.#rafHandle = null;
      }, 'Layout RAF');
    }

    // Cancel pending remote cursor RAF to prevent execution after destroy
    if (this.#remoteCursorRafHandle !== null) {
      this.#safeCleanup(() => {
        const win = this.#visibleHost?.ownerDocument?.defaultView ?? window;
        win.cancelAnimationFrame(this.#remoteCursorRafHandle!);
        this.#remoteCursorRafHandle = null;
      }, 'Remote cursor RAF');
    }

    this.#editorListeners.forEach(({ event, handler }) => this.#editor?.off(event, handler));
    this.#editorListeners = [];

    this.#viewportHost?.removeEventListener('pointerdown', this.#handlePointerDown);
    this.#viewportHost?.removeEventListener('dblclick', this.#handleDoubleClick);
    this.#viewportHost?.removeEventListener('pointermove', this.#handlePointerMove);
    this.#viewportHost?.removeEventListener('pointerleave', this.#handlePointerLeave);
    this.#visibleHost?.removeEventListener('keydown', this.#handleKeyDown);
    this.#inputBridge?.notifyTargetChanged();
    this.#inputBridge?.destroy();
    this.#inputBridge = null;

    // Clean up collaboration cursor subscriptions
    if (this.#awarenessCleanup) {
      this.#awarenessCleanup();
      this.#awarenessCleanup = null;
    }

    if (this.#scrollCleanup) {
      this.#scrollCleanup();
      this.#scrollCleanup = null;
    }

    this.#remoteCursorState.clear();
    this.#remoteCursorOverlay = null;

    // Unregister from static registry
    if (this.#options?.documentId) {
      PresentationEditor.#instances.delete(this.#options.documentId);
    }

    this.#headerFooterManagerCleanups.forEach((fn) => this.#safeCleanup(fn, 'Header/footer'));
    this.#headerFooterManagerCleanups = [];
    this.#safeCleanup(() => {
      this.#headerFooterAdapter?.clear();
      this.#headerFooterAdapter = null;
    }, 'Header/footer adapter');
    this.#safeCleanup(() => {
      this.#headerFooterManager?.destroy();
      this.#headerFooterManager = null;
    }, 'Header/footer manager');
    this.#headerFooterIdentifier = null;
    this.#headerLayoutResults = null;
    this.#footerLayoutResults = null;
    this.#headerDecorationProvider = undefined;
    this.#footerDecorationProvider = undefined;
    this.#session = { mode: 'body' };
    this.#activeHeaderFooterEditor = null;

    this.#domPainter = null;
    this.#selectionOverlay?.remove();
    this.#painterHost?.remove();
    this.#hiddenHost?.remove();
    this.#hoverOverlay = null;
    this.#hoverTooltip = null;
    this.#modeBanner?.remove();
    this.#modeBanner = null;
    this.#ariaLiveRegion?.remove();
    this.#ariaLiveRegion = null;
    this.#errorBanner?.remove();
    if (this.#editor) {
      (this.#editor as Editor & { presentationEditor?: PresentationEditor | null }).presentationEditor = null;
      this.#editor.destroy();
    }
  }

  #setupEditorListeners() {
    const handleUpdate = ({ transaction }: { transaction?: { docChanged?: boolean } }) => {
      const trackedChangesChanged = this.#syncTrackedChangesPreferences();
      if (trackedChangesChanged || transaction?.docChanged) {
        this.#pendingDocChange = true;
        this.#scheduleRerender();
      }
    };
    const handleSelection = () => {
      this.#scheduleSelectionUpdate();
    };
    this.#editor.on('update', handleUpdate);
    this.#editor.on('selectionUpdate', handleSelection);
    this.#editorListeners.push({ event: 'update', handler: handleUpdate as (...args: unknown[]) => void });
    this.#editorListeners.push({ event: 'selectionUpdate', handler: handleSelection as (...args: unknown[]) => void });

    // Listen for page style changes (e.g., margin adjustments via ruler).
    // These changes don't modify document content (docChanged === false),
    // so the 'update' event isn't emitted. The dedicated pageStyleUpdate event
    // provides clearer semantics and better debugging than checking transaction meta flags.
    const handlePageStyleUpdate = () => {
      this.#pendingDocChange = true;
      this.#scheduleRerender();
    };
    this.#editor.on('pageStyleUpdate', handlePageStyleUpdate);
    this.#editorListeners.push({
      event: 'pageStyleUpdate',
      handler: handlePageStyleUpdate as (...args: unknown[]) => void,
    });

    const handleCollaborationReady = (payload: unknown) => {
      this.emit('collaborationReady', payload);
      // Setup remote cursor rendering after collaboration is ready
      // Only setup if presence is enabled in layout options
      if (this.#options.collaborationProvider?.awareness && this.#layoutOptions.presence?.enabled !== false) {
        this.#setupCollaborationCursors();
      }
    };
    this.#editor.on('collaborationReady', handleCollaborationReady);
    this.#editorListeners.push({
      event: 'collaborationReady',
      handler: handleCollaborationReady as (...args: unknown[]) => void,
    });
  }

  /**
   * Setup awareness event subscriptions for remote cursor tracking.
   * Includes scroll listener for virtualization updates.
   * Called after collaborationReady event when ySync plugin is initialized.
   * Prevents double-initialization by cleaning up existing subscriptions first.
   * @private
   */
  #setupCollaborationCursors() {
    const provider = this.#options.collaborationProvider;
    if (!provider?.awareness) return;

    // Prevent double-initialization: cleanup existing subscriptions
    if (this.#awarenessCleanup) {
      this.#awarenessCleanup();
      this.#awarenessCleanup = null;
    }
    if (this.#scrollCleanup) {
      this.#scrollCleanup();
      this.#scrollCleanup = null;
    }

    const handleAwarenessChange = () => {
      this.#remoteCursorDirty = true;
      this.#scheduleRemoteCursorUpdate();
    };

    provider.awareness.on('change', handleAwarenessChange);
    provider.awareness.on('update', handleAwarenessChange);

    // Store cleanup function for awareness subscriptions
    this.#awarenessCleanup = () => {
      provider.awareness?.off('change', handleAwarenessChange);
      provider.awareness?.off('update', handleAwarenessChange);
    };

    // Setup scroll listener for virtualization updates
    // When scrolling causes pages to mount/unmount, we need to re-render cursors
    // Attach to #visibleHost (the actual scrolling element) instead of #painterHost
    // This ensures remote cursors update during pagination/virtualization as the container scrolls
    const handleScroll = () => {
      if (this.#remoteCursorState.size > 0) {
        this.#remoteCursorDirty = true;
        this.#scheduleRemoteCursorUpdate();
      }
    };

    // Debounce scroll updates to avoid excessive re-renders
    // Use instance-level scrollTimeout for proper cleanup
    const debouncedHandleScroll = () => {
      if (this.#scrollTimeout !== undefined) {
        clearTimeout(this.#scrollTimeout);
      }
      this.#scrollTimeout = window.setTimeout(handleScroll, SCROLL_DEBOUNCE_MS);
    };

    this.#visibleHost.addEventListener('scroll', debouncedHandleScroll, { passive: true });

    // Store cleanup function for scroll listener
    // Clear pending timeout to prevent memory leak when component is destroyed
    this.#scrollCleanup = () => {
      if (this.#scrollTimeout !== undefined) {
        clearTimeout(this.#scrollTimeout);
        this.#scrollTimeout = undefined;
      }
      this.#visibleHost.removeEventListener('scroll', debouncedHandleScroll);
    };

    // Trigger initial normalization for existing collaborators
    // When joining a session with existing collaborators, awareness.getStates() has data
    // but no 'change' event fires, so we need to normalize immediately
    handleAwarenessChange();
  }

  /**
   * Normalize awareness states from Yjs relative positions to absolute PM positions.
   * Converts remote cursor data into PresentationEditor-friendly coordinate space.
   * @private
   */
  #normalizeAwarenessStates(): Map<number, RemoteCursorState> {
    const provider = this.#options.collaborationProvider;
    if (!provider?.awareness) return new Map();

    const ystate = ySyncPluginKey.getState(this.#editor.state);
    if (!ystate) return new Map(); // No ySync plugin

    const states = provider.awareness?.getStates();
    const normalized = new Map<number, RemoteCursorState>();

    states?.forEach((aw, clientId) => {
      // Skip local client
      if (clientId === provider.awareness?.clientID) return;

      // Skip states without cursor data
      if (!aw.cursor) return;

      try {
        // Convert relative positions to absolute PM positions
        const anchor = relativePositionToAbsolutePosition(
          ystate.doc,
          ystate.type,
          Y.createRelativePositionFromJSON(aw.cursor.anchor),
          ystate.binding.mapping,
        );

        const head = relativePositionToAbsolutePosition(
          ystate.doc,
          ystate.type,
          Y.createRelativePositionFromJSON(aw.cursor.head),
          ystate.binding.mapping,
        );

        // Skip if conversion failed
        if (anchor === null || head === null) return;

        // Clamp to valid document range
        const docSize = this.#editor.state.doc.content.size;
        const clampedAnchor = Math.max(0, Math.min(anchor, docSize));
        const clampedHead = Math.max(0, Math.min(head, docSize));

        // Preserve timestamp if cursor position unchanged for stable recency-based sorting
        // This ensures maxVisible limit doesn't flicker when collaborators are idle
        const previousState = this.#remoteCursorState.get(clientId);
        const positionChanged =
          !previousState || previousState.anchor !== clampedAnchor || previousState.head !== clampedHead;

        normalized.set(clientId, {
          clientId,
          user: {
            name: aw.user?.name,
            email: aw.user?.email,
            color: aw.user?.color || this.#getFallbackColor(clientId),
          },
          anchor: clampedAnchor,
          head: clampedHead,
          updatedAt: positionChanged ? Date.now() : (previousState?.updatedAt ?? Date.now()),
        });
      } catch (error) {
        console.warn(`Failed to normalize cursor for client ${clientId}:`, error);
      }
    });

    // Memory management - clean up stale entries using configurable timeout
    // Prevents unbounded map growth in long-running sessions with many transient collaborators
    const staleTimeout = this.#layoutOptions.presence?.staleTimeout ?? DEFAULT_STALE_TIMEOUT_MS;
    const staleThreshold = Date.now() - staleTimeout;
    const staleClients: number[] = [];

    this.#remoteCursorState.forEach((cursor, clientId) => {
      if (cursor.updatedAt < staleThreshold && !normalized.has(clientId)) {
        staleClients.push(clientId);
      }
    });

    staleClients.forEach((clientId) => {
      this.#remoteCursorState.delete(clientId);
    });

    return normalized;
  }

  /**
   * Get fallback color for remote cursor when user.color is not provided.
   * Uses deterministic assignment based on clientId for consistency.
   * @private
   */
  #getFallbackColor(clientId: number): string {
    return PresentationEditor.FALLBACK_COLORS[clientId % PresentationEditor.FALLBACK_COLORS.length];
  }

  /**
   * Validate and normalize user color to ensure valid CSS hex format.
   * Prevents invalid colors from causing UI elements to disappear or render incorrectly.
   * All remote cursor rendering methods should use this helper for consistency.
   * @private
   */
  #getValidatedColor(cursor: RemoteCursorState): string {
    // Validate color format (always present per type, but may be malformed)
    return cursor.user.color.match(/^#[0-9A-Fa-f]{6}$/) ? cursor.user.color : this.#getFallbackColor(cursor.clientId);
  }

  /**
   * Schedule a remote cursor update using RAF batching.
   * Stores RAF handle for proper cleanup on destroy to prevent post-destruction callbacks.
   * Mirrors the existing #scheduleSelectionUpdate() pattern for consistency.
   * @private
   */
  #scheduleRemoteCursorUpdate() {
    // Skip scheduling entirely when presence is disabled
    // This avoids unnecessary RAF scheduling when the feature is toggled off
    if (this.#layoutOptions.presence?.enabled === false) return;

    if (this.#remoteCursorUpdateScheduled) return;
    this.#remoteCursorUpdateScheduled = true;

    const win = this.#visibleHost.ownerDocument?.defaultView ?? window;
    this.#remoteCursorRafHandle = win.requestAnimationFrame(() => {
      this.#remoteCursorUpdateScheduled = false;
      this.#remoteCursorRafHandle = null;
      this.#updateRemoteCursors();
    });
  }

  /**
   * Schedule a remote cursor re-render without re-normalizing awareness states.
   * Performance optimization: avoids expensive Yjs position conversions on layout changes.
   * Used when layout geometry changes but cursor positions haven't (e.g., zoom, scroll, reflow).
   * @private
   */
  #scheduleRemoteCursorReRender() {
    if (this.#layoutOptions.presence?.enabled === false) return;
    if (this.#remoteCursorUpdateScheduled) return;
    this.#remoteCursorUpdateScheduled = true;

    const win = this.#visibleHost.ownerDocument?.defaultView ?? window;
    this.#remoteCursorRafHandle = win.requestAnimationFrame(() => {
      this.#remoteCursorUpdateScheduled = false;
      this.#remoteCursorRafHandle = null;
      this.#renderRemoteCursors();
    });
  }

  /**
   * Update remote cursor state, render overlays, and emit event for host consumption.
   * Normalizes awareness states, applies performance guardrails, and renders cursor/selection overlays.
   * @private
   */
  #updateRemoteCursors() {
    // Gate behind presence.enabled check
    // Clear overlay DOM BEFORE returning when presence is disabled
    // This ensures already-rendered cursors are wiped when toggling presence off
    if (this.#layoutOptions.presence?.enabled === false) {
      this.#remoteCursorState.clear();
      if (this.#remoteCursorOverlay) {
        this.#remoteCursorOverlay.innerHTML = '';
      }
      return;
    }

    if (!this.#remoteCursorDirty) return;
    this.#remoteCursorDirty = false;

    // Track render start time for telemetry
    const startTime = performance.now();

    // Normalize awareness states to PM positions
    this.#remoteCursorState = this.#normalizeAwarenessStates();

    // Render cursors with existing state
    this.#renderRemoteCursors();

    // Emit event for host consumption
    this.emit('remoteCursorsUpdate', {
      cursors: Array.from(this.#remoteCursorState.values()),
    });

    // Optional telemetry for monitoring performance
    if (this.#telemetryEmitter) {
      const renderTime = performance.now() - startTime;
      const maxVisible = this.#layoutOptions.presence?.maxVisible ?? 20;
      const visibleCount = Math.min(this.#remoteCursorState.size, maxVisible);
      this.#telemetryEmitter({
        type: 'remoteCursorsRender',
        data: {
          collaboratorCount: this.#remoteCursorState.size,
          visibleCount,
          renderTimeMs: renderTime,
        },
      });
    }
  }

  /**
   * Render remote cursors from existing state without normalization.
   * Extracted rendering logic to support both full updates and geometry-only re-renders.
   * Used by #updateRemoteCursors (after awareness normalization) and #scheduleRemoteCursorReRender
   * (when only layout geometry changes, not cursor positions).
   * @private
   */
  #renderRemoteCursors() {
    // Clear previous remote cursor rendering
    if (this.#remoteCursorOverlay) {
      this.#remoteCursorOverlay.innerHTML = '';
    }

    // Get layout state for geometry calculations
    const layout = this.#layoutState?.layout;
    const blocks = this.#layoutState?.blocks;
    const measures = this.#layoutState?.measures;

    if (!layout || !blocks || !measures) {
      // Layout not ready, skip rendering
      return;
    }

    // Apply performance guardrails: maxVisible limit
    const maxVisible = this.#layoutOptions.presence?.maxVisible ?? 20;
    const sortedCursors = Array.from(this.#remoteCursorState.values())
      .sort((a, b) => b.updatedAt - a.updatedAt) // Most recent first
      .slice(0, maxVisible);

    // Render each remote cursor
    sortedCursors.forEach((cursor) => {
      if (cursor.anchor === cursor.head) {
        // Render caret only
        this.#renderRemoteCaret(cursor);
      } else {
        // Render selection + caret at head
        this.#renderRemoteSelection(cursor);
      }
    });
  }

  /**
   * Render a remote collaborator's caret at their current cursor position.
   *
   * This method computes the precise pixel position of a collaborator's cursor using the layout
   * engine's geometry helpers, converts it to overlay coordinates (accounting for zoom, scroll,
   * and virtualization), and renders a colored vertical bar with an optional name label.
   *
   * **Virtualization handling:** If the cursor's position falls on a page that is not currently
   * mounted in the DOM (due to virtualization), the method silently returns without rendering.
   * The cursor state remains in memory and will be rendered when the page becomes visible.
   *
   * **Performance:** Uses GPU-accelerated CSS transforms and respects the maxVisible limit
   * enforced by the parent #updateRemoteCursors method.
   *
   * @param cursor - The normalized remote cursor state containing PM position and user metadata
   * @private
   */
  #renderRemoteCaret(cursor: RemoteCursorState) {
    // Use existing geometry helper to get caret layout rect
    const caretLayout = this.#computeCaretLayoutRect(cursor.head);
    if (!caretLayout) return; // Position not in layout

    // Convert to overlay coordinates (handles zoom, scroll, virtualization)
    const coords = this.#convertPageLocalToOverlayCoords(caretLayout.pageIndex, caretLayout.x, caretLayout.y);
    if (!coords) return; // Page not mounted (virtualized)

    const zoom = this.#layoutOptions.zoom ?? 1;
    const doc = this.#visibleHost.ownerDocument ?? document;

    // Use validated color helper for consistency
    const color = this.#getValidatedColor(cursor);

    // Create caret element
    const caretEl = doc.createElement('div');
    caretEl.className = 'presentation-editor__remote-caret';
    caretEl.style.position = 'absolute';
    caretEl.style.left = `${coords.x}px`;
    caretEl.style.top = `${coords.y}px`;
    caretEl.style.width = `${PresentationEditor.CURSOR_STYLES.CARET_WIDTH}px`;
    caretEl.style.height = `${Math.max(1, caretLayout.height * zoom)}px`;
    caretEl.style.borderLeft = `${PresentationEditor.CURSOR_STYLES.CARET_WIDTH}px solid ${color}`;
    caretEl.style.pointerEvents = 'none';
    caretEl.setAttribute('data-client-id', cursor.clientId.toString());

    // Remote cursors are purely visual decorations - hide from accessibility tree
    caretEl.setAttribute('aria-hidden', 'true');

    // Render caret at head position to indicate selection direction
    // (head may be before or after anchor depending on selection direction)
    // Add label if enabled
    if (this.#layoutOptions.presence?.showLabels !== false) {
      this.#renderRemoteCursorLabel(caretEl, cursor);
    }

    this.#remoteCursorOverlay?.appendChild(caretEl);
  }

  /**
   * Render a label above a remote cursor showing the collaborator's name/email.
   *
   * The label is positioned directly above the caret and displays either the formatted
   * user name (via optional labelFormatter) or falls back to the user's name, email,
   * or "Anonymous" if neither is available.
   *
   * **Label formatting:** Hosts can customize label content via the `presence.labelFormatter`
   * option to show additional metadata (e.g., "Alice (Reviewing)").
   *
   * **Accessibility:** The label includes a tooltip (title attribute) showing the full name
   * and activity status for better discoverability.
   *
   * @param caretEl - The parent caret element to which the label will be appended
   * @param cursor - The normalized remote cursor state containing user metadata
   * @private
   */
  #renderRemoteCursorLabel(caretEl: HTMLElement, cursor: RemoteCursorState) {
    const labelFormatter = this.#layoutOptions.presence?.labelFormatter;
    let labelText = labelFormatter ? labelFormatter(cursor.user) : cursor.user.name || cursor.user.email || 'Anonymous';

    // Truncate very long names to prevent layout issues with oversized labels
    if (labelText.length > PresentationEditor.CURSOR_STYLES.MAX_LABEL_LENGTH) {
      labelText = labelText.substring(0, PresentationEditor.CURSOR_STYLES.MAX_LABEL_LENGTH - 1) + '…';
    }

    // Use validated color helper for consistency
    const color = this.#getValidatedColor(cursor);

    const doc = this.#visibleHost.ownerDocument ?? document;
    const labelEl = doc.createElement('div');
    labelEl.className = 'presentation-editor__remote-label';
    labelEl.textContent = labelText;
    labelEl.style.position = 'absolute';
    labelEl.style.top = PresentationEditor.CURSOR_STYLES.LABEL_OFFSET;
    labelEl.style.left = '-1px';
    labelEl.style.fontSize = `${PresentationEditor.CURSOR_STYLES.LABEL_FONT_SIZE}px`;
    labelEl.style.backgroundColor = color;
    labelEl.style.color = 'white';
    labelEl.style.padding = PresentationEditor.CURSOR_STYLES.LABEL_PADDING;
    labelEl.style.borderRadius = '3px';
    labelEl.style.whiteSpace = 'nowrap';
    labelEl.style.pointerEvents = 'none';
    labelEl.title = `${cursor.user.name || cursor.user.email} – editing`;

    caretEl.appendChild(labelEl);
  }

  /**
   * Render a remote collaborator's text selection as highlighted rectangles.
   *
   * When a collaborator has a text selection (anchor !== head), this method computes the
   * precise pixel rectangles for each line of the selection using the layout engine's
   * `selectionToRects` helper, then renders translucent overlay blocks in the user's color.
   * A caret is also rendered at the head position to indicate selection directionality.
   *
   * **Multi-line selections:** Each line of selected text produces a separate rectangle,
   * allowing selections to flow naturally across line breaks, columns, and page boundaries.
   *
   * **Multi-page selections:** Selections spanning page breaks will render rectangles on
   * multiple pages. Each rectangle is independently converted to overlay coordinates, so
   * virtualized pages are silently skipped without errors.
   *
   * **Performance guardrails:**
   * - Maximum 100 rectangles per user to prevent DOM explosion with very long selections
   * - GPU-accelerated rendering via CSS transforms
   *
   * **Rect calculations:** Uses `selectionToRects` from layout-bridge, which handles all
   * edge cases including RTL text, inline formatting, tables, and zero-width selections.
   *
   * @param cursor - The normalized remote cursor state with anchor/head positions
   * @private
   */
  #renderRemoteSelection(cursor: RemoteCursorState) {
    const layout = this.#layoutState?.layout;
    const blocks = this.#layoutState?.blocks;
    const measures = this.#layoutState?.measures;
    if (!layout || !blocks || !measures) return;

    // Normalize anchor/head order for backward selections
    // When a collaborator drag-selects "backwards" (head < anchor), selectionToRects
    // expects start <= end. Without normalization, backward selections return no rects.
    const start = Math.min(cursor.anchor, cursor.head);
    const end = Math.max(cursor.anchor, cursor.head);

    // Get selection rectangles using layout-bridge helper
    // Edge case: selectionToRects returns null for unsupported node types or empty documents
    const rects = selectionToRects(layout, blocks, measures, start, end) ?? [];

    // Validate color once at the start for all selection rects
    const color = this.#getValidatedColor(cursor);

    const zoom = this.#layoutOptions.zoom ?? 1;
    const opacity = this.#layoutOptions.presence?.highlightOpacity ?? 0.35;
    const pageHeight = layout.pageSize?.h ?? this.#layoutOptions.pageSize?.h ?? DEFAULT_PAGE_SIZE.h;
    const doc = this.#visibleHost.ownerDocument ?? document;

    // Performance guardrail: max rects per user to prevent DOM explosion
    const limitedRects = rects.slice(0, MAX_SELECTION_RECTS_PER_USER);

    limitedRects.forEach((rect: LayoutRect) => {
      // Calculate page-local Y (rect.y is absolute from top of all pages)
      const pageLocalY = rect.y - rect.pageIndex * pageHeight;

      // Convert to overlay coordinates (handles zoom, scroll, virtualization)
      const coords = this.#convertPageLocalToOverlayCoords(rect.pageIndex, rect.x, pageLocalY);
      if (!coords) return; // Page not mounted (virtualized)

      // Create selection rectangle
      const selectionEl = doc.createElement('div');
      selectionEl.className = 'presentation-editor__remote-selection';
      selectionEl.style.position = 'absolute';
      selectionEl.style.left = `${coords.x}px`;
      selectionEl.style.top = `${coords.y}px`;
      selectionEl.style.width = `${Math.max(1, rect.width * zoom)}px`;
      selectionEl.style.height = `${Math.max(1, rect.height * zoom)}px`;
      selectionEl.style.backgroundColor = color;
      selectionEl.style.opacity = opacity.toString();
      selectionEl.style.borderRadius = PresentationEditor.CURSOR_STYLES.SELECTION_BORDER_RADIUS;
      selectionEl.style.pointerEvents = 'none';
      selectionEl.setAttribute('data-client-id', cursor.clientId.toString());

      // Remote selections are purely visual decorations - hide from accessibility tree
      selectionEl.setAttribute('aria-hidden', 'true');

      this.#remoteCursorOverlay?.appendChild(selectionEl);
    });

    // Also render caret at head position to indicate selection direction
    this.#renderRemoteCaret(cursor);
  }

  #setupPointerHandlers() {
    this.#viewportHost.addEventListener('pointerdown', this.#handlePointerDown);
    this.#viewportHost.addEventListener('dblclick', this.#handleDoubleClick);
    this.#viewportHost.addEventListener('pointermove', this.#handlePointerMove);
    this.#viewportHost.addEventListener('pointerleave', this.#handlePointerLeave);
    this.#visibleHost.addEventListener('keydown', this.#handleKeyDown);
  }

  #setupInputBridge() {
    this.#inputBridge?.destroy();
    // Pass both window (for keyboard events that bubble) and visibleHost (for beforeinput events that don't)
    const win = this.#visibleHost.ownerDocument?.defaultView ?? window;
    this.#inputBridge = new PresentationInputBridge(win as Window, this.#visibleHost, () => this.#getActiveDomTarget());
    this.#inputBridge.bind();
  }

  #initHeaderFooterRegistry() {
    const startTime = performance.now();

    this.#headerFooterManagerCleanups.forEach((fn) => {
      try {
        fn();
      } catch (error) {
        console.warn('[PresentationEditor] Header/footer cleanup failed:', error);
      }
    });
    this.#headerFooterManagerCleanups = [];
    this.#headerFooterAdapter?.clear();
    this.#headerFooterManager?.destroy();
    this.#session = { mode: 'body' };
    this.#activeHeaderFooterEditor = null;
    this.#inputBridge?.notifyTargetChanged();
    const converter = (this.#editor as Editor & { converter?: unknown }).converter;
    this.#headerFooterIdentifier = extractIdentifierFromConverter(converter);
    this.#headerFooterManager = new HeaderFooterEditorManager(this.#editor);

    const optionsMedia = (this.#options as { mediaFiles?: Record<string, unknown> })?.mediaFiles;
    const storageMedia = (this.#editor as Editor & { storage?: { image?: { media?: Record<string, unknown> } } })
      .storage?.image?.media;
    const mediaFiles = optionsMedia ?? storageMedia;

    this.#headerFooterAdapter = new HeaderFooterLayoutAdapter(
      this.#headerFooterManager,
      mediaFiles as Record<string, string> | undefined,
    );
    const handleContentChange = ({ descriptor }: { descriptor: HeaderFooterDescriptor }) => {
      this.#headerFooterAdapter?.invalidate(descriptor.id);
      this.#pendingDocChange = true;
      this.#scheduleRerender();
    };
    this.#headerFooterManager.on('contentChanged', handleContentChange);
    this.#headerFooterManagerCleanups.push(() => {
      this.#headerFooterManager?.off('contentChanged', handleContentChange);
    });

    const duration = performance.now() - startTime;
    if (this.#options.isDebug && duration > HEADER_FOOTER_INIT_BUDGET_MS) {
      console.warn(
        `[PresentationEditor] Header/footer initialization took ${duration.toFixed(2)}ms (budget: ${HEADER_FOOTER_INIT_BUDGET_MS}ms)`,
      );
      // TODO: Consider showing loading spinner if bootstrap exceeds budget in production
      // to provide user feedback during long initialization times
    }
  }

  #handlePointerDown = (event: MouseEvent) => {
    if (event.button !== 0) {
      return;
    }
    if (!this.#layoutState.layout) {
      // Layout not ready yet, but still focus the editor and set cursor to start
      // so the user can immediately begin typing
      event.preventDefault();

      // Blur any currently focused element
      if (document.activeElement instanceof HTMLElement) {
        document.activeElement.blur();
      }

      const editorDom = this.#editor.view?.dom as HTMLElement | undefined;
      if (!editorDom) {
        return;
      }

      // Find the first valid text position in the document
      const validPos = this.#getFirstTextPosition();
      const doc = this.#editor?.state?.doc;

      if (doc) {
        try {
          const tr = this.#editor.state.tr.setSelection(TextSelection.create(doc, validPos));
          this.#editor.view?.dispatch(tr);
        } catch (error) {
          // Error dispatching selection - this can happen if the document is in an invalid state
          if (process.env.NODE_ENV === 'development') {
            console.warn('[PresentationEditor] Failed to set selection to first text position:', error);
          }
        }
      }

      // Focus the hidden editor
      editorDom.focus();
      this.#editor.view?.focus();
      // Force selection update to render the caret
      this.#scheduleSelectionUpdate();

      return;
    }

    const rect = this.#viewportHost.getBoundingClientRect();
    const zoom = this.#layoutOptions.zoom ?? 1;
    const scrollLeft = this.#visibleHost.scrollLeft ?? 0;
    const scrollTop = this.#visibleHost.scrollTop ?? 0;
    const x = (event.clientX - rect.left + scrollLeft) / zoom;
    const y = (event.clientY - rect.top + scrollTop) / zoom;

    // Exit header/footer mode if clicking outside the current region
    if (this.#session.mode !== 'body') {
      const headerFooterRegion = this.#hitTestHeaderFooterRegion(x, y);
      if (!headerFooterRegion) {
        // Clicked outside header/footer region - exit mode and continue to position cursor in body
        this.#exitHeaderFooterMode();
        // Fall through to body click handling below
      } else {
        // Clicked within header/footer region - maintain mode, ignore single click
        return;
      }
    }

    const headerFooterRegion = this.#hitTestHeaderFooterRegion(x, y);
    if (headerFooterRegion) {
      // Header/footer mode will be handled via double-click; ignore single clicks for now.
      return;
    }

    const hit = clickToPosition(
      this.#layoutState.layout,
      this.#layoutState.blocks,
      this.#layoutState.measures,
      { x, y },
      this.#viewportHost,
      event.clientX,
      event.clientY,
    );
    event.preventDefault();

    // Even if clickToPosition returns null (clicked outside text content),
    // we still want to focus the editor so the user can start typing
    if (!hit) {
      // Blur any currently focused element
      if (document.activeElement instanceof HTMLElement) {
        document.activeElement.blur();
      }

      const editorDom = this.#editor.view?.dom as HTMLElement | undefined;
      if (editorDom) {
        // Find the first valid text position in the document
        const validPos = this.#getFirstTextPosition();
        const doc = this.#editor?.state?.doc;

        if (doc) {
          try {
            const tr = this.#editor.state.tr.setSelection(TextSelection.create(doc, validPos));
            this.#editor.view?.dispatch(tr);
          } catch (error) {
            // Error dispatching selection - this can happen if the document is in an invalid state
            if (process.env.NODE_ENV === 'development') {
              console.warn('[PresentationEditor] Failed to set selection to first text position:', error);
            }
          }
        }
        editorDom.focus();
        this.#editor.view?.focus();
        // Force selection update to render the caret
        this.#scheduleSelectionUpdate();
      }
      return;
    }

    // Check if click landed on an atomic fragment (image, drawing)
    const fragmentHit = getFragmentAtPosition(
      this.#layoutState.layout,
      this.#layoutState.blocks,
      this.#layoutState.measures,
      hit.pos,
    );

    // If clicked on an atomic fragment (image or drawing), create NodeSelection
    if (fragmentHit && (fragmentHit.fragment.kind === 'image' || fragmentHit.fragment.kind === 'drawing')) {
      const doc = this.#editor.state.doc;
      try {
        // Create NodeSelection for atomic node at hit position
        const tr = this.#editor.state.tr.setSelection(NodeSelection.create(doc, hit.pos));
        this.#editor.view?.dispatch(tr);

        // Emit imageDeselected if previous selection was a different image
        if (this.#lastSelectedImageBlockId && this.#lastSelectedImageBlockId !== fragmentHit.fragment.blockId) {
          this.emit('imageDeselected', { blockId: this.#lastSelectedImageBlockId });
        }

        // Emit imageSelected event for overlay to detect
        if (fragmentHit.fragment.kind === 'image') {
          const targetElement = this.#viewportHost.querySelector(
            `.superdoc-image-fragment[data-pm-start="${fragmentHit.fragment.pmStart}"]`,
          );
          if (targetElement) {
            this.emit('imageSelected', {
              element: targetElement,
              blockId: fragmentHit.fragment.blockId,
              pmStart: fragmentHit.fragment.pmStart,
            });
            this.#lastSelectedImageBlockId = fragmentHit.fragment.blockId;
          }
        }
      } catch (error) {
        if (process.env.NODE_ENV === 'development') {
          console.warn('[PresentationEditor] Failed to create NodeSelection for atomic fragment:', error);
        }
      }

      // Focus editor and schedule selection update
      this.#scheduleSelectionUpdate();
      if (document.activeElement instanceof HTMLElement) {
        document.activeElement.blur();
      }
      const editorDom = this.#editor.view?.dom as HTMLElement | undefined;
      if (editorDom) {
        editorDom.focus();
        this.#editor.view?.focus();
      }
      return;
    }

    // If clicking away from an image, emit imageDeselected
    if (this.#lastSelectedImageBlockId) {
      this.emit('imageDeselected', { blockId: this.#lastSelectedImageBlockId });
      this.#lastSelectedImageBlockId = null;
    }

    const clickDepth = this.#registerPointerClick(event);
    let handledByDepth = false;
    if (this.#session.mode === 'body') {
      if (clickDepth >= 3) {
        handledByDepth = this.#selectParagraphAt(hit.pos);
      } else if (clickDepth === 2) {
        handledByDepth = this.#selectWordAt(hit.pos);
      }
    }

    if (!handledByDepth) {
      const tr = this.#editor.state.tr.setSelection(TextSelection.create(this.#editor.state.doc, hit.pos));
      try {
        this.#editor.view?.dispatch(tr);
      } catch (error) {
        // Error dispatching selection - this can happen if the position is invalid
        if (process.env.NODE_ENV === 'development') {
          console.warn('[PresentationEditor] Failed to dispatch selection at position:', hit.pos, error);
        }
      }
    }

    // Force selection update to clear stale carets even if PM thinks selection didn't change.
    // This handles clicking at/near same position where PM's selection.eq() might return true,
    // which prevents 'selectionUpdate' event from firing and leaves old carets on screen.
    // By forcing the update, we ensure #updateSelection() runs and clears the DOM layer.
    this.#scheduleSelectionUpdate();

    // Blur any currently focused element to ensure the PM editor can receive focus
    if (document.activeElement instanceof HTMLElement) {
      document.activeElement.blur();
    }

    const editorDom = this.#editor.view?.dom as HTMLElement | undefined;
    if (!editorDom) {
      return;
    }

    // Try direct DOM focus first
    editorDom.focus();
    this.#editor.view?.focus();
  };

  /**
   * Finds the first valid text position in the document.
   *
   * Traverses the document tree to locate the first textblock node (paragraph, heading, etc.)
   * and returns a position inside it. This is used when focusing the editor but no specific
   * position is available (e.g., clicking outside text content or before layout is ready).
   *
   * @returns The position inside the first textblock, or 1 if no textblock is found
   * @private
   */
  #getFirstTextPosition(): number {
    const doc = this.#editor?.state?.doc;
    if (!doc || !doc.content) {
      return 1; // Fallback to position 1 if doc is not available
    }

    let validPos = 1; // Default to position 1 (after doc open tag)

    doc.nodesBetween(0, doc.content.size, (node, pos) => {
      if (node.isTextblock) {
        validPos = pos + 1; // Position inside the textblock
        return false; // Stop iteration
      }
      return true; // Continue searching
    });

    return validPos;
  }

  /**
   * Registers a pointer click event and tracks multi-click sequences (double, triple).
   *
   * This method implements multi-click detection by tracking the timing and position
   * of consecutive clicks. Clicks within 400ms and 5px of each other increment the
   * click count, up to a maximum of 3 (single, double, triple).
   *
   * @param event - The mouse event from the pointer down handler
   * @returns The current click count (1 = single, 2 = double, 3 = triple)
   * @private
   */
  #registerPointerClick(event: MouseEvent): number {
    const MAX_CLICK_COUNT = 3;

    const time = event.timeStamp ?? performance.now();
    const withinTime = time - this.#lastClickTime <= MULTI_CLICK_TIME_THRESHOLD_MS;
    const withinDistance =
      Math.abs(event.clientX - this.#lastClickPosition.x) <= MULTI_CLICK_DISTANCE_THRESHOLD_PX &&
      Math.abs(event.clientY - this.#lastClickPosition.y) <= MULTI_CLICK_DISTANCE_THRESHOLD_PX;

    if (withinTime && withinDistance) {
      this.#clickCount = Math.min(this.#clickCount + 1, MAX_CLICK_COUNT);
    } else {
      this.#clickCount = 1;
    }

    this.#lastClickTime = time;
    this.#lastClickPosition = { x: event.clientX, y: event.clientY };

    return this.#clickCount;
  }

  /**
   * Selects the word at the given document position.
   *
   * This method traverses up the document tree to find the nearest textblock ancestor,
   * then expands the selection to word boundaries using Unicode-aware word character
   * detection. This handles cases where the position is within nested structures like
   * list items or table cells.
   *
   * Algorithm:
   * 1. Traverse ancestors until a textblock is found (paragraphs, headings, list items)
   * 2. From the click position, expand backward while characters match word regex
   * 3. Expand forward while characters match word regex
   * 4. Create a text selection spanning the word boundaries
   *
   * @param pos - The absolute document position where the double-click occurred
   * @returns true if a word was selected successfully, false otherwise
   * @private
   */
  #selectWordAt(pos: number): boolean {
    const state = this.#editor.state;
    if (!state?.doc) {
      return false;
    }
    const $pos = state.doc.resolve(pos);

    // Find the nearest textblock ancestor (may not be the immediate parent)
    let textblockPos = $pos;
    while (textblockPos.depth > 0) {
      if (textblockPos.parent?.isTextblock) {
        break;
      }
      // Safety check: ensure we can traverse up
      if (!textblockPos.parent || textblockPos.depth === 0) {
        break;
      }
      const beforePos = textblockPos.before();
      // Validate position is in document range
      if (beforePos < 0 || beforePos > state.doc.content.size) {
        return false;
      }
      textblockPos = state.doc.resolve(beforePos);
    }

    if (!textblockPos.parent?.isTextblock) {
      return false;
    }

    const parentStart = textblockPos.start();
    const parentEnd = textblockPos.end();
    let startPos = pos;
    while (startPos > parentStart) {
      const prevChar = state.doc.textBetween(startPos - 1, startPos, '\u0000', '\u0000');
      if (!this.#isWordCharacter(prevChar)) {
        break;
      }
      startPos -= 1;
    }

    let endPos = pos;
    while (endPos < parentEnd) {
      const nextChar = state.doc.textBetween(endPos, endPos + 1, '\u0000', '\u0000');
      if (!this.#isWordCharacter(nextChar)) {
        break;
      }
      endPos += 1;
    }

    if (startPos === endPos) {
      return false;
    }

    const tr = state.tr.setSelection(TextSelection.create(state.doc, startPos, endPos));
    try {
      this.#editor.view?.dispatch(tr);
      return true;
    } catch (error) {
      if (process.env.NODE_ENV === 'development') {
        console.warn('[PresentationEditor] Failed to select word:', error);
      }
      return false;
    }
  }

  /**
   * Selects the entire paragraph (textblock) at the given document position.
   *
   * This method traverses up the document tree to find the nearest textblock ancestor,
   * then selects from its start to end position. This handles cases where the position
   * is within nested structures like list items or table cells.
   *
   * Algorithm:
   * 1. Traverse ancestors until a textblock is found (paragraphs, headings, list items)
   * 2. Select from textblock.start() to textblock.end()
   *
   * @param pos - The absolute document position where the triple-click occurred
   * @returns true if a paragraph was selected successfully, false otherwise
   * @private
   */
  #selectParagraphAt(pos: number): boolean {
    const state = this.#editor.state;
    if (!state?.doc) {
      return false;
    }
    const $pos = state.doc.resolve(pos);

    // Find the nearest textblock ancestor (may not be the immediate parent)
    let textblockPos = $pos;
    while (textblockPos.depth > 0) {
      if (textblockPos.parent?.isTextblock) {
        break;
      }
      // Safety check: ensure we can traverse up
      if (!textblockPos.parent || textblockPos.depth === 0) {
        break;
      }
      const beforePos = textblockPos.before();
      // Validate position is in document range
      if (beforePos < 0 || beforePos > state.doc.content.size) {
        return false;
      }
      textblockPos = state.doc.resolve(beforePos);
    }

    if (!textblockPos.parent?.isTextblock) {
      return false;
    }

    const from = textblockPos.start();
    const to = textblockPos.end();
    const tr = state.tr.setSelection(TextSelection.create(state.doc, from, to));
    try {
      this.#editor.view?.dispatch(tr);
      return true;
    } catch (error) {
      if (process.env.NODE_ENV === 'development') {
        console.warn('[PresentationEditor] Failed to select paragraph:', error);
      }
      return false;
    }
  }

  /**
   * Determines if a character is considered part of a word for selection purposes.
   *
   * Uses Unicode property escapes to match:
   * - Letters (\p{L}): All Unicode letter characters
   * - Numbers (\p{N}): All Unicode number characters
   * - Apostrophes (''): For contractions like "don't"
   * - Underscores (_): Common in identifiers
   * - Tildes (~), Hyphens (-): For hyphenated words
   *
   * @param char - A single character to test
   * @returns true if the character is part of a word, false otherwise
   * @private
   */
  #isWordCharacter(char: string): boolean {
    if (!char) {
      return false;
    }
    return WORD_CHARACTER_REGEX.test(char);
  }

  #handlePointerMove = (event: PointerEvent) => {
    if (!this.#layoutState.layout) return;
    const normalized = this.#normalizeClientPoint(event.clientX, event.clientY);
    if (!normalized) return;
    if (this.#session.mode !== 'body') {
      this.#clearHoverRegion();
      return;
    }
    const region = this.#hitTestHeaderFooterRegion(normalized.x, normalized.y);
    if (!region) {
      this.#clearHoverRegion();
      return;
    }
    if (
      this.#hoverRegion &&
      this.#hoverRegion.kind === region.kind &&
      this.#hoverRegion.pageIndex === region.pageIndex &&
      this.#hoverRegion.sectionType === region.sectionType
    ) {
      return;
    }
    this.#hoverRegion = region;
    this.#renderHoverRegion(region);
  };

  #handlePointerLeave = () => {
    this.#clearHoverRegion();
  };

  #handleDoubleClick = (event: MouseEvent) => {
    if (event.button !== 0) return;
    if (!this.#layoutState.layout) return;

    const rect = this.#viewportHost.getBoundingClientRect();
    const zoom = this.#layoutOptions.zoom ?? 1;
    const scrollLeft = this.#visibleHost.scrollLeft ?? 0;
    const scrollTop = this.#visibleHost.scrollTop ?? 0;
    const x = (event.clientX - rect.left + scrollLeft) / zoom;
    const y = (event.clientY - rect.top + scrollTop) / zoom;

    const region = this.#hitTestHeaderFooterRegion(x, y);
    if (region) {
      event.preventDefault();
      event.stopPropagation();
      this.#activateHeaderFooterRegion(region);
    } else if (this.#session.mode !== 'body') {
      this.#exitHeaderFooterMode();
    }
  };

  #handleKeyDown = (event: KeyboardEvent) => {
    if (event.key === 'Escape' && this.#session.mode !== 'body') {
      event.preventDefault();
      this.#exitHeaderFooterMode();
      return;
    }
    if (event.ctrlKey && event.altKey && !event.shiftKey) {
      if (event.code === 'KeyH') {
        event.preventDefault();
        this.#focusHeaderFooterShortcut('header');
      } else if (event.code === 'KeyF') {
        event.preventDefault();
        this.#focusHeaderFooterShortcut('footer');
      }
    }
  };

  #focusHeaderFooterShortcut(kind: 'header' | 'footer') {
    const pageIndex = this.#getCurrentPageIndex();
    const region = this.#findRegionForPage(kind, pageIndex);
    if (!region) {
      this.#emitHeaderFooterEditBlocked('missingRegion');
      return;
    }
    this.#activateHeaderFooterRegion(region);
  }

  #scheduleRerender() {
    if (this.#renderScheduled) {
      return;
    }
    this.#renderScheduled = true;
    const win = this.#visibleHost.ownerDocument?.defaultView ?? window;
    this.#rafHandle = win.requestAnimationFrame(() => {
      this.#renderScheduled = false;
      this.#flushRerenderQueue().catch((error) => {
        this.#handleLayoutError('render', error instanceof Error ? error : new Error(String(error)));
      });
    });
  }

  async #flushRerenderQueue() {
    if (this.#isRerendering) {
      this.#pendingDocChange = true;
      return;
    }
    if (!this.#pendingDocChange) {
      return;
    }
    this.#pendingDocChange = false;
    this.#isRerendering = true;
    try {
      await this.#rerender();
    } finally {
      this.#isRerendering = false;
      if (this.#pendingDocChange) {
        this.#scheduleRerender();
      }
    }
  }

  async #rerender() {
    let docJson;
    const viewWindow = this.#visibleHost.ownerDocument?.defaultView ?? window;
    const perf = viewWindow?.performance ?? GLOBAL_PERFORMANCE;
    const startMark = perf?.now?.();
    try {
      docJson = this.#editor.getJSON();
    } catch (error) {
      this.#handleLayoutError('render', this.#decorateError(error, 'getJSON'));
      return;
    }

    const sectionMetadata: SectionMetadata[] = [];
    let blocks: FlowBlock[] | undefined;
    try {
      const converter = (this.#editor as Editor & { converter?: Record<string, unknown> }).converter;
      const converterContext = converter
        ? {
            docx: converter.convertedXml,
            numbering: converter.numbering,
            linkedStyles: converter.linkedStyles,
          }
        : undefined;
      const result = toFlowBlocks(docJson, {
        mediaFiles: this.#options.mediaFiles as Record<string, string> | undefined,
        emitSectionBreaks: true,
        sectionMetadata,
        trackedChangesMode: this.#trackedChangesMode,
        enableTrackedChanges: this.#trackedChangesEnabled,
        enableRichHyperlinks: true,
        themeColors: this.#editor?.converter?.themeColors ?? undefined,
        converterContext,
      });
      blocks = result.blocks;
    } catch (error) {
      this.#handleLayoutError('render', this.#decorateError(error, 'toFlowBlocks'));
      return;
    }

    if (!blocks) {
      this.#handleLayoutError('render', new Error('toFlowBlocks returned undefined blocks'));
      return;
    }

    const layoutOptions = this.#resolveLayoutOptions(blocks, sectionMetadata);
    const previousBlocks = this.#layoutState.blocks;
    const previousLayout = this.#layoutState.layout;

    let layout: Layout;
    let measures: Measure[];
    let headerLayouts: HeaderFooterLayoutResult[] | undefined;
    let footerLayouts: HeaderFooterLayoutResult[] | undefined;
    const headerFooterInput = this.#buildHeaderFooterInput();
    try {
      const result = await incrementalLayout(
        previousBlocks,
        previousLayout,
        blocks,
        layoutOptions,
        (block: FlowBlock, constraints: { maxWidth: number; maxHeight: number }) => measureBlock(block, constraints),
        headerFooterInput ?? undefined,
      );

      // Type guard: validate incrementalLayout return value
      if (!result || typeof result !== 'object') {
        this.#handleLayoutError('render', new Error('incrementalLayout returned invalid result'));
        return;
      }
      if (!result.layout || typeof result.layout !== 'object') {
        this.#handleLayoutError('render', new Error('incrementalLayout returned invalid layout'));
        return;
      }
      if (!Array.isArray(result.measures)) {
        this.#handleLayoutError('render', new Error('incrementalLayout returned invalid measures'));
        return;
      }

      ({ layout, measures } = result);
      headerLayouts = result.headers;
      footerLayouts = result.footers;
    } catch (error) {
      this.#handleLayoutError('render', this.#decorateError(error, 'incrementalLayout'));
      return;
    }

    this.#sectionMetadata = sectionMetadata;
    this.#layoutState = { blocks, measures, layout };
    this.#headerLayoutResults = headerLayouts ?? null;
    this.#footerLayoutResults = footerLayouts ?? null;
    this.#updateDecorationProviders(layout);

    const painter = this.#ensurePainter(blocks, measures);
    if (typeof painter.setProviders === 'function') {
      painter.setProviders(this.#headerDecorationProvider, this.#footerDecorationProvider);
    }

    // Extract header/footer blocks and measures from layout results
    const headerBlocks: FlowBlock[] = [];
    const headerMeasures: Measure[] = [];
    if (headerLayouts) {
      for (const headerResult of headerLayouts) {
        headerBlocks.push(...headerResult.blocks);
        headerMeasures.push(...headerResult.measures);
      }
    }

    const footerBlocks: FlowBlock[] = [];
    const footerMeasures: Measure[] = [];
    if (footerLayouts) {
      for (const footerResult of footerLayouts) {
        footerBlocks.push(...footerResult.blocks);
        footerMeasures.push(...footerResult.measures);
      }
    }

    // Pass all blocks (main document + headers + footers) to the painter
    painter.setData?.(
      blocks,
      measures,
      headerBlocks.length > 0 ? headerBlocks : undefined,
      headerMeasures.length > 0 ? headerMeasures : undefined,
      footerBlocks.length > 0 ? footerBlocks : undefined,
      footerMeasures.length > 0 ? footerMeasures : undefined,
    );
    painter.paint(layout, this.#painterHost);

    // Reset error state on successful layout
    this.#layoutError = null;
    this.#layoutErrorState = 'healthy';
    this.#dismissErrorBanner();

    const metrics = this.#createLayoutMetrics(perf, startMark, layout, blocks);
    const payload = { layout, blocks, measures, metrics };
    this.emit('layoutUpdated', payload);
    this.emit('paginationUpdate', payload);
    if (this.#telemetryEmitter && metrics) {
      this.#telemetryEmitter({ type: 'layout', data: { layout, blocks, measures, metrics } });
    }
    this.#updateSelection();

    // Trigger cursor re-rendering on layout changes without re-normalizing awareness
    // Layout reflow requires repositioning cursors in the DOM, but awareness states haven't changed
    // This optimization avoids expensive Yjs position conversions on every layout update
    if (this.#remoteCursorState.size > 0) {
      this.#scheduleRemoteCursorReRender();
    }
  }

  #ensurePainter(blocks: FlowBlock[], measures: Measure[]) {
    if (!this.#domPainter) {
      this.#domPainter = createDomPainter({
        blocks,
        measures,
        layoutMode: this.#layoutOptions.layoutMode ?? 'vertical',
        virtualization: this.#layoutOptions.virtualization,
        pageStyles: this.#layoutOptions.pageStyles,
        headerProvider: this.#headerDecorationProvider,
        footerProvider: this.#footerDecorationProvider,
      });
    }
    return this.#domPainter;
  }

  #scheduleSelectionUpdate() {
    if (this.#selectionUpdateScheduled) {
      return;
    }
    this.#selectionUpdateScheduled = true;
    const win = this.#visibleHost.ownerDocument?.defaultView ?? window;
    win.requestAnimationFrame(() => {
      this.#selectionUpdateScheduled = false;
      this.#updateSelection();
    });
  }

  #updateSelection() {
    // Only clear local layer, preserve remote cursor layer
    if (!this.#localSelectionLayer) {
      return;
    }
    const layout = this.#layoutState.layout;
    const selection = this.getActiveEditor().state?.selection;

    // Clear old carets/selections - this is critical to prevent accumulation
    this.#localSelectionLayer.innerHTML = '';

    if (!selection) {
      return;
    }

    if (this.#session.mode !== 'body') {
      if (!layout) {
        return;
      }
      if (selection.from === selection.to) {
        const caretLayout = this.#computeHeaderFooterCaretRect(selection.from);
        if (!caretLayout) {
          return;
        }
        this.#renderCaretOverlay(caretLayout);
        return;
      }
      const rects = this.#computeHeaderFooterSelectionRects(selection.from, selection.to);
      this.#renderSelectionRects(rects);
      return;
    }

    if (!layout) {
      return;
    }

    const { from, to } = selection;
    if (from === to) {
      const caretLayout = this.#computeCaretLayoutRect(from);
      if (!caretLayout) {
        return;
      }
      this.#renderCaretOverlay(caretLayout);
      return;
    }

    const rects: LayoutRect[] =
      selectionToRects(layout, this.#layoutState.blocks, this.#layoutState.measures, from, to) ?? [];

    this.#renderSelectionRects(rects);
  }

  #resolveLayoutOptions(blocks: FlowBlock[] | undefined, sectionMetadata: SectionMetadata[]) {
    const defaults = this.#computeDefaultLayoutDefaults();
    const firstSection = blocks?.find(
      (block) =>
        block.kind === 'sectionBreak' &&
        (block as FlowBlock & { attrs?: { isFirstSection?: boolean } })?.attrs?.isFirstSection,
    ) as
      | (FlowBlock & {
          kind: 'sectionBreak';
          pageSize?: PageSize;
          columns?: ColumnLayout;
          margins?: { header?: number; footer?: number };
        })
      | undefined;

    const pageSize = firstSection?.pageSize ?? defaults.pageSize;
    const margins: PageMargins = {
      ...defaults.margins,
      ...(firstSection?.margins?.header != null ? { header: firstSection.margins.header } : {}),
      ...(firstSection?.margins?.footer != null ? { footer: firstSection.margins.footer } : {}),
    };
    const columns = firstSection?.columns ?? defaults.columns;

    this.#layoutOptions.pageSize = pageSize;
    this.#layoutOptions.margins = margins;

    this.#hiddenHost.style.width = `${pageSize.w}px`;

    return {
      pageSize,
      margins: margins as Required<Pick<PageMargins, 'top' | 'right' | 'bottom' | 'left'>> &
        Partial<Pick<PageMargins, 'header' | 'footer'>>,
      ...(columns ? { columns } : {}),
      sectionMetadata,
    };
  }

  #buildHeaderFooterInput() {
    if (!this.#headerFooterAdapter) {
      return null;
    }
    const headerBlocks = this.#headerFooterAdapter.getBatch('header');
    const footerBlocks = this.#headerFooterAdapter.getBatch('footer');
    if (!headerBlocks && !footerBlocks) {
      return null;
    }
    const constraints = this.#computeHeaderFooterConstraints();
    if (!constraints) {
      return null;
    }
    return {
      headerBlocks,
      footerBlocks,
      constraints,
    };
  }

  #computeHeaderFooterConstraints() {
    const pageSize = this.#layoutOptions.pageSize ?? DEFAULT_PAGE_SIZE;
    const margins = this.#layoutOptions.margins ?? DEFAULT_MARGINS;
    const marginLeft = margins.left ?? DEFAULT_MARGINS.left!;
    const marginRight = margins.right ?? DEFAULT_MARGINS.right!;
    const width = pageSize.w - (marginLeft + marginRight);
    if (!Number.isFinite(width) || width <= 0) {
      return null;
    }
    const { headerSpace, footerSpace } = extractHeaderFooterSpace(margins);
    const height = Math.max(headerSpace, footerSpace, 1);
    return {
      width,
      height,
      // Pass actual page dimensions for page-relative anchor positioning in headers/footers
      pageWidth: pageSize.w,
      margins: { left: marginLeft, right: marginRight },
    };
  }

  #updateDecorationProviders(layout: Layout) {
    this.#headerDecorationProvider = this.#createDecorationProvider('header', layout);
    this.#footerDecorationProvider = this.#createDecorationProvider('footer', layout);
    this.#rebuildHeaderFooterRegions(layout);
  }

  #createDecorationProvider(kind: 'header' | 'footer', layout: Layout): PageDecorationProvider | undefined {
    const results = kind === 'header' ? this.#headerLayoutResults : this.#footerLayoutResults;
    if (!results || results.length === 0) {
      return undefined;
    }
    const identifier =
      this.#headerFooterIdentifier ??
      extractIdentifierFromConverter((this.#editor as Editor & { converter?: unknown }).converter);
    return (pageNumber, pageMargins, page) => {
      const headerFooterType = getHeaderFooterType(pageNumber, identifier, { kind });
      if (!headerFooterType) {
        return null;
      }
      const variant = results.find((entry) => entry.type === headerFooterType);
      if (!variant || !variant.layout?.pages?.length) {
        return null;
      }
<<<<<<< HEAD
      // Find page slot: exact match first, then fall back to bucket representative
      const slotPage = this.#findHeaderFooterPageForPageNumber(variant.layout.pages, pageNumber);
      if (!slotPage) {
        return null;
      }
=======
      // Flatten all internal pages' fragments to prevent content loss from overflow
      // Headers/footers may have content that exceeds height constraints during internal layout,
      // causing pagination. We collect all fragments across all internal pages.
      const allFragments = variant.layout.pages.flatMap((p: Page) => p.fragments ?? []);
>>>>>>> 599a5a4f
      const pageHeight = page?.size?.h ?? layout.pageSize?.h ?? this.#layoutOptions.pageSize?.h ?? DEFAULT_PAGE_SIZE.h;
      const margins = pageMargins ?? layout.pages[0]?.margins ?? this.#layoutOptions.margins ?? DEFAULT_MARGINS;
      const box = this.#computeDecorationBox(kind, margins, pageHeight);
      const headerId =
        page?.sectionRefs && kind === 'header'
          ? (page.sectionRefs.headerRefs?.[headerFooterType as keyof typeof page.sectionRefs.headerRefs] ?? undefined)
          : page?.sectionRefs && kind === 'footer'
            ? (page.sectionRefs.footerRefs?.[headerFooterType as keyof typeof page.sectionRefs.footerRefs] ?? undefined)
            : undefined;
      const fallbackId = this.#headerFooterManager?.getVariantId(kind, headerFooterType);
      const finalHeaderId = headerId ?? fallbackId ?? undefined;
      return {
        fragments: allFragments,
        height: box.height,
        contentHeight: variant.layout.height ?? box.height,
        offset: box.offset,
        marginLeft: box.x,
        contentWidth: box.width,
        headerId: finalHeaderId,
        sectionType: headerFooterType,
        box: {
          x: box.x,
          y: box.offset,
          width: box.width,
          height: box.height,
        },
        hitRegion: {
          x: box.x,
          y: box.offset,
          width: box.width,
          height: box.height,
        },
      };
    };
  }

  /**
   * Finds the header/footer page layout for a given page number with bucket fallback.
   *
   * Lookup strategy:
   * 1. Try exact match first (find page with matching number)
   * 2. If bucketing is used, fall back to the bucket's representative page
   * 3. Finally, fall back to the first available page
   *
   * Digit buckets (for large documents):
   * - d1: pages 1-9 → representative page 5
   * - d2: pages 10-99 → representative page 50
   * - d3: pages 100-999 → representative page 500
   * - d4: pages 1000+ → representative page 5000
   *
   * @param pages - Array of header/footer layout pages from the variant
   * @param pageNumber - Physical page number to find layout for (1-indexed)
   * @returns Header/footer page layout, or undefined if no suitable page found
   */
  #findHeaderFooterPageForPageNumber(
    pages: Array<{ number: number; fragments: Fragment[] }>,
    pageNumber: number,
  ): { number: number; fragments: Fragment[] } | undefined {
    if (!pages || pages.length === 0) {
      return undefined;
    }

    // 1. Try exact match first
    const exactMatch = pages.find((p) => p.number === pageNumber);
    if (exactMatch) {
      return exactMatch;
    }

    // 2. If bucketing is used, find the representative for this page's bucket
    const bucket = getBucketForPageNumber(pageNumber);
    const representative = getBucketRepresentative(bucket);
    const bucketMatch = pages.find((p) => p.number === representative);
    if (bucketMatch) {
      return bucketMatch;
    }

    // 3. Final fallback: return the first available page
    return pages[0];
  }

  #computeDecorationBox(kind: 'header' | 'footer', pageMargins?: PageMargins, pageHeight?: number) {
    const margins = pageMargins ?? this.#layoutOptions.margins ?? DEFAULT_MARGINS;
    const pageSize = this.#layoutOptions.pageSize ?? DEFAULT_PAGE_SIZE;
    const left = margins.left ?? DEFAULT_MARGINS.left!;
    const right = margins.right ?? DEFAULT_MARGINS.right!;
    const width = Math.max(pageSize.w - (left + right), 1);
    const totalHeight = pageHeight ?? pageSize.h;

    // MS Word positioning:
    // - Header: starts at headerMargin from page top, can extend down to topMargin
    // - Footer: ends at footerMargin from page bottom, can extend up to bottomMargin
    if (kind === 'header') {
      const headerMargin = margins.header ?? 0;
      const topMargin = margins.top ?? DEFAULT_MARGINS.top ?? 0;
      // Height is the space available for header (between headerMargin and topMargin)
      const height = Math.max(topMargin - headerMargin, 1);
      return { x: left, width, height, offset: headerMargin };
    } else {
      const footerMargin = margins.footer ?? 0;
      const bottomMargin = margins.bottom ?? DEFAULT_MARGINS.bottom ?? 0;
      // Height is the space available for footer (between bottomMargin and footerMargin)
      const height = Math.max(bottomMargin - footerMargin, 1);
      // Position so container bottom is at footerMargin from page bottom
      const offset = Math.max(0, totalHeight - footerMargin - height);
      return { x: left, width, height, offset };
    }
  }

  #rebuildHeaderFooterRegions(layout: Layout) {
    this.#headerRegions.clear();
    this.#footerRegions.clear();
    const pageHeight = layout.pageSize?.h ?? this.#layoutOptions.pageSize?.h ?? DEFAULT_PAGE_SIZE.h;
    if (pageHeight <= 0) return;

    layout.pages.forEach((page, pageIndex) => {
      const headerPayload = this.#headerDecorationProvider?.(page.number, page.margins, page);
      if (headerPayload?.hitRegion) {
        this.#headerRegions.set(pageIndex, {
          kind: 'header',
          headerId: headerPayload.headerId,
          sectionType: headerPayload.sectionType,
          pageIndex,
          pageNumber: page.number,
          localX: headerPayload.hitRegion.x ?? 0,
          localY: headerPayload.hitRegion.y ?? 0,
          width: headerPayload.hitRegion.width ?? headerPayload.box?.width ?? 0,
          height: headerPayload.hitRegion.height ?? headerPayload.box?.height ?? 0,
        });
      }

      const footerPayload = this.#footerDecorationProvider?.(page.number, page.margins, page);
      if (footerPayload?.hitRegion) {
        this.#footerRegions.set(pageIndex, {
          kind: 'footer',
          headerId: footerPayload.headerId,
          sectionType: footerPayload.sectionType,
          pageIndex,
          pageNumber: page.number,
          localX: footerPayload.hitRegion.x ?? 0,
          localY: footerPayload.hitRegion.y ?? 0,
          width: footerPayload.hitRegion.width ?? footerPayload.box?.width ?? 0,
          height: footerPayload.hitRegion.height ?? footerPayload.box?.height ?? 0,
        });
      }
    });
  }

  #hitTestHeaderFooterRegion(x: number, y: number): HeaderFooterRegion | null {
    const layout = this.#layoutState.layout;
    if (!layout) return null;
    const pageHeight = layout.pageSize?.h ?? this.#layoutOptions.pageSize?.h ?? DEFAULT_PAGE_SIZE.h;
    if (pageHeight <= 0) return null;
    const pageIndex = Math.max(0, Math.floor(y / pageHeight));
    const pageLocalY = y - pageIndex * pageHeight;

    const headerRegion = this.#headerRegions.get(pageIndex);
    if (headerRegion && this.#pointInRegion(headerRegion, x, pageLocalY)) {
      return headerRegion;
    }
    const footerRegion = this.#footerRegions.get(pageIndex);
    if (footerRegion && this.#pointInRegion(footerRegion, x, pageLocalY)) {
      return footerRegion;
    }
    return null;
  }

  #pointInRegion(region: HeaderFooterRegion, x: number, localY: number) {
    const withinX = x >= region.localX && x <= region.localX + region.width;
    const withinY = localY >= region.localY && localY <= region.localY + region.height;
    return withinX && withinY;
  }

  #activateHeaderFooterRegion(region: HeaderFooterRegion) {
    const permission = this.#validateHeaderFooterEditPermission();
    if (!permission.allowed) {
      this.#emitHeaderFooterEditBlocked(permission.reason ?? 'restricted');
      return;
    }
    void this.#enterHeaderFooterMode(region);
  }

  async #enterHeaderFooterMode(region: HeaderFooterRegion) {
    if (!this.#headerFooterManager) {
      // Clear hover on early exit to prevent stale hover state
      this.#clearHoverRegion();
      return;
    }
    const descriptor = this.#resolveDescriptorForRegion(region);
    if (!descriptor) {
      console.warn('[PresentationEditor] No descriptor found for region:', region);
      // Clear hover on validation failure to prevent stale hover state
      this.#clearHoverRegion();
      return;
    }
    if (!descriptor.id) {
      console.warn('[PresentationEditor] Descriptor missing id:', descriptor);
      // Clear hover on validation failure to prevent stale hover state
      this.#clearHoverRegion();
      return;
    }
    const editor = await this.#headerFooterManager.ensureEditor(descriptor);
    if (!editor) {
      console.warn('[PresentationEditor] Failed to ensure editor for descriptor:', descriptor);
      // Clear hover on editor creation failure to prevent stale hover state
      this.#clearHoverRegion();
      return;
    }
    this.#activeHeaderFooterEditor = editor;
    this.#session = {
      mode: region.kind,
      kind: region.kind,
      headerId: descriptor.id,
      sectionType: descriptor.variant ?? region.sectionType ?? null,
      pageIndex: region.pageIndex,
      pageNumber: region.pageNumber,
    };
    // Clear hover region after successful activation
    this.#clearHoverRegion();
    this.#emitHeaderFooterModeChanged();
    this.#emitHeaderFooterEditingContext(editor);
    this.#inputBridge?.notifyTargetChanged();
    editor.view?.focus();
  }

  #exitHeaderFooterMode() {
    if (this.#session.mode === 'body') return;
    this.#session = { mode: 'body' };
    this.#activeHeaderFooterEditor = null;
    this.#emitHeaderFooterModeChanged();
    this.#emitHeaderFooterEditingContext(this.#editor);
    this.#inputBridge?.notifyTargetChanged();
    this.#editor.view?.focus();
  }

  #getActiveDomTarget(): HTMLElement | null {
    if (this.#session.mode !== 'body') {
      return this.#activeHeaderFooterEditor?.view?.dom ?? this.#editor.view?.dom ?? null;
    }
    return this.#editor.view?.dom ?? null;
  }

  #emitHeaderFooterModeChanged() {
    this.emit('headerFooterModeChanged', {
      mode: this.#session.mode,
      kind: this.#session.kind,
      headerId: this.#session.headerId,
      sectionType: this.#session.sectionType,
      pageIndex: this.#session.pageIndex,
      pageNumber: this.#session.pageNumber,
    });
    this.#updateAwarenessSession();
    this.#updateModeBanner();
  }

  #emitHeaderFooterEditingContext(editor: Editor) {
    this.emit('headerFooterEditingContext', {
      kind: this.#session.mode,
      editor,
      headerId: this.#session.headerId,
      sectionType: this.#session.sectionType,
    });
    this.#announce(
      this.#session.mode === 'body'
        ? 'Exited header/footer edit mode.'
        : `Editing ${this.#session.kind === 'header' ? 'Header' : 'Footer'} (${this.#session.sectionType ?? 'default'})`,
    );
  }

  #updateAwarenessSession() {
    const provider = (
      this.#editor.options as {
        collaborationProvider?: { awareness?: { setLocalStateField?: (field: string, value: unknown) => void } };
      }
    )?.collaborationProvider;
    const awareness = provider?.awareness;
    if (!awareness?.setLocalStateField) {
      return;
    }
    if (this.#session.mode === 'body') {
      awareness.setLocalStateField('layoutSession', null);
      return;
    }
    awareness.setLocalStateField('layoutSession', {
      kind: this.#session.kind,
      headerId: this.#session.headerId ?? null,
      pageNumber: this.#session.pageNumber ?? null,
    });
  }

  #updateModeBanner() {
    if (!this.#modeBanner) return;
    if (this.#session.mode === 'body') {
      this.#modeBanner.style.display = 'none';
      this.#modeBanner.textContent = '';
      return;
    }
    const title = this.#session.kind === 'header' ? 'Header' : 'Footer';
    const variant = this.#session.sectionType ?? 'default';
    const page = this.#session.pageNumber != null ? `Page ${this.#session.pageNumber}` : '';
    this.#modeBanner.textContent = `Editing ${title} (${variant}) ${page} – Press Esc to return`;
    this.#modeBanner.style.display = 'block';
  }

  #announce(message: string) {
    if (!this.#ariaLiveRegion) return;
    this.#ariaLiveRegion.textContent = message;
  }

  #validateHeaderFooterEditPermission(): { allowed: boolean; reason?: string } {
    if (this.#documentMode === 'viewing') {
      return { allowed: false, reason: 'documentMode' };
    }
    if (!this.#editor.isEditable) {
      return { allowed: false, reason: 'readOnly' };
    }
    return { allowed: true };
  }

  #emitHeaderFooterEditBlocked(reason: string) {
    this.emit('headerFooterEditBlocked', { reason });
  }

  #resolveDescriptorForRegion(region: HeaderFooterRegion): HeaderFooterDescriptor | null {
    if (!this.#headerFooterManager) return null;
    if (region.headerId) {
      const descriptor = this.#headerFooterManager.getDescriptorById(region.headerId);
      if (descriptor) return descriptor;
    }
    if (region.sectionType) {
      const descriptors = this.#headerFooterManager.getDescriptors(region.kind);
      const match = descriptors.find((entry) => entry.variant === region.sectionType);
      if (match) return match;
    }
    const descriptors = this.#headerFooterManager.getDescriptors(region.kind);
    if (!descriptors.length) {
      console.warn('[PresentationEditor] No descriptor found for region:', region);
      return null;
    }
    return descriptors[0];
  }

  #getBodyPageHeight() {
    return this.#layoutState.layout?.pageSize?.h ?? this.#layoutOptions.pageSize?.h ?? DEFAULT_PAGE_SIZE.h;
  }

  /**
   * Get the page height for the current header/footer context.
   * Returns the actual layout height from the header/footer context, or falls back to 1 if unavailable.
   * Used for correct coordinate mapping when rendering selections in header/footer mode.
   */
  #getHeaderFooterPageHeight(): number {
    const context = this.#getHeaderFooterContext();
    if (!context) {
      // Fallback to 1 if context is missing (should rarely happen)
      console.warn('[PresentationEditor] Header/footer context missing when computing page height');
      return 1;
    }
    // Use the actual page height from the header/footer layout
    return context.layout.pageSize?.h ?? context.region.height ?? 1;
  }

  #renderSelectionRects(rects: LayoutRect[]) {
    const localSelectionLayer = this.#localSelectionLayer;
    if (!localSelectionLayer) {
      return;
    }
    const pageHeight = this.#getBodyPageHeight();
    const zoom = this.#layoutOptions.zoom ?? 1;
    rects.forEach((rect, _index) => {
      const pageLocalY = rect.y - rect.pageIndex * pageHeight;
      const coords = this.#convertPageLocalToOverlayCoords(rect.pageIndex, rect.x, pageLocalY);
      if (!coords) {
        return;
      }
      const highlight = localSelectionLayer.ownerDocument?.createElement('div');
      if (!highlight) {
        return;
      }
      highlight.className = 'presentation-editor__selection-rect';
      highlight.style.position = 'absolute';
      highlight.style.left = `${coords.x}px`;
      highlight.style.top = `${coords.y}px`;
      highlight.style.width = `${Math.max(1, rect.width * zoom)}px`;
      highlight.style.height = `${Math.max(1, rect.height * zoom)}px`;
      highlight.style.backgroundColor = 'rgba(51, 132, 255, 0.35)';
      highlight.style.borderRadius = '2px';
      highlight.style.pointerEvents = 'none';
      localSelectionLayer.appendChild(highlight);
    });
  }

  #renderHoverRegion(region: HeaderFooterRegion) {
    if (!this.#hoverOverlay || !this.#hoverTooltip) return;
    const zoom = this.#layoutOptions.zoom ?? 1;
    const coords = this.#convertPageLocalToOverlayCoords(region.pageIndex, region.localX, region.localY);
    if (!coords) {
      this.#clearHoverRegion();
      return;
    }
    this.#hoverOverlay.style.display = 'block';
    this.#hoverOverlay.style.left = `${coords.x}px`;
    this.#hoverOverlay.style.top = `${coords.y}px`;
    this.#hoverOverlay.style.width = `${region.width * zoom}px`;
    this.#hoverOverlay.style.height = `${region.height * zoom}px`;

    const tooltipText = `Double-click to edit ${region.kind === 'header' ? 'Header' : 'Footer'} (${region.sectionType ?? 'default'})`;
    this.#hoverTooltip.textContent = tooltipText;
    this.#hoverTooltip.style.display = 'block';
    this.#hoverTooltip.style.left = `${coords.x}px`;

    // Position tooltip above region by default, but below if too close to viewport top
    // This prevents clipping for headers at the top of the page
    const tooltipHeight = 24; // Approximate tooltip height
    const spaceAbove = coords.y;
    const regionHeight = region.height * zoom;
    const tooltipY =
      spaceAbove < tooltipHeight + 4
        ? coords.y + regionHeight + 4 // Position below if near top (with 4px spacing)
        : coords.y - tooltipHeight; // Position above otherwise
    this.#hoverTooltip.style.top = `${Math.max(0, tooltipY)}px`;
  }

  #clearHoverRegion() {
    this.#hoverRegion = null;
    if (this.#hoverOverlay) {
      this.#hoverOverlay.style.display = 'none';
    }
    if (this.#hoverTooltip) {
      this.#hoverTooltip.style.display = 'none';
    }
  }

  #renderCaretOverlay(caretLayout: { pageIndex: number; x: number; y: number; height: number }) {
    if (!this.#localSelectionLayer) {
      return;
    }
    const zoom = this.#layoutOptions.zoom ?? 1;
    const coords = this.#convertPageLocalToOverlayCoords(caretLayout.pageIndex, caretLayout.x, caretLayout.y);
    if (!coords) {
      return;
    }
    const caretEl = this.#localSelectionLayer.ownerDocument?.createElement('div');
    if (!caretEl) {
      return;
    }
    caretEl.className = 'presentation-editor__selection-caret';
    caretEl.style.position = 'absolute';
    caretEl.style.left = `${coords.x}px`;
    caretEl.style.top = `${coords.y}px`;
    caretEl.style.width = '2px';
    caretEl.style.height = `${Math.max(1, caretLayout.height * zoom)}px`;
    caretEl.style.backgroundColor = '#3366FF';
    caretEl.style.borderRadius = '1px';
    caretEl.style.pointerEvents = 'none';
    this.#localSelectionLayer.appendChild(caretEl);
  }

  #getHeaderFooterContext(): HeaderFooterLayoutContext | null {
    if (this.#session.mode === 'body') return null;
    if (!this.#headerFooterManager) return null;
    const pageIndex = this.#session.pageIndex;
    if (pageIndex == null) return null;
    const regionMap = this.#session.mode === 'header' ? this.#headerRegions : this.#footerRegions;
    const region = regionMap.get(pageIndex);
    if (!region) {
      console.warn('[PresentationEditor] Header/footer region not found for pageIndex:', pageIndex);
      return null;
    }
    const results = this.#session.mode === 'header' ? this.#headerLayoutResults : this.#footerLayoutResults;
    if (!results || results.length === 0) {
      console.warn('[PresentationEditor] Header/footer layout results not available');
      return null;
    }
    const variant = results.find((entry) => entry.type === this.#session.sectionType) ?? results[0] ?? null;
    if (!variant) {
      console.warn('[PresentationEditor] Header/footer variant not found for sectionType:', this.#session.sectionType);
      return null;
    }
    const pageWidth = Math.max(1, region.width);
    const pageHeight = Math.max(1, variant.layout.height ?? region.height ?? 1);
    const layoutLike: Layout = {
      pageSize: { w: pageWidth, h: pageHeight },
      pages: variant.layout.pages.map((page: Page) => ({
        number: page.number,
        numberText: page.numberText,
        fragments: page.fragments,
      })),
    };
    return {
      layout: layoutLike,
      blocks: variant.blocks,
      measures: variant.measures,
      region,
    };
  }

  #computeHeaderFooterSelectionRects(from: number, to: number): LayoutRect[] {
    const context = this.#getHeaderFooterContext();
    const bodyLayout = this.#layoutState.layout;
    if (!context) {
      // Warn when header/footer context is unavailable to aid debugging
      console.warn('[PresentationEditor] Header/footer context unavailable for selection rects', {
        mode: this.#session.mode,
        pageIndex: this.#session.pageIndex,
      });
      return [];
    }
    if (!bodyLayout) return [];
    const rects = selectionToRects(context.layout, context.blocks, context.measures, from, to) ?? [];
    const headerPageHeight = context.layout.pageSize?.h ?? context.region.height ?? 1;
    const bodyPageHeight = this.#getBodyPageHeight();
    return rects.map((rect: LayoutRect) => {
      const headerLocalY = rect.y - rect.pageIndex * headerPageHeight;
      return {
        pageIndex: context.region.pageIndex,
        x: rect.x + context.region.localX,
        y: context.region.pageIndex * bodyPageHeight + context.region.localY + headerLocalY,
        width: rect.width,
        height: rect.height,
      };
    });
  }

  #computeHeaderFooterCaretRect(pos: number): { pageIndex: number; x: number; y: number; height: number } | null {
    const context = this.#getHeaderFooterContext();
    if (!context) return null;
    const hit = getFragmentAtPosition(context.layout, context.blocks, context.measures, pos);
    if (!hit) return null;
    const block = hit.block;
    const measure = hit.measure;
    if (!block || block.kind !== 'paragraph' || measure?.kind !== 'paragraph' || hit.fragment.kind !== 'para')
      return null;
    const lineInfo = this.#findLineContainingPos(block, measure, hit.fragment.fromLine, hit.fragment.toLine, pos);
    if (!lineInfo) return null;
    const { line, index } = lineInfo;
    const range = computeLinePmRange(block, line);
    if (range.pmStart == null) return null;
    const charsInLine = Math.max(0, line.toChar - line.fromChar);
    const offsetChars = Math.max(0, Math.min(charsInLine, pos - range.pmStart));
    const localX = hit.fragment.x + measureCharacterX(block, line, offsetChars);
    const lineOffset = this.#lineHeightBeforeIndex(measure.lines, hit.fragment.fromLine, index);
    const headerPageHeight = context.layout.pageSize?.h ?? context.region.height ?? 1;
    const headerLocalY = hit.pageIndex * headerPageHeight + (hit.fragment.y + lineOffset);
    return {
      pageIndex: context.region.pageIndex,
      x: context.region.localX + localX,
      y: context.region.localY + headerLocalY,
      height: line.lineHeight,
    };
  }

  #syncTrackedChangesPreferences(): boolean {
    const mode = this.#deriveTrackedChangesMode();
    const enabled = this.#deriveTrackedChangesEnabled();
    const hasChanged = mode !== this.#trackedChangesMode || enabled !== this.#trackedChangesEnabled;
    if (hasChanged) {
      this.#trackedChangesMode = mode;
      this.#trackedChangesEnabled = enabled;
    }
    return hasChanged;
  }

  #deriveTrackedChangesMode(): TrackedChangesMode {
    const overrideMode = this.#trackedChangesOverrides?.mode;
    if (overrideMode) {
      return overrideMode;
    }
    const pluginState = this.#getTrackChangesPluginState();
    if (pluginState?.onlyOriginalShown) {
      return 'original';
    }
    if (pluginState?.onlyModifiedShown) {
      return 'final';
    }
    if (this.#documentMode === 'viewing') {
      return 'final';
    }
    return 'review';
  }

  #deriveTrackedChangesEnabled(): boolean {
    if (typeof this.#trackedChangesOverrides?.enabled === 'boolean') {
      return this.#trackedChangesOverrides.enabled;
    }
    return true;
  }

  #getTrackChangesPluginState(): {
    isTrackChangesActive?: boolean;
    onlyOriginalShown?: boolean;
    onlyModifiedShown?: boolean;
  } | null {
    const state = this.#editor?.state;
    if (!state) return null;
    try {
      const pluginState = TrackChangesBasePluginKey.getState(state);
      return pluginState ?? null;
    } catch (error) {
      // Plugin may not be loaded or state may be invalid
      if (process.env.NODE_ENV === 'development') {
        console.warn('[PresentationEditor] Failed to get track changes plugin state:', error);
      }
      return null;
    }
  }

  #computeDefaultLayoutDefaults(): {
    pageSize: PageSize;
    margins: PageMargins;
    columns?: ColumnLayout;
  } {
    const converter = this.#editor?.converter;
    const pageStyles = converter?.pageStyles ?? {};
    const size = pageStyles.pageSize ?? {};
    const pageMargins = pageStyles.pageMargins ?? {};

    const pageSize: PageSize = {
      w: this.#inchesToPx(size.width) ?? DEFAULT_PAGE_SIZE.w,
      h: this.#inchesToPx(size.height) ?? DEFAULT_PAGE_SIZE.h,
    };

    const margins: PageMargins = {
      top: this.#inchesToPx(pageMargins.top) ?? DEFAULT_MARGINS.top,
      right: this.#inchesToPx(pageMargins.right) ?? DEFAULT_MARGINS.right,
      bottom: this.#inchesToPx(pageMargins.bottom) ?? DEFAULT_MARGINS.bottom,
      left: this.#inchesToPx(pageMargins.left) ?? DEFAULT_MARGINS.left,
      ...(this.#inchesToPx(pageMargins.header) != null ? { header: this.#inchesToPx(pageMargins.header) } : {}),
      ...(this.#inchesToPx(pageMargins.footer) != null ? { footer: this.#inchesToPx(pageMargins.footer) } : {}),
    };

    const columns = this.#parseColumns(pageStyles.columns);
    return { pageSize, margins, columns };
  }

  #parseColumns(raw: unknown): ColumnLayout | undefined {
    if (!raw || typeof raw !== 'object') return undefined;
    const columnSource = raw as Record<string, unknown>;
    const rawCount = Number(columnSource.count ?? columnSource.num ?? columnSource.numberOfColumns ?? 1);
    if (!Number.isFinite(rawCount) || rawCount <= 1) {
      return undefined;
    }
    const count = Math.max(1, Math.floor(rawCount));
    const gap = this.#inchesToPx(columnSource.space ?? columnSource.gap) ?? 0;
    return { count, gap };
  }

  #inchesToPx(value: unknown): number | undefined {
    if (value == null) return undefined;
    const num = Number(value);
    if (!Number.isFinite(num)) return undefined;
    return num * 96;
  }

  #applyZoom() {
    const zoom = this.#layoutOptions.zoom ?? 1;
    this.#painterHost.style.transform = `scale(${zoom})`;
  }

  #createLayoutMetrics(
    perf: Performance | undefined,
    startMark: number | undefined,
    layout: Layout,
    blocks: FlowBlock[],
  ): LayoutMetrics | undefined {
    if (!perf || startMark == null || typeof perf.now !== 'function') {
      return undefined;
    }
    const durationMs = Math.max(0, perf.now() - startMark);
    return {
      durationMs,
      blockCount: blocks.length,
      pageCount: layout.pages?.length ?? 0,
    };
  }

  #convertPageLocalToOverlayCoords(pageIndex: number, pageLocalX: number, pageLocalY: number) {
    const pageEl = this.#painterHost.querySelector(
      `.superdoc-page[data-page-index="${pageIndex}"]`,
    ) as HTMLElement | null;
    if (!pageEl) {
      return null;
    }
    const pageRect = pageEl.getBoundingClientRect();
    const overlayRect = this.#selectionOverlay.getBoundingClientRect();
    const zoom = this.#layoutOptions.zoom ?? 1;
    return {
      x: pageRect.left - overlayRect.left + pageLocalX * zoom,
      y: pageRect.top - overlayRect.top + pageLocalY * zoom,
    };
  }

  #normalizeClientPoint(clientX: number, clientY: number): { x: number; y: number } | null {
    if (!Number.isFinite(clientX) || !Number.isFinite(clientY)) {
      return null;
    }
    const rect = this.#viewportHost.getBoundingClientRect();
    const zoom = this.#layoutOptions.zoom ?? 1;
    const scrollLeft = this.#visibleHost.scrollLeft ?? 0;
    const scrollTop = this.#visibleHost.scrollTop ?? 0;
    return {
      x: (clientX - rect.left + scrollLeft) / zoom,
      y: (clientY - rect.top + scrollTop) / zoom,
    };
  }

  #computeCaretLayoutRect(pos: number): { pageIndex: number; x: number; y: number; height: number } | null {
    const layout = this.#layoutState.layout;
    if (!layout) return null;
    const hit = getFragmentAtPosition(layout, this.#layoutState.blocks, this.#layoutState.measures, pos);
    if (!hit) return null;
    const block = hit.block;
    const measure = hit.measure;
    if (!block || block.kind !== 'paragraph' || measure?.kind !== 'paragraph') return null;
    if (hit.fragment.kind !== 'para') {
      return null;
    }
    const fragment: ParaFragment = hit.fragment;

    const lineInfo = this.#findLineContainingPos(block, measure, fragment.fromLine, fragment.toLine, pos);
    if (!lineInfo) return null;
    const { line, index } = lineInfo;
    const range = computeLinePmRange(block, line);
    if (range.pmStart == null) return null;

    const charsInLine = Math.max(0, line.toChar - line.fromChar);
    const offsetChars = Math.max(0, Math.min(charsInLine, pos - range.pmStart));
    const localX = fragment.x + measureCharacterX(block, line, offsetChars);
    const lineOffset = this.#lineHeightBeforeIndex(measure.lines, fragment.fromLine, index);
    const localY = fragment.y + lineOffset;
    return {
      pageIndex: hit.pageIndex,
      x: localX,
      y: localY,
      height: line.lineHeight,
    };
  }

  #findLineContainingPos(
    block: FlowBlock,
    measure: Measure,
    fromLine: number,
    toLine: number,
    pos: number,
  ): { line: Line; index: number } | null {
    if (measure.kind !== 'paragraph' || block.kind !== 'paragraph') return null;
    for (let lineIndex = fromLine; lineIndex < toLine; lineIndex += 1) {
      const line = measure.lines[lineIndex];
      if (!line) continue;
      const range = computeLinePmRange(block, line);
      if (range.pmStart == null || range.pmEnd == null) continue;
      if (pos >= range.pmStart && pos <= range.pmEnd) {
        return { line, index: lineIndex };
      }
    }
    return null;
  }

  #lineHeightBeforeIndex(lines: Line[], fromLine: number, targetIndex: number): number {
    let offset = 0;
    for (let i = fromLine; i < targetIndex; i += 1) {
      offset += lines[i]?.lineHeight ?? 0;
    }
    return offset;
  }

  #getCurrentPageIndex(): number {
    if (this.#session.mode !== 'body') {
      return this.#session.pageIndex ?? 0;
    }
    const layout = this.#layoutState.layout;
    const selection = this.#editor.state?.selection;
    if (!layout || !selection) return 0;
    const rects =
      selectionToRects(layout, this.#layoutState.blocks, this.#layoutState.measures, selection.from, selection.to) ??
      [];
    return rects[0]?.pageIndex ?? 0;
  }

  #findRegionForPage(kind: 'header' | 'footer', pageIndex: number): HeaderFooterRegion | null {
    const map = kind === 'header' ? this.#headerRegions : this.#footerRegions;
    return map.get(pageIndex) ?? map.values().next().value ?? null;
  }

  #handleLayoutError(phase: LayoutError['phase'], error: Error) {
    console.error('[PresentationEditor] Layout error', error);
    this.#layoutError = { phase, error, timestamp: Date.now() };

    // Update error state based on phase
    if (phase === 'initialization') {
      this.#layoutErrorState = 'failed'; // Fatal error during init
    } else {
      // Render errors may be recoverable
      this.#layoutErrorState = this.#layoutState.layout ? 'degraded' : 'failed';
    }

    this.emit('layoutError', this.#layoutError);
    if (this.#telemetryEmitter) {
      this.#telemetryEmitter({ type: 'error', data: this.#layoutError });
    }
    this.#showLayoutErrorBanner(error);
  }

  #decorateError(error: unknown, stage: string): Error {
    if (error instanceof Error) {
      error.message = `[${stage}] ${error.message}`;
      return error;
    }
    return new Error(`[${stage}] ${String(error)}`);
  }

  #showLayoutErrorBanner(error: Error) {
    const doc = this.#visibleHost.ownerDocument ?? document;
    if (!this.#errorBanner) {
      const banner = doc.createElement('div');
      banner.className = 'presentation-editor__layout-error';
      banner.style.display = 'flex';
      banner.style.alignItems = 'center';
      banner.style.justifyContent = 'space-between';
      banner.style.gap = '8px';
      banner.style.padding = '8px 12px';
      banner.style.background = '#FFF6E5';
      banner.style.border = '1px solid #F5B971';
      banner.style.borderRadius = '6px';
      banner.style.marginBottom = '8px';

      const message = doc.createElement('span');
      banner.appendChild(message);

      const retry = doc.createElement('button');
      retry.type = 'button';
      retry.textContent = 'Reload layout';
      retry.style.border = 'none';
      retry.style.borderRadius = '4px';
      retry.style.background = '#F5B971';
      retry.style.color = '#3F2D00';
      retry.style.padding = '6px 10px';
      retry.style.cursor = 'pointer';
      retry.addEventListener('click', () => {
        this.#layoutError = null;
        this.#dismissErrorBanner();
        this.#pendingDocChange = true;
        this.#scheduleRerender();
      });

      banner.appendChild(retry);
      this.#visibleHost.prepend(banner);

      this.#errorBanner = banner;
      this.#errorBannerMessage = message;
    }

    if (this.#errorBannerMessage) {
      this.#errorBannerMessage.textContent =
        'Layout engine hit an error. Your document is safe — try reloading layout.';
      if (this.#layoutOptions.debugLabel) {
        this.#errorBannerMessage.textContent += ` (${this.#layoutOptions.debugLabel}: ${error.message})`;
      }
    }
  }

  #dismissErrorBanner() {
    this.#errorBanner?.remove();
    this.#errorBanner = null;
    this.#errorBannerMessage = null;
  }

  #createHiddenHost(doc: Document): HTMLElement {
    const host = doc.createElement('div');
    host.className = 'presentation-editor__hidden-host';
    host.setAttribute('aria-hidden', 'true');
    host.style.position = 'absolute';
    host.style.left = '-9999px';
    host.style.top = '0';
    host.style.width = `${this.#layoutOptions.pageSize?.w ?? DEFAULT_PAGE_SIZE.w}px`;
    host.style.pointerEvents = 'none';
    // DO NOT use visibility:hidden - it prevents focusing!
    // Instead use opacity:0 and z-index to hide while keeping focusable
    host.style.opacity = '0';
    host.style.zIndex = '-1';
    host.style.userSelect = 'none';
    return host;
  }
}

class PresentationInputBridge {
  #windowRoot: Window;
  #layoutSurfaces: Set<EventTarget>;
  #getTargetDom: () => HTMLElement | null;
  #onTargetChanged?: (target: HTMLElement | null) => void;
  #listeners: Array<{ type: string; handler: EventListener; target: EventTarget; useCapture: boolean }>;
  #currentTarget: HTMLElement | null = null;
  #destroyed = false;
  #useWindowFallback: boolean;

  constructor(
    windowRoot: Window,
    layoutSurface: HTMLElement,
    getTargetDom: () => HTMLElement | null,
    onTargetChanged?: (target: HTMLElement | null) => void,
    options?: { useWindowFallback?: boolean },
  ) {
    this.#windowRoot = windowRoot;
    this.#layoutSurfaces = new Set<EventTarget>([layoutSurface]);
    this.#getTargetDom = getTargetDom;
    this.#onTargetChanged = onTargetChanged;
    this.#listeners = [];
    this.#useWindowFallback = options?.useWindowFallback ?? false;
  }

  bind() {
    const keyboardTargets = this.#getListenerTargets();
    keyboardTargets.forEach((target) => {
      this.#addListener('keydown', this.#forwardKeyboardEvent, target);
      this.#addListener('keyup', this.#forwardKeyboardEvent, target);
    });

    const compositionTargets = this.#getListenerTargets();
    compositionTargets.forEach((target) => {
      this.#addListener('compositionstart', this.#forwardCompositionEvent, target);
      this.#addListener('compositionupdate', this.#forwardCompositionEvent, target);
      this.#addListener('compositionend', this.#forwardCompositionEvent, target);
    });

    const textTargets = this.#getListenerTargets();
    textTargets.forEach((target) => {
      this.#addListener('beforeinput', this.#forwardTextEvent, target);
      this.#addListener('input', this.#forwardTextEvent, target);
      this.#addListener('textInput', this.#forwardTextEvent, target);
    });

    const contextTargets = this.#getListenerTargets();
    contextTargets.forEach((target) => {
      this.#addListener('contextmenu', this.#forwardContextMenu, target);
    });
  }

  destroy() {
    this.#listeners.forEach(({ type, handler, target, useCapture }) => {
      target.removeEventListener(type, handler, useCapture);
    });
    this.#listeners = [];
    this.#currentTarget = null;
    this.#destroyed = true;
  }

  notifyTargetChanged() {
    if (this.#destroyed) {
      return;
    }
    const nextTarget = this.#getTargetDom();
    if (nextTarget === this.#currentTarget) {
      return;
    }
    if (this.#currentTarget) {
      let synthetic: Event | null = null;
      if (typeof CompositionEvent !== 'undefined') {
        // Fire compositionend with empty data to complete any active composition.
        // Note: Empty string is the standard value for compositionend - it signals
        // that composition input is complete, not that the composed text is empty.
        // This ensures IME state is properly cleared when switching edit targets.
        synthetic = new CompositionEvent('compositionend', { data: '', bubbles: true, cancelable: true });
      } else {
        synthetic = new Event('compositionend', { bubbles: true, cancelable: true });
      }
      try {
        this.#currentTarget.dispatchEvent(synthetic);
      } catch (error) {
        // Ignore dispatch failures - can happen if target was removed from DOM
        if (process.env.NODE_ENV === 'development') {
          console.warn('[PresentationEditor] Failed to dispatch composition event:', error);
        }
      }
    }
    this.#currentTarget = nextTarget;
    this.#onTargetChanged?.(nextTarget ?? null);
  }

  #addListener<T extends Event>(type: string, handler: (event: T) => void, target: EventTarget, useCapture = false) {
    const bound = handler.bind(this) as EventListener;
    this.#listeners.push({ type, handler: bound, target, useCapture });
    target.addEventListener(type, bound, useCapture);
  }

  #dispatchToTarget(originalEvent: Event, synthetic: Event) {
    if (this.#destroyed) return;
    const target = this.#getTargetDom();
    this.#currentTarget = target;
    if (!target) return;
    const isConnected = (target as { isConnected?: boolean }).isConnected;
    if (isConnected === false) return;
    try {
      const canceled = !target.dispatchEvent(synthetic) || synthetic.defaultPrevented;
      if (canceled) {
        originalEvent.preventDefault();
      }
    } catch (error) {
      if (process.env.NODE_ENV === 'development') {
        console.warn('[PresentationEditor] Failed to dispatch event to target:', error);
      }
    }
  }

  /**
   * Forwards keyboard events to the hidden editor, skipping IME composition events
   * and plain character keys (which are handled by beforeinput instead).
   * Uses microtask deferral to allow other handlers to preventDefault first.
   *
   * @param event - The keyboard event from the layout surface
   */
  #forwardKeyboardEvent(event: KeyboardEvent) {
    if (this.#shouldSkipSurface(event)) {
      return;
    }
    if (event.defaultPrevented) {
      return;
    }
    if (event.isComposing || event.keyCode === 229) {
      return;
    }
    if (this.#isPlainCharacterKey(event)) {
      return;
    }

    // Dispatch synchronously so browser defaults can still be prevented
    const synthetic = new KeyboardEvent(event.type, {
      key: event.key,
      code: event.code,
      location: event.location,
      repeat: event.repeat,
      ctrlKey: event.ctrlKey,
      shiftKey: event.shiftKey,
      altKey: event.altKey,
      metaKey: event.metaKey,
      bubbles: true,
      cancelable: true,
    });
    this.#dispatchToTarget(event, synthetic);
  }

  /**
   * Forwards text input events (beforeinput) to the hidden editor.
   * Skips composition events and uses microtask deferral for cooperative handling.
   *
   * @param event - The input event from the layout surface
   */
  #forwardTextEvent(event: InputEvent | TextEvent) {
    if (this.#shouldSkipSurface(event)) {
      return;
    }
    if (event.defaultPrevented) {
      return;
    }
    if ((event as InputEvent).isComposing) {
      return;
    }

    queueMicrotask(() => {
      // Only re-check mutable state - surface check was already done
      if (event.defaultPrevented) {
        return;
      }

      let synthetic: Event;
      if (typeof InputEvent !== 'undefined') {
        synthetic = new InputEvent(event.type, {
          data: (event as InputEvent).data ?? (event as TextEvent).data ?? null,
          inputType: (event as InputEvent).inputType ?? 'insertText',
          dataTransfer: (event as InputEvent).dataTransfer ?? null,
          isComposing: (event as InputEvent).isComposing ?? false,
          bubbles: true,
          cancelable: true,
        });
      } else {
        synthetic = new Event(event.type, { bubbles: true, cancelable: true });
      }
      this.#dispatchToTarget(event, synthetic);
    });
  }

  /**
   * Forwards composition events (compositionstart, compositionupdate, compositionend)
   * to the hidden editor for IME input handling.
   *
   * @param event - The composition event from the layout surface
   */
  #forwardCompositionEvent(event: CompositionEvent) {
    if (this.#shouldSkipSurface(event)) {
      return;
    }
    if (event.defaultPrevented) {
      return;
    }

    let synthetic: Event;
    if (typeof CompositionEvent !== 'undefined') {
      synthetic = new CompositionEvent(event.type, {
        data: event.data ?? '',
        bubbles: true,
        cancelable: true,
      });
    } else {
      synthetic = new Event(event.type, { bubbles: true, cancelable: true });
    }
    this.#dispatchToTarget(event, synthetic);
  }

  /**
   * Forwards context menu events to the hidden editor.
   *
   * @param event - The context menu event from the layout surface
   */
  #forwardContextMenu(event: MouseEvent) {
    if (this.#shouldSkipSurface(event)) {
      return;
    }
    if (event.defaultPrevented) {
      return;
    }
    const synthetic = new MouseEvent('contextmenu', {
      bubbles: true,
      cancelable: true,
      clientX: event.clientX,
      clientY: event.clientY,
      screenX: event.screenX,
      screenY: event.screenY,
      button: event.button,
      buttons: event.buttons,
      ctrlKey: event.ctrlKey,
      shiftKey: event.shiftKey,
      altKey: event.altKey,
      metaKey: event.metaKey,
    });
    this.#dispatchToTarget(event, synthetic);
  }

  #isEventOnActiveTarget(event: Event): boolean {
    const targetDom = this.#getTargetDom();
    if (!targetDom) return false;
    const origin = event.target as Node | null;
    if (!origin) return false;
    const targetNode = targetDom as unknown as Node;
    const containsFn =
      typeof (targetNode as { contains?: (node: Node | null) => boolean }).contains === 'function'
        ? (targetNode as { contains: (node: Node | null) => boolean }).contains
        : null;
    if (targetNode === origin) {
      return true;
    }
    if (containsFn) {
      return containsFn.call(targetNode, origin);
    }
    return false;
  }

  /**
   * Determines if an event originated from a UI surface that should be excluded
   * from keyboard forwarding (e.g., toolbars, dropdowns).
   *
   * Checks three conditions in order:
   * 1. Event is already on the active target (hidden editor) - skip to prevent loops
   * 2. Event is not in a layout surface - skip non-editor events
   * 3. Event is in a registered UI surface - skip toolbar/dropdown events
   *
   * @param event - The event to check
   * @returns true if the event should be skipped, false if it should be forwarded
   */
  #shouldSkipSurface(event: Event): boolean {
    if (this.#isEventOnActiveTarget(event)) {
      return true;
    }
    if (!this.#isInLayoutSurface(event)) {
      return true;
    }
    if (isInRegisteredSurface(event)) {
      return true;
    }
    return false;
  }

  /**
   * Checks if an event originated within a layout surface by walking the
   * event's composed path. Falls back to checking event.target directly
   * if composedPath is unavailable.
   *
   * @param event - The event to check
   * @returns true if event originated in a layout surface
   */
  #isInLayoutSurface(event: Event): boolean {
    const path = typeof event.composedPath === 'function' ? event.composedPath() : [];
    if (path.length) {
      return path.some((node) => this.#layoutSurfaces.has(node as EventTarget));
    }
    const origin = event.target as EventTarget | null;
    return origin ? this.#layoutSurfaces.has(origin) : false;
  }

  /**
   * Returns the set of event targets to attach listeners to.
   * Includes registered layout surfaces and optionally the window for fallback.
   *
   * @returns Set of EventTargets for listener attachment
   */
  #getListenerTargets(): EventTarget[] {
    const targets = new Set<EventTarget>(this.#layoutSurfaces);
    if (this.#useWindowFallback) {
      targets.add(this.#windowRoot);
    }
    return Array.from(targets);
  }

  /**
   * Determines if a keyboard event represents a plain character key without
   * modifiers. Plain character keys are filtered out because they should be
   * handled by the beforeinput event instead to avoid double-handling.
   *
   * Note: Shift is intentionally not considered a modifier here since
   * Shift+character produces a different character (e.g., uppercase) that
   * should still go through beforeinput.
   *
   * @param event - The keyboard event to check
   * @returns true if event is a single character without Ctrl/Meta/Alt modifiers
   */
  #isPlainCharacterKey(event: KeyboardEvent): boolean {
    return event.key.length === 1 && !event.ctrlKey && !event.metaKey && !event.altKey;
  }
}<|MERGE_RESOLUTION|>--- conflicted
+++ resolved
@@ -3040,18 +3040,12 @@
       if (!variant || !variant.layout?.pages?.length) {
         return null;
       }
-<<<<<<< HEAD
-      // Find page slot: exact match first, then fall back to bucket representative
+      // Find the best page slot for this page number (exact match, then bucket representative)
       const slotPage = this.#findHeaderFooterPageForPageNumber(variant.layout.pages, pageNumber);
       if (!slotPage) {
         return null;
       }
-=======
-      // Flatten all internal pages' fragments to prevent content loss from overflow
-      // Headers/footers may have content that exceeds height constraints during internal layout,
-      // causing pagination. We collect all fragments across all internal pages.
-      const allFragments = variant.layout.pages.flatMap((p: Page) => p.fragments ?? []);
->>>>>>> 599a5a4f
+      const fragments = slotPage.fragments ?? [];
       const pageHeight = page?.size?.h ?? layout.pageSize?.h ?? this.#layoutOptions.pageSize?.h ?? DEFAULT_PAGE_SIZE.h;
       const margins = pageMargins ?? layout.pages[0]?.margins ?? this.#layoutOptions.margins ?? DEFAULT_MARGINS;
       const box = this.#computeDecorationBox(kind, margins, pageHeight);
@@ -3064,7 +3058,7 @@
       const fallbackId = this.#headerFooterManager?.getVariantId(kind, headerFooterType);
       const finalHeaderId = headerId ?? fallbackId ?? undefined;
       return {
-        fragments: allFragments,
+        fragments,
         height: box.height,
         contentHeight: variant.layout.height ?? box.height,
         offset: box.offset,
