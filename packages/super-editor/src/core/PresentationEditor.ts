--- conflicted
+++ resolved
@@ -405,10 +405,6 @@
   #footerRegions: Map<number, HeaderFooterRegion> = new Map();
   #session: HeaderFooterSession = { mode: 'body' };
   #activeHeaderFooterEditor: Editor | null = null;
-<<<<<<< HEAD
-  #activeEditingPageIndex: number | null = null;
-=======
->>>>>>> da3a8914
   #overlayManager: EditorOverlayManager | null = null;
   #hoverOverlay: HTMLElement | null = null;
   #hoverTooltip: HTMLElement | null = null;
