--- conflicted
+++ resolved
@@ -222,7 +222,6 @@
  * Used to access converter-specific properties for header/footer management
  * without resorting to type assertions throughout the codebase.
  */
-<<<<<<< HEAD
 type ConverterLike = {
   pageStyles?: { alternateHeaders?: boolean };
   headerIds?: { default?: string; first?: string; even?: string; odd?: string };
@@ -234,17 +233,6 @@
 type EditorWithConverter = {
   converter?: ConverterLike;
 };
-=======
-interface EditorWithConverter extends Editor {
-  converter: Editor['converter'] & {
-    pageStyles?: { alternateHeaders?: boolean };
-    headerIds?: { default?: string; first?: string; even?: string; odd?: string };
-    footerIds?: { default?: string; first?: string; even?: string; odd?: string };
-    createDefaultHeader?: (variant: string) => string;
-    createDefaultFooter?: (variant: string) => string;
-  };
-}
->>>>>>> 50912486
 
 export type LayoutEngineOptions = {
   pageSize?: PageSize;
@@ -7017,11 +7005,7 @@
     }
     const text = textNode as Text;
     const pmStart = Number(targetSpan.dataset.pmStart ?? 'NaN');
-<<<<<<< HEAD
     const charIndex = Math.min(pos - pmStart, text.length);
-=======
-    const charIndex = Math.min(pos - pmStart, (textNode as Text).length);
->>>>>>> 50912486
     const range = document.createRange();
     range.setStart(text, Math.max(0, charIndex));
     range.setEnd(text, Math.max(0, charIndex));
@@ -7200,13 +7184,8 @@
 
       let domCaretX: number | null = null;
       let domCaretY: number | null = null;
-<<<<<<< HEAD
       const spanEls = Array.from(pageEl?.querySelectorAll('span[data-pm-start][data-pm-end]') ?? []);
       for (const spanEl of spanEls) {
-=======
-      const spanEls = pageEl?.querySelectorAll('span[data-pm-start][data-pm-end]');
-      for (const spanEl of Array.from(spanEls ?? [])) {
->>>>>>> 50912486
         const pmStart = Number((spanEl as HTMLElement).dataset.pmStart);
         const pmEnd = Number((spanEl as HTMLElement).dataset.pmEnd);
         if (pos >= pmStart && pos <= pmEnd && spanEl.firstChild?.nodeType === Node.TEXT_NODE) {
@@ -7268,13 +7247,8 @@
     // Find span containing this pos and measure actual DOM position
     let domCaretX: number | null = null;
     let domCaretY: number | null = null;
-<<<<<<< HEAD
     const spanEls = Array.from(pageEl?.querySelectorAll('span[data-pm-start][data-pm-end]') ?? []);
     for (const spanEl of spanEls) {
-=======
-    const spanEls = pageEl?.querySelectorAll('span[data-pm-start][data-pm-end]');
-    for (const spanEl of Array.from(spanEls ?? [])) {
->>>>>>> 50912486
       const pmStart = Number((spanEl as HTMLElement).dataset.pmStart);
       const pmEnd = Number((spanEl as HTMLElement).dataset.pmEnd);
       if (pos >= pmStart && pos <= pmEnd && spanEl.firstChild?.nodeType === Node.TEXT_NODE) {
