--- conflicted
+++ resolved
@@ -278,16 +278,11 @@
   // Check if we're pasting into an existing paragraph
   // Need to check ancestors since cursor might be inside a run node within a paragraph
   const { $from } = state.selection;
-<<<<<<< HEAD
-  const isInParagraph = $from.parent.type.name === 'paragraph';
-  const isParagraphEmpty = $from.parent.content.size === 0;
-=======
 
   // Find if any ancestor is a paragraph
   const { node: paragraphNode } = findParagraphAncestor($from);
 
   const isInParagraph = paragraphNode !== null;
->>>>>>> f4309c58
 
   // Check if the pasted content is a single paragraph
   const isSingleParagraph = doc.childCount === 1 && doc.firstChild.type.name === 'paragraph';
@@ -297,28 +292,11 @@
     const paragraphContent = doc.firstChild.content;
     const tr = state.tr.replaceSelectionWith(paragraphContent, false);
     dispatch(tr);
-<<<<<<< HEAD
-  } else if (isInParagraph && state.doc.textContent && !isParagraphEmpty) {
-    // We're in a paragraph but pasting multiple nodes, extract content from all paragraph nodes
-    const allContent = [];
-    doc.content.forEach((node, index) => {
-      if (node.type.name === 'paragraph') {
-        // Add the paragraph content
-        allContent.push(...node.content.content);
-
-        // Add a line break between paragraphs (except for the last one)
-        if (index < doc.content.childCount - 1) {
-          allContent.push(editor.schema.text('\n'));
-        }
-      }
-    });
-=======
   } else if (isInParagraph) {
     // For multi-paragraph paste, use replaceSelection with a proper Slice
     // This preserves the paragraph structure instead of flattening with \n
     // Create a slice from the doc's content (the paragraphs)
     const slice = new Slice(doc.content, 0, 0);
->>>>>>> f4309c58
 
     const tr = state.tr.replaceSelection(slice);
     dispatch(tr);
