/* @vitest-environment jsdom */
// prettier-ignore
import { beforeAll, expect } from 'vitest';
import { loadTestDataForEditorTests, initTestEditor } from '@tests/helpers/helpers.js';

describe('[exported-list-font.docx] Imports/export list with inline run properties', () => {
  const filename = 'exported-list-font.docx';
  let docx, media, mediaFiles, fonts, editor, dispatch;
  let doc;

  beforeAll(async () => {
    ({ docx, media, mediaFiles, fonts } = await loadTestDataForEditorTests(filename));
    ({ editor, dispatch } = initTestEditor({ content: docx, media, mediaFiles, fonts }));
    doc = editor.getJSON();
  });

  it('correctly imports list with inline run properties', () => {
    const item = doc.content[0];
    expect(item.type).toBe('paragraph');
<<<<<<< HEAD
    expect(item.attrs.indent.left).toBe(720);
    expect(item.attrs.indent.hanging).toBe(360);
=======
    const paragraphProperties = item.attrs.paragraphProperties || {};
    expect(paragraphProperties.numberingProperties).toEqual({ ilvl: 0, numId: 1 });
>>>>>>> f4309c58

    const runNode = item.content.find((node) => node.type === 'run');
    expect(runNode).toBeDefined();

    const text = runNode.content?.find((child) => child.type === 'text');
    expect(text).toBeDefined();
    expect(text.text).toBe('APPOINTMENT');

    const marks = text.marks || [];
    const textStyleMark = marks.find((mark) => mark.type === 'textStyle');

    expect(textStyleMark).toBeDefined();
    expect(textStyleMark.attrs).toBeDefined();
    expect(textStyleMark.attrs.fontSize).toBe('8pt');
    expect(textStyleMark.attrs.fontFamily).toBe('Times New Roman, serif');
  });

  it('exports list with inline run properties', () => {
    const { result: exported } = editor.converter.exportToXmlJson({
      data: editor.getJSON(),
      editor,
    });

    const body = exported.elements.find((el) => el.name === 'w:body');
    const listItem = body.elements[0].elements;

    // We are looking for the w:rPr tag inside the list item w:pPr
    const pPr = listItem.find((el) => el.name === 'w:pPr');
    expect(pPr).toBeDefined();
    const rPr = pPr.elements.find((el) => el.name === 'w:rPr');
    expect(rPr).toBeDefined();

    // Check that we exported the right size
    const wsz = rPr.elements.find((el) => el.name === 'w:sz');
    expect(wsz).toBeDefined();
    const { attributes } = wsz;
    expect(attributes).toBeDefined();
    expect(attributes['w:val']).toBe('16');
  });
});<|MERGE_RESOLUTION|>--- conflicted
+++ resolved
@@ -17,13 +17,8 @@
   it('correctly imports list with inline run properties', () => {
     const item = doc.content[0];
     expect(item.type).toBe('paragraph');
-<<<<<<< HEAD
-    expect(item.attrs.indent.left).toBe(720);
-    expect(item.attrs.indent.hanging).toBe(360);
-=======
     const paragraphProperties = item.attrs.paragraphProperties || {};
     expect(paragraphProperties.numberingProperties).toEqual({ ilvl: 0, numId: 1 });
->>>>>>> f4309c58
 
     const runNode = item.content.find((node) => node.type === 'run');
     expect(runNode).toBeDefined();
