--- conflicted
+++ resolved
@@ -90,15 +90,8 @@
 
     const expectedNumId = 1;
     const expectedLevel = 0;
-<<<<<<< HEAD
-    expect(attrs.numberingProperties.numId).toBe(expectedNumId);
-    expect(attrs.indent.left).toBe(720);
-    expect(attrs.indent.hanging).toBe(360);
-    expect(attrs.numberingProperties.ilvl).toBe(expectedLevel);
-=======
     expect(paragraphProps.numberingProperties.numId).toBe(expectedNumId);
     expect(paragraphProps.numberingProperties.ilvl).toBe(expectedLevel);
->>>>>>> f4309c58
 
     const exportedList1 = body.elements[0];
     const pPr = exportedList1.elements.find((s) => s.name === 'w:pPr');
@@ -114,16 +107,6 @@
     const ilvlTag = numPr.elements.find((s) => s.name === 'w:ilvl');
     const iLvl = ilvlTag?.attributes['w:val'];
     expect(iLvl).toBe(String(expectedLevel));
-<<<<<<< HEAD
-
-    const indentTag = pPr?.elements.find((s) => s.name === 'w:ind');
-    expect(indentTag).toBeDefined();
-    const indentLeft = indentTag?.attributes['w:left'];
-    const indentHanging = indentTag?.attributes['w:hanging'];
-    expect(indentLeft).toBe('720');
-    expect(indentHanging).toBe('360');
-=======
->>>>>>> f4309c58
 
     // Ensure styleId is passed through correctly
     const styleId = pPr?.elements.find((s) => s.name === 'w:pStyle');
@@ -137,22 +120,12 @@
     expect(item1.type).toBe('paragraph');
 
     const { attrs } = item1;
-<<<<<<< HEAD
-    const expectedNumId = 1;
-    const expectedLevel = 1;
-    expect(attrs).toBeDefined();
-    expect(attrs.numberingProperties.numId).toBe(expectedNumId);
-    expect(attrs.numberingProperties.ilvl).toBe(expectedLevel);
-    expect(attrs.indent.left).toBe(1440);
-    expect(attrs.indent.hanging).toBe(1080);
-=======
     const paragraphProps = getParagraphProps(item1);
     const expectedNumId = 1;
     const expectedLevel = 1;
     expect(attrs).toBeDefined();
     expect(paragraphProps.numberingProperties.numId).toBe(expectedNumId);
     expect(paragraphProps.numberingProperties.ilvl).toBe(expectedLevel);
->>>>>>> f4309c58
 
     const paragraphText = extractParagraphText(item1);
     expect(paragraphText).toBe('A custom');
@@ -171,16 +144,6 @@
     const ilvlTag = numPr.elements.find((s) => s.name === 'w:ilvl');
     const iLvl = ilvlTag?.attributes['w:val'];
     expect(iLvl).toBe(String(expectedLevel));
-<<<<<<< HEAD
-
-    const indentTag = pPr?.elements.find((s) => s.name === 'w:ind');
-    expect(indentTag).toBeDefined();
-    const indentLeft = indentTag?.attributes['w:left'];
-    const indentHanging = indentTag?.attributes['w:hanging'];
-    expect(indentLeft).toBe('1440');
-    expect(indentHanging).toBe('1080');
-=======
->>>>>>> f4309c58
   });
 
   it('imports the line break', () => {
@@ -194,23 +157,12 @@
     expect(item1.type).toBe('paragraph');
 
     const { attrs } = item1;
-<<<<<<< HEAD
-    const expectedNumId = 4;
-    const expectedLevel = 1;
-    expect(attrs).toBeDefined();
-    expect(attrs.numberingProperties.numId).toBe(expectedNumId);
-    expect(attrs.numberingProperties.ilvl).toBe(expectedLevel);
-    expect(attrs.indent.left).toBe(571);
-    expect(attrs.indent.hanging).toBe(425);
-    expect(attrs.indent.right).toBe(18);
-=======
     const paragraphProps = getParagraphProps(item1);
     const expectedNumId = 4;
     const expectedLevel = 1;
     expect(attrs).toBeDefined();
     expect(paragraphProps.numberingProperties.numId).toBe(expectedNumId);
     expect(paragraphProps.numberingProperties.ilvl).toBe(expectedLevel);
->>>>>>> f4309c58
     expect(attrs.listRendering).toEqual({
       markerText: '2.1',
       justification: 'left',
@@ -234,17 +186,5 @@
     const ilvlTag = numPr.elements.find((s) => s.name === 'w:ilvl');
     const iLvl = ilvlTag?.attributes['w:val'];
     expect(iLvl).toBe(String(expectedLevel));
-<<<<<<< HEAD
-
-    const indentTag = pPr?.elements.find((s) => s.name === 'w:ind');
-    expect(indentTag).toBeDefined();
-    const indentLeft = indentTag?.attributes['w:left'];
-    const indentHanging = indentTag?.attributes['w:hanging'];
-    const indentRight = indentTag?.attributes['w:right'];
-    expect(indentLeft).toBe('571');
-    expect(indentHanging).toBe('425');
-    expect(indentRight).toBe('18');
-=======
->>>>>>> f4309c58
   });
 });