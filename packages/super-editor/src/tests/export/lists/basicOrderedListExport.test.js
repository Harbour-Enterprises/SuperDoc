// prettier-ignore
import { getTextFromNode, getExportedResult, testListNodes } from '../export-helpers/index';
import { loadTestDataForEditorTests, initTestEditor } from '@tests/helpers/helpers.js';
import { extractParagraphText } from '../../helpers/getParagraphText.js';
<<<<<<< HEAD
const expectIndentValue = (actual, twips) => {
  expect(actual).toBe(twips);
};
=======
const getParagraphProps = (node) => node?.attrs?.paragraphProperties || {};
>>>>>>> fb1967f6

describe('[simple-ordered-list.docx] simple ordered list tests', async () => {
  // The file for this set of test
  const fileName = 'simple-ordered-list.docx';
  const result = await getExportedResult(fileName);
  const body = {};

  beforeEach(() => {
    Object.assign(
      body,
      result.elements?.find((el) => el.name === 'w:body'),
    );
  });

  it('can export the first list', () => {
    const titleIndex = 0;
    const firstTitle = body.elements[titleIndex];
    const titleText = getTextFromNode(firstTitle);
    expect(titleText).toBe('Simple ordered list:');

    const item1 = body.elements[titleIndex + 2];
    // Export now allocates a stable shared numbering definition for the list,
    // so each paragraph references numPr 1 instead of the previous placeholder 0.
    testListNodes({ node: item1, expectedLevel: 0, expectedNumPr: 1, text: 'Item 1' });

    const item2 = body.elements[titleIndex + 3];
    testListNodes({ node: item2, expectedLevel: 0, expectedNumPr: 1, text: 'Item 2' });

    const item3 = body.elements[titleIndex + 4];
    testListNodes({ node: item3, expectedLevel: 0, expectedNumPr: 1 });

    const nonListNode = body.elements[titleIndex + 6];
    testListNodes({ node: nonListNode, expectedLevel: undefined, expectedNumPr: undefined, text: undefined });
  });

  it('can export the second list (with sublists)', () => {
    const titleIndex = 6;
    const titleNode = body.elements[titleIndex];
    const titleText = getTextFromNode(titleNode);
    expect(titleText).toBe('Simple ordered list with sub lists:');

    const item1 = body.elements[titleIndex + 2];
    // The second list shares a different numbering definition that restarts at id 2.
    testListNodes({ node: item1, expectedLevel: 0, expectedNumPr: 2, text: 'Item 1' });

    const item3 = body.elements[titleIndex + 4];
    // Continuation items keep referencing the same numPr id to reflect the restart logic.
    testListNodes({ node: item3, expectedLevel: 0, expectedNumPr: 2, text: 'Item 3' });

    const firstNestedItem = body.elements[titleIndex + 5];
    testListNodes({ node: firstNestedItem, expectedLevel: 1, expectedNumPr: 2, text: 'Lvl 1 – a' });

    const doubleNestedItem = body.elements[titleIndex + 7];
    testListNodes({ node: doubleNestedItem, expectedLevel: 2, expectedNumPr: 2, text: 'Lvl 2 – i' });

    const nestedItemAfterDoubleNested = body.elements[titleIndex + 8];
    testListNodes({ node: nestedItemAfterDoubleNested, expectedLevel: 1, expectedNumPr: 2, text: 'Lvl 1 – c' });

    const finalItem = body.elements[titleIndex + 9];
    testListNodes({ node: finalItem, expectedLevel: 0, expectedNumPr: 2, text: 'Item 4' });
  });
});

describe('[base-custom.docx] Can import and import the custom lists', () => {
  const filename = 'base-custom.docx';
  let docx, media, mediaFiles, fonts, editor, dispatch, content;
  let exported, body;

  beforeAll(async () => {
    ({ docx, media, mediaFiles, fonts } = await loadTestDataForEditorTests(filename));
    ({ editor, dispatch } = await initTestEditor({ content: docx, media, mediaFiles, fonts }));
    content = editor.getJSON();
    exported = await getExportedResult(filename);
    body = exported.elements?.find((el) => el.name === 'w:body');
  });

  it('imports/exports the first item', () => {
    const item1 = content.content[0];
    expect(item1.type).toBe('paragraph');

    const { attrs } = item1;
    const paragraphProps = getParagraphProps(item1);
    expect(attrs).toBeDefined();
    expect(attrs.listRendering.path).toStrictEqual([1]);

    const expectedNumId = 1;
    const expectedLevel = 0;
<<<<<<< HEAD
    expect(attrs.numberingProperties.numId).toBe(expectedNumId);
    expectIndentValue(attrs.indent.left, 720);
    expectIndentValue(attrs.indent.hanging, 360);
    expect(attrs.numberingProperties.ilvl).toBe(expectedLevel);
=======
    expect(paragraphProps.numberingProperties.numId).toBe(expectedNumId);
    expect(paragraphProps.numberingProperties.ilvl).toBe(expectedLevel);
>>>>>>> fb1967f6

    const exportedList1 = body.elements[0];
    const pPr = exportedList1.elements.find((s) => s.name === 'w:pPr');

    const numPr = pPr?.elements.find((s) => s.name === 'w:numPr');
    expect(numPr).toBeDefined();
    expect(numPr.elements.length).toBe(2);

    const numIdTag = numPr.elements.find((s) => s.name === 'w:numId');
    const numId = numIdTag?.attributes['w:val'];
    expect(numId).toBe(String(expectedNumId));

    const ilvlTag = numPr.elements.find((s) => s.name === 'w:ilvl');
    const iLvl = ilvlTag?.attributes['w:val'];
    expect(iLvl).toBe(String(expectedLevel));

    // Ensure styleId is passed through correctly
    const styleId = pPr?.elements.find((s) => s.name === 'w:pStyle');
    expect(styleId).toBeDefined();
    const styleIdVal = styleId?.attributes['w:val'];
    expect(styleIdVal).toBe('ListParagraph');
  });

  it('imports/exports the second item (custom indent)', () => {
    const item1 = content.content[1];
    expect(item1.type).toBe('paragraph');

    const { attrs } = item1;
    const paragraphProps = getParagraphProps(item1);
    const expectedNumId = 1;
    const expectedLevel = 1;
    expect(attrs).toBeDefined();
<<<<<<< HEAD
    expect(attrs.numberingProperties.numId).toBe(expectedNumId);
    expect(attrs.numberingProperties.ilvl).toBe(expectedLevel);
    expectIndentValue(attrs.indent.left, 1440);
    expectIndentValue(attrs.indent.hanging, 1080);
=======
    expect(paragraphProps.numberingProperties.numId).toBe(expectedNumId);
    expect(paragraphProps.numberingProperties.ilvl).toBe(expectedLevel);
>>>>>>> fb1967f6

    const paragraphText = extractParagraphText(item1);
    expect(paragraphText).toBe('A custom');

    const exportedList1 = body.elements[1];
    const pPr = exportedList1.elements.find((s) => s.name === 'w:pPr');

    const numPr = pPr?.elements.find((s) => s.name === 'w:numPr');
    expect(numPr).toBeDefined();
    expect(numPr.elements.length).toBe(2);

    const numIdTag = numPr.elements.find((s) => s.name === 'w:numId');
    const numId = numIdTag?.attributes['w:val'];
    expect(numId).toBe(String(expectedNumId));

    const ilvlTag = numPr.elements.find((s) => s.name === 'w:ilvl');
    const iLvl = ilvlTag?.attributes['w:val'];
    expect(iLvl).toBe(String(expectedLevel));
  });

  it('imports the line break', () => {
    const lineBreak = content.content[3];
    expect(lineBreak.type).toBe('paragraph');
    expect(lineBreak.content).toBeUndefined();
  });

  it('imports the first item in the second (custom) list', () => {
    const item1 = content.content[4];
    expect(item1.type).toBe('paragraph');

    const { attrs } = item1;
    const paragraphProps = getParagraphProps(item1);
    const expectedNumId = 4;
    const expectedLevel = 1;
    expect(attrs).toBeDefined();
<<<<<<< HEAD
    expect(attrs.numberingProperties.numId).toBe(expectedNumId);
    expect(attrs.numberingProperties.ilvl).toBe(expectedLevel);
    expectIndentValue(attrs.indent.left, 571);
    expectIndentValue(attrs.indent.hanging, 425);
    expectIndentValue(attrs.indent.right, 18);
=======
    expect(paragraphProps.numberingProperties.numId).toBe(expectedNumId);
    expect(paragraphProps.numberingProperties.ilvl).toBe(expectedLevel);
>>>>>>> fb1967f6
    expect(attrs.listRendering).toEqual({
      markerText: '2.1',
      justification: 'left',
      path: [2, 1],
      numberingType: 'decimal',
    });
    const paragraphText = extractParagraphText(item1);
    expect(paragraphText).toBe('2.1');

    const exportedList1 = body.elements[4];
    const pPr = exportedList1.elements.find((s) => s.name === 'w:pPr');

    const numPr = pPr?.elements.find((s) => s.name === 'w:numPr');
    expect(numPr).toBeDefined();
    expect(numPr.elements.length).toBe(2);

    const numIdTag = numPr.elements.find((s) => s.name === 'w:numId');
    const numId = numIdTag?.attributes['w:val'];
    expect(numId).toBe(String(expectedNumId));

    const ilvlTag = numPr.elements.find((s) => s.name === 'w:ilvl');
    const iLvl = ilvlTag?.attributes['w:val'];
    expect(iLvl).toBe(String(expectedLevel));
  });
});<|MERGE_RESOLUTION|>--- conflicted
+++ resolved
@@ -2,13 +2,7 @@
 import { getTextFromNode, getExportedResult, testListNodes } from '../export-helpers/index';
 import { loadTestDataForEditorTests, initTestEditor } from '@tests/helpers/helpers.js';
 import { extractParagraphText } from '../../helpers/getParagraphText.js';
-<<<<<<< HEAD
-const expectIndentValue = (actual, twips) => {
-  expect(actual).toBe(twips);
-};
-=======
 const getParagraphProps = (node) => node?.attrs?.paragraphProperties || {};
->>>>>>> fb1967f6
 
 describe('[simple-ordered-list.docx] simple ordered list tests', async () => {
   // The file for this set of test
@@ -96,15 +90,8 @@
 
     const expectedNumId = 1;
     const expectedLevel = 0;
-<<<<<<< HEAD
-    expect(attrs.numberingProperties.numId).toBe(expectedNumId);
-    expectIndentValue(attrs.indent.left, 720);
-    expectIndentValue(attrs.indent.hanging, 360);
-    expect(attrs.numberingProperties.ilvl).toBe(expectedLevel);
-=======
     expect(paragraphProps.numberingProperties.numId).toBe(expectedNumId);
     expect(paragraphProps.numberingProperties.ilvl).toBe(expectedLevel);
->>>>>>> fb1967f6
 
     const exportedList1 = body.elements[0];
     const pPr = exportedList1.elements.find((s) => s.name === 'w:pPr');
@@ -137,15 +124,8 @@
     const expectedNumId = 1;
     const expectedLevel = 1;
     expect(attrs).toBeDefined();
-<<<<<<< HEAD
-    expect(attrs.numberingProperties.numId).toBe(expectedNumId);
-    expect(attrs.numberingProperties.ilvl).toBe(expectedLevel);
-    expectIndentValue(attrs.indent.left, 1440);
-    expectIndentValue(attrs.indent.hanging, 1080);
-=======
     expect(paragraphProps.numberingProperties.numId).toBe(expectedNumId);
     expect(paragraphProps.numberingProperties.ilvl).toBe(expectedLevel);
->>>>>>> fb1967f6
 
     const paragraphText = extractParagraphText(item1);
     expect(paragraphText).toBe('A custom');
@@ -181,16 +161,8 @@
     const expectedNumId = 4;
     const expectedLevel = 1;
     expect(attrs).toBeDefined();
-<<<<<<< HEAD
-    expect(attrs.numberingProperties.numId).toBe(expectedNumId);
-    expect(attrs.numberingProperties.ilvl).toBe(expectedLevel);
-    expectIndentValue(attrs.indent.left, 571);
-    expectIndentValue(attrs.indent.hanging, 425);
-    expectIndentValue(attrs.indent.right, 18);
-=======
     expect(paragraphProps.numberingProperties.numId).toBe(expectedNumId);
     expect(paragraphProps.numberingProperties.ilvl).toBe(expectedLevel);
->>>>>>> fb1967f6
     expect(attrs.listRendering).toEqual({
       markerText: '2.1',
       justification: 'left',
