--- conflicted
+++ resolved
@@ -28,11 +28,7 @@
       path: [1],
       numberingType: 'decimal',
     });
-<<<<<<< HEAD
-    expect(listItem.attrs.numberingProperties).toEqual({
-=======
     expect(listItem.attrs.paragraphProperties?.numberingProperties).toEqual({
->>>>>>> f4309c58
       ilvl: 0,
       numId: 5,
     });
@@ -136,22 +132,14 @@
   it('correctly imports the list styles on the indented list (expects inline js, ind)', () => {
     const subItem1 = currentState.content[1];
 
-<<<<<<< HEAD
-    const spacing = subItem1.attrs.spacing;
-=======
     const spacing = subItem1.attrs.paragraphProperties?.spacing;
->>>>>>> f4309c58
     expect(spacing).toEqual({
       after: 0,
       line: 240,
       lineRule: 'auto',
     });
 
-<<<<<<< HEAD
-    expect(subItem1.attrs.indent).toEqual({
-=======
     expect(subItem1.attrs.paragraphProperties?.indent).toEqual({
->>>>>>> f4309c58
       left: 360,
       firstLine: 0,
     });
