import { getExportedResultForAnnotations, getTextFromNode } from '../export-helpers/index.js';

describe('AnnotationNodeExporter', async () => {
  window.URL.createObjectURL = vi.fn().mockImplementation((file) => {
    return file.name;
  });

  const { result, params } = await getExportedResultForAnnotations(false);
  const body = {};

  beforeEach(() => {
    Object.assign(
      body,
      result.elements?.find((el) => el.name === 'w:body'),
    );
  });

  it('export text annotation correctly', async () => {
    const fieldElements = body.elements[0].elements[1].elements[0].elements;
    const tagValue = fieldElements.find((f) => f.name === 'w:tag')?.attributes['w:val'];
    const attrs = parseTagAttrsJSON(tagValue);

    expect(attrs.fieldTypeShort).toBe('text');

    const text = getTextFromNode(body.elements[0].elements[1].elements[1]);
    expect(text).toEqual('Vladyslava Andrushchenko');
  });

  it('export image annotation correctly', async () => {
    const tag = body.elements[2].elements[1].elements[0];

    const fieldElements = body.elements[2].elements[1].elements[0].elements;
    const tagValue = fieldElements.find((f) => f.name === 'w:tag')?.attributes['w:val'];
    const attrs = parseTagAttrsJSON(tagValue);

    expect(attrs.fieldTypeShort).toBe('image');

    const node = body.elements[2].elements[1].elements[1].elements;
    const run = node.find((el) => el.name === 'w:r');
    const drawing = run.elements.find((el) => el.name === 'w:drawing');
    const inline = drawing.elements.find((el) => el.name === 'wp:inline');
    const extent = inline.elements.find((el) => el.name === 'wp:extent');
    const docPr = inline.elements.find((el) => el.name === 'wp:docPr');
    const graphic = inline.elements.find((el) => el.name === 'a:graphic');
    const graphicData = graphic.elements.find((el) => el.name === 'a:graphicData');
    const pic = graphicData.elements.find((el) => el.name === 'pic:pic');
    const blipFill = pic.elements.find((el) => el.name === 'pic:blipFill');
    const blip = blipFill.elements.find((el) => el.name === 'a:blip');
    const rId = blip.attributes['r:embed'];
    expect(rId).toBeDefined();

    expect(extent.attributes.cx).toBe(4286250);
    expect(extent.attributes.cy).toBe(4286250);

    const mediaIds = Object.keys(params.media);
<<<<<<< HEAD
    const imageFieldId = mediaIds[0].split('word/media/')[1];
    expect(imageFieldId.replace('_', '-').startsWith(attrs.fieldId)).toBe(true);
=======
    const fieldMediaEntries = mediaIds.filter((id) => id.includes(attrs.hash));
    expect(fieldMediaEntries.length).toBeGreaterThanOrEqual(1);
    expect(fieldMediaEntries[0]).toContain(attrs.fieldId.replace(/[^a-zA-Z0-9_-]/g, '_'));
>>>>>>> f0a68f4f
  });

  it('export signature annotation correctly', async () => {
    const tag = body.elements[4].elements[1].elements[0];

    const fieldElements = body.elements[4].elements[1].elements[0].elements;
    const tagValue = fieldElements.find((f) => f.name === 'w:tag')?.attributes['w:val'];
    const attrs = parseTagAttrsJSON(tagValue);
    expect(attrs.fieldTypeShort).toBe('signature');

    const mediaIds = Object.keys(params.media);
<<<<<<< HEAD
    const signatureFieldId = mediaIds[1].split('word/media/')[1];
    expect(signatureFieldId.replace('_', '-').startsWith(attrs.fieldId)).toBe(true);
=======
    const fieldMediaEntries = mediaIds.filter((id) => id.includes(attrs.hash));
    expect(fieldMediaEntries.length).toBeGreaterThanOrEqual(1);
    expect(fieldMediaEntries[0]).toContain(attrs.fieldId.replace(/[^a-zA-Z0-9_-]/g, '_'));
>>>>>>> f0a68f4f
  });

  it('export checkbox annotation correctly', async () => {
    const fieldElements = body.elements[6].elements[1].elements[0].elements;
    const tagValue = fieldElements.find((f) => f.name === 'w:tag')?.attributes['w:val'];
    const attrs = parseTagAttrsJSON(tagValue);

    expect(attrs.fieldTypeShort).toBe('checkbox');

    const text = getTextFromNode(body.elements[6].elements[1].elements[1]);
    expect(text).toEqual('x');
  });

  it('export paragraph annotation correctly', async () => {
    const fieldElements = body.elements[8].elements[1].elements[0].elements;
    const tagValue = fieldElements.find((f) => f.name === 'w:tag')?.attributes['w:val'];
    const attrs = parseTagAttrsJSON(tagValue);

    expect(attrs.fieldTypeShort).toBe('html');

    const node = body.elements[8].elements[1].elements[1];
    const par = node.elements.find((el) => el.name === 'w:p');
    expect(par).toBeDefined();

    const run = par.elements.find((el) => el.name === 'w:r');
    expect(run).toBeDefined();

    const textNode = run.elements.find((el) => el.name === 'w:t');
    const text = textNode.elements[0].text;
    expect(text).toEqual('test paragraph data');
  });

  it('export url annotation correctly', async () => {
    const fieldElements = body.elements[10].elements[1].elements[0].elements;
    const tagValue = fieldElements.find((f) => f.name === 'w:tag')?.attributes['w:val'];
    const attrs = parseTagAttrsJSON(tagValue);

    expect(attrs.fieldTypeShort).toBe('link');

    const node = body.elements[10].elements[1].elements[1];
    const hyperlink = node.elements.find((el) => el.name === 'w:hyperlink');
    const run = hyperlink.elements.find((el) => el.name === 'w:r');
    const textNode = run?.elements.find((el) => el.name === 'w:t');
    const text = textNode.elements[0].text;

    expect(text).toEqual('https://vitest.dev/guide/coverage');
    expect(params.relationships[2].attributes.Target).toBe('https://vitest.dev/guide/coverage');
  });
});

function parseTagAttrsJSON(json) {
  try {
    const attrs = JSON.parse(json);
    return attrs;
  } catch (err) {
    console.error(err);
    return {};
  }
}<|MERGE_RESOLUTION|>--- conflicted
+++ resolved
@@ -53,14 +53,9 @@
     expect(extent.attributes.cy).toBe(4286250);
 
     const mediaIds = Object.keys(params.media);
-<<<<<<< HEAD
-    const imageFieldId = mediaIds[0].split('word/media/')[1];
-    expect(imageFieldId.replace('_', '-').startsWith(attrs.fieldId)).toBe(true);
-=======
     const fieldMediaEntries = mediaIds.filter((id) => id.includes(attrs.hash));
     expect(fieldMediaEntries.length).toBeGreaterThanOrEqual(1);
     expect(fieldMediaEntries[0]).toContain(attrs.fieldId.replace(/[^a-zA-Z0-9_-]/g, '_'));
->>>>>>> f0a68f4f
   });
 
   it('export signature annotation correctly', async () => {
@@ -72,14 +67,9 @@
     expect(attrs.fieldTypeShort).toBe('signature');
 
     const mediaIds = Object.keys(params.media);
-<<<<<<< HEAD
-    const signatureFieldId = mediaIds[1].split('word/media/')[1];
-    expect(signatureFieldId.replace('_', '-').startsWith(attrs.fieldId)).toBe(true);
-=======
     const fieldMediaEntries = mediaIds.filter((id) => id.includes(attrs.hash));
     expect(fieldMediaEntries.length).toBeGreaterThanOrEqual(1);
     expect(fieldMediaEntries[0]).toContain(attrs.fieldId.replace(/[^a-zA-Z0-9_-]/g, '_'));
->>>>>>> f0a68f4f
   });
 
   it('export checkbox annotation correctly', async () => {
