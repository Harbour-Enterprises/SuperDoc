--- conflicted
+++ resolved
@@ -100,21 +100,12 @@
       path: [1],
       numberingType: 'decimal',
     });
-<<<<<<< HEAD
-    expect(item.attrs.numberingProperties).toEqual({
-      ilvl: 0,
-      numId: 5,
-    });
-    expect(item.attrs.indent.left).toBe(360);
-    expect(item.attrs.indent.hanging).toBe(360);
-=======
     expect(item.attrs.paragraphProperties?.numberingProperties).toEqual({
       ilvl: 0,
       numId: 5,
     });
     expect(item.attrs.paragraphProperties?.indent.left).toBe(360);
     expect(item.attrs.paragraphProperties?.indent.hanging).toBeUndefined();
->>>>>>> f4309c58
 
     expect(extractParagraphText(item)).toBe('ONE');
   });
@@ -129,15 +120,6 @@
       path: [1, 1],
       numberingType: 'lowerLetter',
     });
-<<<<<<< HEAD
-    expect(item.attrs.numberingProperties).toEqual({
-      ilvl: 1,
-      numId: 5,
-    });
-    expect(item.attrs.indent.left).toBe(360);
-    expect(item.attrs.indent.hanging).toBeUndefined();
-    expect(item.attrs.indent.firstLine).toBe(0);
-=======
     expect(item.attrs.paragraphProperties?.numberingProperties).toEqual({
       ilvl: 1,
       numId: 5,
@@ -145,17 +127,12 @@
     expect(item.attrs.paragraphProperties?.indent.left).toBe(360);
     expect(item.attrs.paragraphProperties?.indent.hanging).toBeUndefined();
     expect(item.attrs.paragraphProperties?.indent.firstLine).toBe(0);
->>>>>>> f4309c58
 
     expect(extractParagraphText(item)).toBe('a');
 
     // Check spacing
     // The spacing in this document is crucial to showing the indented list in the right place
-<<<<<<< HEAD
-    const { spacing } = item.attrs;
-=======
     const { spacing } = item.attrs.paragraphProperties || {};
->>>>>>> f4309c58
     expect(spacing).toBeDefined();
 
     expect(spacing.before).toBeUndefined();
@@ -213,15 +190,6 @@
       path: [1, 3],
       numberingType: 'lowerLetter',
     });
-<<<<<<< HEAD
-    expect(item.attrs.numberingProperties).toEqual({
-      ilvl: 1,
-      numId: 5,
-    });
-    expect(item.attrs.indent.left).toBe(360);
-    expect(item.attrs.indent.hanging).toBeUndefined();
-    expect(item.attrs.indent.firstLine).toBe(0);
-=======
     expect(item.attrs.paragraphProperties?.numberingProperties).toEqual({
       ilvl: 1,
       numId: 5,
@@ -229,7 +197,6 @@
     expect(item.attrs.paragraphProperties?.indent.left).toBe(360);
     expect(item.attrs.paragraphProperties?.indent.hanging).toBeUndefined();
     expect(item.attrs.paragraphProperties?.indent.firstLine).toBe(0);
->>>>>>> f4309c58
 
     expect(extractParagraphText(item)).toBe('c');
   });
@@ -259,15 +226,6 @@
       path: [1],
       numberingType: 'decimal',
     });
-<<<<<<< HEAD
-    expect(attrs.numberingProperties).toEqual({
-      ilvl: 0,
-      numId: 1,
-    });
-    expect(attrs.indent.left).toBe(480);
-    expect(attrs.indent.leftChars).toBe(0);
-    expect(attrs.indent.hanging).toBe(480);
-=======
     expect(attrs.paragraphProperties?.numberingProperties).toEqual({
       ilvl: 0,
       numId: 1,
@@ -275,7 +233,6 @@
     expect(attrs.paragraphProperties?.indent.left).toBeUndefined();
     expect(attrs.paragraphProperties?.indent.leftChars).toBe(0);
     expect(attrs.paragraphProperties?.indent.hanging).toBeUndefined();
->>>>>>> f4309c58
   });
 });
 
