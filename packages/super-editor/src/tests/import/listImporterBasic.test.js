--- conflicted
+++ resolved
@@ -1,7 +1,6 @@
 import { loadTestDataForEditorTests, initTestEditor } from '@tests/helpers/helpers.js';
 import { expect } from 'vitest';
 import { extractParagraphText } from '../helpers/getParagraphText.js';
-import { pixelsToTwips } from '@converter/helpers.js';
 
 describe('[sublist-issue.docx] Imports sublist with numId issue', () => {
   const filename = 'sublist-issue.docx';
@@ -17,16 +16,8 @@
     const item1 = content.content[2];
 
     expect(item1.type).toBe('paragraph');
-<<<<<<< HEAD
-    expect(item1.attrs.indent.left).toBe(360);
-    expect(item1.attrs.indent.hanging).toBe(360);
-    expect(item1.attrs.indent.right).toBe(-220);
-    expect(item1.attrs.numberingProperties).toEqual({ ilvl: 0, numId: 5 });
-    expect(item1.attrs.paragraphProperties.numberingProperties).toEqual({ ilvl: 0, numId: 5 });
-=======
     expect(item1.attrs.paragraphProperties?.indent).toEqual({ right: -220 });
     expect(item1.attrs.paragraphProperties?.numberingProperties).toEqual({ ilvl: 0, numId: 5 });
->>>>>>> f4309c58
     expect(item1.attrs.listRendering).toBeDefined();
     expect(item1.attrs.listRendering).toEqual({
       markerText: '1.',
@@ -39,14 +30,7 @@
   it('imports second list item and break', () => {
     const item = content.content[4];
     expect(item.type).toBe('paragraph');
-<<<<<<< HEAD
-    expect(item.attrs.indent.left).toBe(360);
-    expect(item.attrs.indent.hanging).toBe(360);
-    expect(item.attrs.indent.right).toBeUndefined();
-    expect(item.attrs.numberingProperties).toEqual({ ilvl: 0, numId: 5 });
-=======
     expect(item.attrs.paragraphProperties?.indent).toBeUndefined();
->>>>>>> f4309c58
     expect(item.attrs.paragraphProperties.numberingProperties).toEqual({ ilvl: 0, numId: 5 });
     expect(item.attrs.listRendering).toBeDefined();
     expect(item.attrs.listRendering).toEqual({
@@ -65,15 +49,7 @@
   it('correctly imports numId in sublist that does not match outer list', () => {
     const item = content.content[6];
     expect(item.type).toBe('paragraph');
-<<<<<<< HEAD
-    expect(item.attrs.indent.left).toBe(360);
-    expect(item.attrs.indent.hanging).toBeUndefined();
-    expect(item.attrs.indent.right).toBe(-221);
-    expect(item.attrs.indent.firstLine).toBe(0);
-    expect(item.attrs.numberingProperties).toEqual({ ilvl: 0, numId: 3 });
-=======
     expect(item.attrs.paragraphProperties?.indent).toEqual({ firstLine: 0, left: 360, right: -221 });
->>>>>>> f4309c58
     expect(item.attrs.paragraphProperties.numberingProperties).toEqual({ ilvl: 0, numId: 3 });
     expect(item.attrs.listRendering).toBeDefined();
     expect(item.attrs.listRendering).toEqual({
@@ -102,13 +78,7 @@
     const { attrs: listAttrs } = list;
     expect(listAttrs).toBeDefined();
     expect(listAttrs.listRendering.path).toStrictEqual([1]);
-<<<<<<< HEAD
-    expect(listAttrs.numberingProperties).toEqual({ ilvl: 0, numId: 1 });
-    expect(listAttrs.indent.left).toBe(720);
-    expect(listAttrs.indent.hanging).toBe(360);
-=======
     expect(listAttrs.paragraphProperties?.numberingProperties).toEqual({ ilvl: 0, numId: 1 });
->>>>>>> f4309c58
 
     expect(list.content.length).toBe(1);
     const runNode = list.content[0];
@@ -125,14 +95,8 @@
 
     const { attrs: listAttrs } = list;
     expect(listAttrs.listRendering.path).toStrictEqual([2]);
-<<<<<<< HEAD
-    expect(listAttrs.numberingProperties).toEqual({ ilvl: 0, numId: 1 });
-    expect(listAttrs.indent.left).toBe(720);
-    expect(listAttrs.indent.hanging).toBe(360);
-=======
     expect(listAttrs.paragraphProperties.numberingProperties).toEqual({ ilvl: 0, numId: 1 });
     expect(listAttrs.paragraphProperties.indent).toBeUndefined();
->>>>>>> f4309c58
   });
 
   it('can import the third list item from list 1', () => {
@@ -142,34 +106,20 @@
 
     const { attrs: listAttrs } = list;
     expect(listAttrs.listRendering.path).toStrictEqual([3]);
-<<<<<<< HEAD
-    expect(listAttrs.numberingProperties).toEqual({ ilvl: 0, numId: 1 });
-    expect(listAttrs.indent.left).toBe(720);
-    expect(listAttrs.indent.hanging).toBe(360);
-=======
     expect(listAttrs.paragraphProperties?.numberingProperties).toEqual({ ilvl: 0, numId: 1 });
     expect(listAttrs.paragraphProperties.indent).toBeUndefined();
->>>>>>> f4309c58
   });
 
   it('correctly imports spacer paragraphs', () => {
     const p1 = content.content[3];
     expect(p1.type).toBe('paragraph');
     expect(p1.content).toBeUndefined();
-<<<<<<< HEAD
-    expect(p1.numberingProperties).toBeUndefined();
-=======
     expect(p1.attrs.paragraphProperties?.numberingProperties).toBeUndefined();
->>>>>>> f4309c58
 
     const p2 = content.content[4];
     expect(p2.type).toBe('paragraph');
     expect(p2.content).toBeUndefined();
-<<<<<<< HEAD
-    expect(p2.numberingProperties).toBeUndefined();
-=======
     expect(p2.attrs.paragraphProperties?.numberingProperties).toBeUndefined();
->>>>>>> f4309c58
   });
 
   it('correctly imports first item list 2', () => {
@@ -181,14 +131,8 @@
     const { attrs: listAttrs } = list;
     expect(listAttrs).toBeDefined();
     expect(listAttrs.listRendering.path).toStrictEqual([1]);
-<<<<<<< HEAD
-    expect(listAttrs.numberingProperties).toEqual({ ilvl: 0, numId: 2 });
-    expect(listAttrs.indent.left).toBe(720);
-    expect(listAttrs.indent.hanging).toBe(360);
-=======
     expect(listAttrs.paragraphProperties.numberingProperties).toEqual({ ilvl: 0, numId: 2 });
     expect(listAttrs.paragraphProperties.indent).toBeUndefined();
->>>>>>> f4309c58
 
     const runNode = list.content[0];
     expect(runNode.type).toBe('run');
