--- conflicted
+++ resolved
@@ -93,11 +93,7 @@
 
     while (stack.length && !listItemNode) {
       const node = stack.shift();
-<<<<<<< HEAD
-      if (node.type === 'paragraph' && node.attrs?.numberingProperties != null) {
-=======
       if (node.type === 'paragraph' && node.attrs?.paragraphProperties?.numberingProperties != null) {
->>>>>>> f4309c58
         listItemNode = node;
         break;
       }
@@ -108,13 +104,8 @@
 
     expect(listItemNode).toBeTruthy();
     expect(listItemNode.attrs.listRendering.path.length).toBeGreaterThan(0);
-<<<<<<< HEAD
-    expect(listItemNode?.attrs.numberingProperties.numId).toBe(1);
-    expect(listItemNode?.attrs.numberingProperties.ilvl).toBe(0);
-=======
     expect(listItemNode?.attrs.paragraphProperties?.numberingProperties?.numId).toBe(1);
     expect(listItemNode?.attrs.paragraphProperties?.numberingProperties?.ilvl).toBe(0);
->>>>>>> f4309c58
 
     editor.destroy();
   });
