--- conflicted
+++ resolved
@@ -117,24 +117,7 @@
       filename: { rendered: false },
       paragraphProperties: { rendered: false },
       pageBreakSource: { rendered: false },
-<<<<<<< HEAD
       sectionMargins: { rendered: false },
-      textAlign: {
-        renderDOM: ({ textAlign }) => {
-          if (!textAlign) return {};
-
-          let style = '';
-          if (textAlign === 'left') style += 'text-align: left;';
-          else if (textAlign === 'right') style += 'text-align: right;';
-          else if (textAlign === 'center') style += 'text-align: center;';
-          else if (textAlign === 'both') style += 'text-align: justify;';
-
-          return { style };
-        },
-      },
-      tabStops: { rendered: false },
-=======
->>>>>>> fb1967f6
       listRendering: {
         keepOnSplit: false,
         renderDOM: ({ listRendering }) => {
@@ -187,13 +170,6 @@
           }, {});
 
           if (Object.keys(numberingProperties).length > 0) {
-<<<<<<< HEAD
-            const resolvedParagraphProperties = resolveParagraphProperties(
-              { docx: this.editor.converter.convertedXml, numbering: this.editor.converter.numbering },
-              { styleId, numberingProperties, indent, spacing },
-            );
-=======
->>>>>>> fb1967f6
             return {
               paragraphProperties: {
                 numberingProperties,
