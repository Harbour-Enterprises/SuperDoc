import { OxmlNode, Attribute } from '@core/index.js';
<<<<<<< HEAD
import { getSpacingStyleString, getMarksStyle } from '@extensions/linked-styles/index.js';
import { getDefaultSpacing } from './helpers/getDefaultSpacing.js';
import { pixelsToTwips, linesToTwips, twipsToPixels, eighthPointsToPixels } from '@converter/helpers.js';
import { ListHelpers } from '@helpers/list-numbering-helpers.js';
import { resolveParagraphProperties } from '@converter/styles.js';
=======
import { TextSelection } from 'prosemirror-state';
import { ListHelpers } from '@helpers/list-numbering-helpers.js';
>>>>>>> f4309c58
import { splitBlock } from '@core/commands/splitBlock.js';
import { removeNumberingProperties } from '@core/commands/removeNumberingProperties.js';
import { isList } from '@core/commands/list-helpers';
import { findParentNode } from '@helpers/index.js';
import { InputRule } from '@core/InputRule.js';
import { toggleList } from '@core/commands/index.js';
import { restartNumbering } from '@core/commands/restartNumbering.js';
import { ParagraphNodeView } from './ParagraphNodeView.js';
import { createNumberingPlugin } from './numberingPlugin.js';
<<<<<<< HEAD
=======
import { createDropcapPlugin } from './dropcapPlugin.js';
>>>>>>> f4309c58
import { shouldSkipNodeView } from '../../utils/headless-helpers.js';

/**
 * Input rule regex that matches a bullet list marker (-, +, or *)
 * @private
 */
const bulletInputRegex = /^\s*([-+*])\s$/;

/**
 * Input rule regex that matches an ordered list marker (e.g., "1. ")
 * @private
 */
const orderedInputRegex = /^(\d+)\.\s$/;

/**
 * Configuration options for Paragraph
 * @typedef {Object} ParagraphOptions
 * @category Options
 * @property {number[]} [headingLevels=[1,2,3,4,5,6]] - Supported heading levels
 * @property {Object} [htmlAttributes={}] - HTML attributes for paragraph elements
 */

/**
 * Attributes for paragraph nodes
 * @typedef {Object} ParagraphAttributes
 * @category Attributes
 * @property {Object} [extraAttrs={}] - Additional HTML attributes
 * @property {string} [class] - CSS class name
 * @property {string} [sdBlockId] @internal - Internal block tracking ID
 * @property {string} [paraId] @internal - Paragraph identifier
 * @property {string} [textId] @internal - Text identifier
 * @property {string} [rsidR] @internal - Revision save ID
 * @property {string} [rsidRDefault] @internal - Default revision save ID
 * @property {string} [rsidP] @internal - Paragraph revision save ID
 * @property {string} [rsidRPr] @internal - Run properties revision save ID
 * @property {string} [rsidDel] @internal - Deletion revision save ID
 * @property {Object} [attributes] @internal - Internal attributes storage
 * @property {string} [filename] @internal - Associated filename
 * @property {Object} [paragraphProperties] @internal - Internal paragraph properties
 * @property {Object} [dropcap] @internal - Drop cap configuration
 * @property {string} [pageBreakSource] @internal - Page break source
 * @property {Object} [sectionMargins] @internal - Section-specific header/footer margins in inches
 */

/**
 * @module Paragraph
 * @sidebarTitle Paragraph
 * @snippetPath /snippets/extensions/paragraph.mdx
 */
export const Paragraph = OxmlNode.create({
  name: 'paragraph',

  oXmlName: 'w:p',

  priority: 1000,

  group: 'block',

  content: 'inline*',

  inline: false,

  summary: 'The paragraph node mirrors MS Word w:p paragraphs, and also represents lists in the schema.',

  addOptions() {
    return {
      headingLevels: [1, 2, 3, 4, 5, 6],
      htmlAttributes: {},
    };
  },

  addAttributes() {
    return {
      paraId: { rendered: false },
      textId: { rendered: false },
      rsidR: { rendered: false },
      rsidRDefault: { rendered: false },
      rsidP: { rendered: false },
      rsidRPr: { rendered: false },
      rsidDel: { rendered: false },
<<<<<<< HEAD

      spacing: {
        default: getDefaultSpacing(),
        parseDOM: (element) => {
          // Check if this element is within imported content, if so we can assign some different
          // default spacing which is needed to make the docx look correct
          if (element && element.closest('[data-superdoc-import]')) {
            return {
              after: pixelsToTwips(11),
              before: 0,
              line: linesToTwips(1.15),
              lineRule: 'auto',
            };
          }
          return undefined;
        },
        renderDOM: (attrs) => {
          const { spacing, marksAttrs } = attrs;
          if (!spacing) return { style: null };
          const spacingCopy = { ...spacing };
          if (attrs.lineHeight) delete spacingCopy.line; // we'll get line-height from lineHeight
          const style = getSpacingStyleString(
            spacingCopy,
            marksAttrs ?? [],
            Boolean(attrs.paragraphProperties?.numberingProperties),
          );
          if (style) return { style };
          return { style: null };
        },
      },

=======
>>>>>>> f4309c58
      extraAttrs: {
        default: {},
        parseDOM: (element) => {
          const extra = {};
          Array.from(element.attributes).forEach((attr) => {
            extra[attr.name] = attr.value;
          });
          return extra;
        },
        renderDOM: (attributes) => {
          return attributes.extraAttrs || {};
        },
      },
<<<<<<< HEAD
      marksAttrs: {
        renderDOM: (attrs) => {
          const { marksAttrs } = attrs;
          if (!marksAttrs?.length) return {};

          const style = getMarksStyle(marksAttrs);
          if (style) return { style };
          return {};
        },
      },
      indent: {
        default: null,
        renderDOM: ({ indent }) => {
          if (!indent) return { style: null };
          const { left, right, firstLine, hanging } = indent;
          if (indent && Object.values(indent).every((v) => v === 0)) {
            return { style: null };
          }

          let style = '';
          if (left) style += `margin-left: ${twipsToPixels(left)}px;`;
          if (right) style += `margin-right: ${twipsToPixels(right)}px;`;
          if (firstLine && !hanging) style += `text-indent: ${twipsToPixels(firstLine)}px;`;
          if (firstLine && hanging) style += `text-indent: ${twipsToPixels(firstLine - hanging)}px;`;
          if (!firstLine && hanging) style += `text-indent: ${twipsToPixels(-hanging)}px;`;

          return { style };
        },
      },
      borders: {
        default: null,
        renderDOM: ({ borders }) => {
          if (!borders) return {};

          const sideOrder = ['top', 'right', 'bottom', 'left'];
          const valToCss = {
            single: 'solid',
            dashed: 'dashed',
            dotted: 'dotted',
            double: 'double',
          };

          let style = '';
          sideOrder.forEach((side) => {
            const b = borders[side];
            if (!b) return;
            // Remove border if style is 'nil' or undefined
            if (['nil', 'none', undefined, null].includes(b.val)) {
              style += `border-${side}: none;`;
              return;
            }

            const width = b.size != null ? `${eighthPointsToPixels(b.size)}px` : '1px';
            const cssStyle = valToCss[b.val] || 'solid';
            const color = !b.color || b.color === 'auto' ? '#000000' : `#${b.color}`;

            style += `border-${side}: ${width} ${cssStyle} ${color};`;

            // Optionally handle space attribute (distance from text)
            if (b.space != null && side === 'bottom') {
              style += `padding-bottom: ${eighthPointsToPixels(b.space)}px;`;
            }
          });

          return style ? { style } : {};
        },
      },
      class: {
        renderDOM: (attributes) => {
          if (attributes.dropcap) {
            return { class: `sd-editor-dropcap` };
          }
          return null;
        },
      },
      styleId: {
        renderDOM: (attrs) => {
          if (!attrs.styleId) return {};
          return { styleid: attrs.styleId };
        },
      },
=======
>>>>>>> f4309c58
      sdBlockId: {
        default: null,
        keepOnSplit: false,
        parseDOM: (elem) => elem.getAttribute('data-sd-block-id'),
        renderDOM: (attrs) => {
          return attrs.sdBlockId ? { 'data-sd-block-id': attrs.sdBlockId } : {};
        },
      },
      attributes: {
        rendered: false,
      },
      filename: { rendered: false },
      paragraphProperties: { rendered: false },
      pageBreakSource: { rendered: false },
<<<<<<< HEAD
      textAlign: {
        renderDOM: ({ textAlign }) => {
          if (!textAlign) return {};

          let style = '';
          if (textAlign === 'left') style += 'text-align: left;';
          else if (textAlign === 'right') style += 'text-align: right;';
          else if (textAlign === 'center') style += 'text-align: center;';
          else if (textAlign === 'both') style += 'text-align: justify;';

          return { style };
        },
      },
      tabStops: { rendered: false },
      listRendering: {
        keepOnSplit: false,
        renderDOM: ({ listRendering }) => {
          return {
            'data-marker-type': listRendering?.markerText,
            'data-list-level': listRendering?.path ? JSON.stringify(listRendering.path) : null,
            'data-list-numbering-type': listRendering?.numberingType,
          };
        },
      },
      numberingProperties: {
        keepOnSplit: true,
        renderDOM: ({ numberingProperties }) => {
          return {
            'data-num-id': numberingProperties?.numId,
            'data-level': numberingProperties?.ilvl,
          };
        },
      },
=======
      sectionMargins: { rendered: false },
      listRendering: {
        keepOnSplit: false,
        renderDOM: ({ listRendering }) => {
          return {
            'data-marker-type': listRendering?.markerText,
            'data-list-level': listRendering?.path ? JSON.stringify(listRendering.path) : null,
            'data-list-numbering-type': listRendering?.numberingType,
          };
        },
      },
>>>>>>> f4309c58
    };
  },

  parseDOM() {
    return [
      {
        tag: 'p',
        getAttrs: (node) => {
          const numberingProperties = {};
          let indent, spacing;
          const { styleid: styleId, ...extraAttrs } = Array.from(node.attributes).reduce((acc, attr) => {
            if (attr.name === 'data-num-id') {
              numberingProperties.numId = parseInt(attr.value);
            } else if (attr.name === 'data-level') {
              numberingProperties.ilvl = parseInt(attr.value);
            } else if (attr.name === 'data-indent') {
              try {
                indent = JSON.parse(attr.value);
                // Ensure numeric values
                Object.keys(indent).forEach((key) => {
                  indent[key] = Number(indent[key]);
                });
              } catch {
                // ignore invalid indent value
              }
            } else if (attr.name === 'data-spacing') {
              try {
                spacing = JSON.parse(attr.value);
                // Ensure numeric values
                Object.keys(spacing).forEach((key) => {
                  spacing[key] = Number(spacing[key]);
                });
              } catch {
                // ignore invalid spacing value
              }
            } else {
              acc[attr.name] = attr.value;
            }
            return acc;
          }, {});

          if (Object.keys(numberingProperties).length > 0) {
<<<<<<< HEAD
            const resolvedParagraphProperties = resolveParagraphProperties(
              { docx: this.editor.converter.convertedXml, numbering: this.editor.converter.numbering },
              { styleId, numberingProperties, indent, spacing },
              false,
              true,
            );
=======
>>>>>>> f4309c58
            return {
              paragraphProperties: {
                numberingProperties,
                indent,
                spacing,
                styleId: styleId || null,
              },
<<<<<<< HEAD
              indent: resolvedParagraphProperties.indent,
              spacing: resolvedParagraphProperties.spacing,
              numberingProperties,
              styleId: styleId || null,
=======
>>>>>>> f4309c58
              extraAttrs,
            };
          }

          return {
<<<<<<< HEAD
            styleId: styleId || null,
            indent,
            spacing,
=======
>>>>>>> f4309c58
            extraAttrs,
          };
        },
      },
      {
        tag: 'div',
        getAttrs: (node) => {
          const extra = {};
          Array.from(node.attributes).forEach((attr) => {
            extra[attr.name] = attr.value;
          });
          return { extraAttrs: extra };
        },
      },
      {
        tag: 'blockquote',
        attrs: { paragraphProperties: { styleId: 'BlockQuote' } },
      },
      ...this.options.headingLevels.map((level) => ({
        tag: `h${level}`,
        attrs: { level, paragraphProperties: { styleId: `Heading${level}` } },
      })),
    ];
  },

  renderDOM({ htmlAttributes }) {
    return ['p', Attribute.mergeAttributes(this.options.htmlAttributes, htmlAttributes), 0];
  },

  addNodeView() {
<<<<<<< HEAD
    if (shouldSkipNodeView(this.editor)) return null;
    return ({ node, editor, getPos, decorations, extensionAttrs }) => {
      return new ParagraphNodeView(node, editor, getPos, decorations, extensionAttrs);
    };
  },

  addShortcuts() {
    return {
      'Mod-Shift-7': () => {
        return this.editor.commands.toggleOrderedList();
      },
      'Mod-Shift-8': () => {
        return this.editor.commands.toggleBulletList();
      },
      Enter: (params) => {
        return removeNumberingProperties({ checkType: 'empty' })({
          ...params,
          tr: this.editor.state.tr,
          state: this.editor.state,
          dispatch: this.editor.view.dispatch,
        });
      },

      'Shift-Enter': () => {
        return this.editor.commands.first(({ commands }) => [
          () => commands.createParagraphNear(),
          splitBlock({
            attrsToRemoveOverride: ['paragraphProperties.numberingProperties', 'listRendering', 'numberingProperties'],
          }),
        ]);
      },

      Tab: () => {
        return this.editor.commands.first(({ commands }) => [() => commands.increaseListIndent()]);
      },

      'Shift-Tab': () => {
        return this.editor.commands.first(({ commands }) => [() => commands.decreaseListIndent()]);
      },
    };
  },

  addInputRules() {
    return [
      { regex: orderedInputRegex, type: 'orderedList' },
      { regex: bulletInputRegex, type: 'bulletList' },
    ].map(
      ({ regex, type }) =>
        new InputRule({
          match: regex,
          handler: ({ state, range }) => {
            // Check if we're currently inside a list item
            const parentListItem = findParentNode(isList)(state.selection);
            if (parentListItem) {
              // Inside a list item, do not create a new list
              return null;
            }

            // Not inside a list item, proceed with creating new list
            const { tr } = state;
            tr.delete(range.from, range.to);

            ListHelpers.createNewList({
              listType: type,
              tr,
              editor: this.editor,
            });
          },
        }),
    );
  },

  addCommands() {
    return {
      /**
       * Toggle ordered list formatting
       * @category Command
       * @example
       * editor.commands.toggleOrderedList()
       * @note Converts selection to ordered list or back to paragraphs
       */
      toggleOrderedList: () => (params) => {
        return toggleList('orderedList')(params);
      },

      /**
       * Toggle a bullet list at the current selection
       * @category Command
       * @example
       * // Toggle bullet list on selected text
       * editor.commands.toggleBulletList()
       * @note Converts selected paragraphs to list items or removes list formatting
       */
      toggleBulletList: () => (params) => {
        return toggleList('bulletList')(params);
      },

      /**
       * Restart numbering for the current list
       * @category Command
       * @example
       * // Restart numbering for the current list item
       * editor.commands.restartNumbering()
       * @note Resets list numbering for the current list item and following items
       */
      restartNumbering: () => restartNumbering,
    };
  },

  addPmPlugins() {
    const { view } = this.editor;
    const dropcapWidthCache = new Map();

    /**
     * Determines whether the node is a margin dropcap paragraph.
     * @param {import('prosemirror-model').Node} node - Node to inspect.
     * @returns {boolean} True when the paragraph uses margin dropcaps.
     */
    const hasDropcapParagraph = (node) => node.type.name === 'paragraph' && node.attrs.dropcap?.type === 'margin';

    /**
     * Removes cached dropcap widths that fall within the affected document range.
     * @param {number} from - Start position of an updated range.
     * @param {number} to - End position of an updated range.
     * @returns {void}
     */
    const invalidateCacheForRange = (from, to) => {
      for (const [pos] of dropcapWidthCache) {
        if (pos >= from && pos <= to) {
          dropcapWidthCache.delete(pos);
        }
      }
=======
    // Skip custom node view when the editor isn't using the docx pipeline (e.g. SuperInput rich text)
    if (this.editor.options?.mode !== 'docx' || !this.editor.converter) return null;
    if (shouldSkipNodeView(this.editor)) return null;
    return ({ node, editor, getPos, decorations, extensionAttrs }) => {
      return new ParagraphNodeView(node, editor, getPos, decorations, extensionAttrs);
>>>>>>> f4309c58
    };
  },

  addShortcuts() {
    return {
      'Mod-Shift-7': () => {
        return this.editor.commands.toggleOrderedList();
      },
      'Mod-Shift-8': () => {
        return this.editor.commands.toggleBulletList();
      },
      Enter: (params) => {
        return removeNumberingProperties({ checkType: 'empty' })({
          ...params,
          tr: this.editor.state.tr,
          state: this.editor.state,
          dispatch: this.editor.view.dispatch,
        });
      },

      'Shift-Enter': () => {
        return this.editor.commands.first(({ commands }) => [
          () => commands.createParagraphNear(),
          splitBlock({
            attrsToRemoveOverride: ['paragraphProperties.numberingProperties', 'listRendering', 'numberingProperties'],
          }),
        ]);
      },

      Tab: () => {
        return this.editor.commands.first(({ commands }) => [() => commands.increaseListIndent()]);
      },

      'Shift-Tab': () => {
        return this.editor.commands.first(({ commands }) => [() => commands.decreaseListIndent()]);
      },
    };
  },

  addInputRules() {
    return [
      { regex: orderedInputRegex, type: 'orderedList' },
      { regex: bulletInputRegex, type: 'bulletList' },
    ].map(
      ({ regex, type }) =>
        new InputRule({
          match: regex,
          handler: ({ state, range }) => {
            // Check if we're currently inside a list item
            const parentListItem = findParentNode(isList)(state.selection);
            if (parentListItem) {
              // Inside a list item, do not create a new list
              return null;
            }

            // Not inside a list item, proceed with creating new list
            const { tr } = state;
            tr.delete(range.from, range.to).setSelection(TextSelection.create(tr.doc, range.from));

            ListHelpers.createNewList({
              listType: type,
              tr,
              editor: this.editor,
            });
          },
        }),
    );
  },

  addCommands() {
    return {
      /**
       * Toggle ordered list formatting
       * @category Command
       * @example
       * editor.commands.toggleOrderedList()
       * @note Converts selection to ordered list or back to paragraphs
       */
      toggleOrderedList: () => (params) => {
        return toggleList('orderedList')(params);
      },

      /**
       * Toggle a bullet list at the current selection
       * @category Command
       * @example
       * // Toggle bullet list on selected text
       * editor.commands.toggleBulletList()
       * @note Converts selected paragraphs to list items or removes list formatting
       */
      toggleBulletList: () => (params) => {
        return toggleList('bulletList')(params);
      },

<<<<<<< HEAD
    const numberingPlugin = createNumberingPlugin(this.editor);
    return [dropcapPlugin, numberingPlugin];
=======
      /**
       * Restart numbering for the current list
       * @category Command
       * @example
       * // Restart numbering for the current list item
       * editor.commands.restartNumbering()
       * @note Resets list numbering for the current list item and following items
       */
      restartNumbering: () => restartNumbering,
    };
>>>>>>> f4309c58
  },

  addPmPlugins() {
    const dropcapPlugin = createDropcapPlugin(this.editor);
    const numberingPlugin = createNumberingPlugin(this.editor);
    return [dropcapPlugin, numberingPlugin];
  },
});<|MERGE_RESOLUTION|>--- conflicted
+++ resolved
@@ -1,14 +1,6 @@
 import { OxmlNode, Attribute } from '@core/index.js';
-<<<<<<< HEAD
-import { getSpacingStyleString, getMarksStyle } from '@extensions/linked-styles/index.js';
-import { getDefaultSpacing } from './helpers/getDefaultSpacing.js';
-import { pixelsToTwips, linesToTwips, twipsToPixels, eighthPointsToPixels } from '@converter/helpers.js';
-import { ListHelpers } from '@helpers/list-numbering-helpers.js';
-import { resolveParagraphProperties } from '@converter/styles.js';
-=======
 import { TextSelection } from 'prosemirror-state';
 import { ListHelpers } from '@helpers/list-numbering-helpers.js';
->>>>>>> f4309c58
 import { splitBlock } from '@core/commands/splitBlock.js';
 import { removeNumberingProperties } from '@core/commands/removeNumberingProperties.js';
 import { isList } from '@core/commands/list-helpers';
@@ -18,10 +10,7 @@
 import { restartNumbering } from '@core/commands/restartNumbering.js';
 import { ParagraphNodeView } from './ParagraphNodeView.js';
 import { createNumberingPlugin } from './numberingPlugin.js';
-<<<<<<< HEAD
-=======
 import { createDropcapPlugin } from './dropcapPlugin.js';
->>>>>>> f4309c58
 import { shouldSkipNodeView } from '../../utils/headless-helpers.js';
 
 /**
@@ -102,40 +91,6 @@
       rsidP: { rendered: false },
       rsidRPr: { rendered: false },
       rsidDel: { rendered: false },
-<<<<<<< HEAD
-
-      spacing: {
-        default: getDefaultSpacing(),
-        parseDOM: (element) => {
-          // Check if this element is within imported content, if so we can assign some different
-          // default spacing which is needed to make the docx look correct
-          if (element && element.closest('[data-superdoc-import]')) {
-            return {
-              after: pixelsToTwips(11),
-              before: 0,
-              line: linesToTwips(1.15),
-              lineRule: 'auto',
-            };
-          }
-          return undefined;
-        },
-        renderDOM: (attrs) => {
-          const { spacing, marksAttrs } = attrs;
-          if (!spacing) return { style: null };
-          const spacingCopy = { ...spacing };
-          if (attrs.lineHeight) delete spacingCopy.line; // we'll get line-height from lineHeight
-          const style = getSpacingStyleString(
-            spacingCopy,
-            marksAttrs ?? [],
-            Boolean(attrs.paragraphProperties?.numberingProperties),
-          );
-          if (style) return { style };
-          return { style: null };
-        },
-      },
-
-=======
->>>>>>> f4309c58
       extraAttrs: {
         default: {},
         parseDOM: (element) => {
@@ -149,90 +104,6 @@
           return attributes.extraAttrs || {};
         },
       },
-<<<<<<< HEAD
-      marksAttrs: {
-        renderDOM: (attrs) => {
-          const { marksAttrs } = attrs;
-          if (!marksAttrs?.length) return {};
-
-          const style = getMarksStyle(marksAttrs);
-          if (style) return { style };
-          return {};
-        },
-      },
-      indent: {
-        default: null,
-        renderDOM: ({ indent }) => {
-          if (!indent) return { style: null };
-          const { left, right, firstLine, hanging } = indent;
-          if (indent && Object.values(indent).every((v) => v === 0)) {
-            return { style: null };
-          }
-
-          let style = '';
-          if (left) style += `margin-left: ${twipsToPixels(left)}px;`;
-          if (right) style += `margin-right: ${twipsToPixels(right)}px;`;
-          if (firstLine && !hanging) style += `text-indent: ${twipsToPixels(firstLine)}px;`;
-          if (firstLine && hanging) style += `text-indent: ${twipsToPixels(firstLine - hanging)}px;`;
-          if (!firstLine && hanging) style += `text-indent: ${twipsToPixels(-hanging)}px;`;
-
-          return { style };
-        },
-      },
-      borders: {
-        default: null,
-        renderDOM: ({ borders }) => {
-          if (!borders) return {};
-
-          const sideOrder = ['top', 'right', 'bottom', 'left'];
-          const valToCss = {
-            single: 'solid',
-            dashed: 'dashed',
-            dotted: 'dotted',
-            double: 'double',
-          };
-
-          let style = '';
-          sideOrder.forEach((side) => {
-            const b = borders[side];
-            if (!b) return;
-            // Remove border if style is 'nil' or undefined
-            if (['nil', 'none', undefined, null].includes(b.val)) {
-              style += `border-${side}: none;`;
-              return;
-            }
-
-            const width = b.size != null ? `${eighthPointsToPixels(b.size)}px` : '1px';
-            const cssStyle = valToCss[b.val] || 'solid';
-            const color = !b.color || b.color === 'auto' ? '#000000' : `#${b.color}`;
-
-            style += `border-${side}: ${width} ${cssStyle} ${color};`;
-
-            // Optionally handle space attribute (distance from text)
-            if (b.space != null && side === 'bottom') {
-              style += `padding-bottom: ${eighthPointsToPixels(b.space)}px;`;
-            }
-          });
-
-          return style ? { style } : {};
-        },
-      },
-      class: {
-        renderDOM: (attributes) => {
-          if (attributes.dropcap) {
-            return { class: `sd-editor-dropcap` };
-          }
-          return null;
-        },
-      },
-      styleId: {
-        renderDOM: (attrs) => {
-          if (!attrs.styleId) return {};
-          return { styleid: attrs.styleId };
-        },
-      },
-=======
->>>>>>> f4309c58
       sdBlockId: {
         default: null,
         keepOnSplit: false,
@@ -247,41 +118,6 @@
       filename: { rendered: false },
       paragraphProperties: { rendered: false },
       pageBreakSource: { rendered: false },
-<<<<<<< HEAD
-      textAlign: {
-        renderDOM: ({ textAlign }) => {
-          if (!textAlign) return {};
-
-          let style = '';
-          if (textAlign === 'left') style += 'text-align: left;';
-          else if (textAlign === 'right') style += 'text-align: right;';
-          else if (textAlign === 'center') style += 'text-align: center;';
-          else if (textAlign === 'both') style += 'text-align: justify;';
-
-          return { style };
-        },
-      },
-      tabStops: { rendered: false },
-      listRendering: {
-        keepOnSplit: false,
-        renderDOM: ({ listRendering }) => {
-          return {
-            'data-marker-type': listRendering?.markerText,
-            'data-list-level': listRendering?.path ? JSON.stringify(listRendering.path) : null,
-            'data-list-numbering-type': listRendering?.numberingType,
-          };
-        },
-      },
-      numberingProperties: {
-        keepOnSplit: true,
-        renderDOM: ({ numberingProperties }) => {
-          return {
-            'data-num-id': numberingProperties?.numId,
-            'data-level': numberingProperties?.ilvl,
-          };
-        },
-      },
-=======
       sectionMargins: { rendered: false },
       listRendering: {
         keepOnSplit: false,
@@ -293,7 +129,6 @@
           };
         },
       },
->>>>>>> f4309c58
     };
   },
 
@@ -336,15 +171,6 @@
           }, {});
 
           if (Object.keys(numberingProperties).length > 0) {
-<<<<<<< HEAD
-            const resolvedParagraphProperties = resolveParagraphProperties(
-              { docx: this.editor.converter.convertedXml, numbering: this.editor.converter.numbering },
-              { styleId, numberingProperties, indent, spacing },
-              false,
-              true,
-            );
-=======
->>>>>>> f4309c58
             return {
               paragraphProperties: {
                 numberingProperties,
@@ -352,24 +178,11 @@
                 spacing,
                 styleId: styleId || null,
               },
-<<<<<<< HEAD
-              indent: resolvedParagraphProperties.indent,
-              spacing: resolvedParagraphProperties.spacing,
-              numberingProperties,
-              styleId: styleId || null,
-=======
->>>>>>> f4309c58
               extraAttrs,
             };
           }
 
           return {
-<<<<<<< HEAD
-            styleId: styleId || null,
-            indent,
-            spacing,
-=======
->>>>>>> f4309c58
             extraAttrs,
           };
         },
@@ -400,7 +213,8 @@
   },
 
   addNodeView() {
-<<<<<<< HEAD
+    // Skip custom node view when the editor isn't using the docx pipeline (e.g. SuperInput rich text)
+    if (this.editor.options?.mode !== 'docx' || !this.editor.converter) return null;
     if (shouldSkipNodeView(this.editor)) return null;
     return ({ node, editor, getPos, decorations, extensionAttrs }) => {
       return new ParagraphNodeView(node, editor, getPos, decorations, extensionAttrs);
@@ -461,7 +275,7 @@
 
             // Not inside a list item, proceed with creating new list
             const { tr } = state;
-            tr.delete(range.from, range.to);
+            tr.delete(range.from, range.to).setSelection(TextSelection.create(tr.doc, range.from));
 
             ListHelpers.createNewList({
               listType: type,
@@ -511,147 +325,6 @@
   },
 
   addPmPlugins() {
-    const { view } = this.editor;
-    const dropcapWidthCache = new Map();
-
-    /**
-     * Determines whether the node is a margin dropcap paragraph.
-     * @param {import('prosemirror-model').Node} node - Node to inspect.
-     * @returns {boolean} True when the paragraph uses margin dropcaps.
-     */
-    const hasDropcapParagraph = (node) => node.type.name === 'paragraph' && node.attrs.dropcap?.type === 'margin';
-
-    /**
-     * Removes cached dropcap widths that fall within the affected document range.
-     * @param {number} from - Start position of an updated range.
-     * @param {number} to - End position of an updated range.
-     * @returns {void}
-     */
-    const invalidateCacheForRange = (from, to) => {
-      for (const [pos] of dropcapWidthCache) {
-        if (pos >= from && pos <= to) {
-          dropcapWidthCache.delete(pos);
-        }
-      }
-=======
-    // Skip custom node view when the editor isn't using the docx pipeline (e.g. SuperInput rich text)
-    if (this.editor.options?.mode !== 'docx' || !this.editor.converter) return null;
-    if (shouldSkipNodeView(this.editor)) return null;
-    return ({ node, editor, getPos, decorations, extensionAttrs }) => {
-      return new ParagraphNodeView(node, editor, getPos, decorations, extensionAttrs);
->>>>>>> f4309c58
-    };
-  },
-
-  addShortcuts() {
-    return {
-      'Mod-Shift-7': () => {
-        return this.editor.commands.toggleOrderedList();
-      },
-      'Mod-Shift-8': () => {
-        return this.editor.commands.toggleBulletList();
-      },
-      Enter: (params) => {
-        return removeNumberingProperties({ checkType: 'empty' })({
-          ...params,
-          tr: this.editor.state.tr,
-          state: this.editor.state,
-          dispatch: this.editor.view.dispatch,
-        });
-      },
-
-      'Shift-Enter': () => {
-        return this.editor.commands.first(({ commands }) => [
-          () => commands.createParagraphNear(),
-          splitBlock({
-            attrsToRemoveOverride: ['paragraphProperties.numberingProperties', 'listRendering', 'numberingProperties'],
-          }),
-        ]);
-      },
-
-      Tab: () => {
-        return this.editor.commands.first(({ commands }) => [() => commands.increaseListIndent()]);
-      },
-
-      'Shift-Tab': () => {
-        return this.editor.commands.first(({ commands }) => [() => commands.decreaseListIndent()]);
-      },
-    };
-  },
-
-  addInputRules() {
-    return [
-      { regex: orderedInputRegex, type: 'orderedList' },
-      { regex: bulletInputRegex, type: 'bulletList' },
-    ].map(
-      ({ regex, type }) =>
-        new InputRule({
-          match: regex,
-          handler: ({ state, range }) => {
-            // Check if we're currently inside a list item
-            const parentListItem = findParentNode(isList)(state.selection);
-            if (parentListItem) {
-              // Inside a list item, do not create a new list
-              return null;
-            }
-
-            // Not inside a list item, proceed with creating new list
-            const { tr } = state;
-            tr.delete(range.from, range.to).setSelection(TextSelection.create(tr.doc, range.from));
-
-            ListHelpers.createNewList({
-              listType: type,
-              tr,
-              editor: this.editor,
-            });
-          },
-        }),
-    );
-  },
-
-  addCommands() {
-    return {
-      /**
-       * Toggle ordered list formatting
-       * @category Command
-       * @example
-       * editor.commands.toggleOrderedList()
-       * @note Converts selection to ordered list or back to paragraphs
-       */
-      toggleOrderedList: () => (params) => {
-        return toggleList('orderedList')(params);
-      },
-
-      /**
-       * Toggle a bullet list at the current selection
-       * @category Command
-       * @example
-       * // Toggle bullet list on selected text
-       * editor.commands.toggleBulletList()
-       * @note Converts selected paragraphs to list items or removes list formatting
-       */
-      toggleBulletList: () => (params) => {
-        return toggleList('bulletList')(params);
-      },
-
-<<<<<<< HEAD
-    const numberingPlugin = createNumberingPlugin(this.editor);
-    return [dropcapPlugin, numberingPlugin];
-=======
-      /**
-       * Restart numbering for the current list
-       * @category Command
-       * @example
-       * // Restart numbering for the current list item
-       * editor.commands.restartNumbering()
-       * @note Resets list numbering for the current list item and following items
-       */
-      restartNumbering: () => restartNumbering,
-    };
->>>>>>> f4309c58
-  },
-
-  addPmPlugins() {
     const dropcapPlugin = createDropcapPlugin(this.editor);
     const numberingPlugin = createNumberingPlugin(this.editor);
     return [dropcapPlugin, numberingPlugin];
