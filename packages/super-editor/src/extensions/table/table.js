// @ts-nocheck

/**
 * Theme color options
 * @typedef { "dark1" | "light1" | "dark2" | "light2" | "accent1" | "accent2" | "accent3" | "accent4" | "accent5" | "accent6" | "hyperlink" | "followedHyperlink" | "none" | "background1" | "text1" | "background2" | "text2" } ThemeColor
 */

/**
 * Shading pattern options
 * @typedef { "nil" | "clear" | "solid" | "horzStripe" | "vertStripe" | "reverseDiagStripe" | "diagStripe" | "horzCross" | "diagCross" | "thinHorzStripe" | "thinVertStripe" | "thinReverseDiagStripe" | "thinDiagStripe" | "thinHorzCross" | "thinDiagCross" } ShadingPattern
 */

/**
 * Shading properties
 * @typedef {Object} ShadingProperties
 * @property {string|"auto"} [color] - Shading color (hex without # or "auto" for automatic)
 * @property {string|"auto"} [fill] - Shading fill color (hex without # or "auto" for automatic)
 * @property {ThemeColor} [themeColor] - Theme color name
 * @property {ThemeColor} [themeFill] - Theme fill name
 * @property {string} [themeFillShade] - Theme fill shade (0-255 in hex format without #)
 * @property {string} [themeFillTint] - Theme fill tint (0-255 in hex format without #)
 * @property {string} [themeShade] - Theme shade (0-255 in hex format without #)
 * @property {string} [themeTint] - Theme tint (0-255 in hex format without #)
 * @property {ShadingPattern} [val] - Shading pattern
 * @see {@link https://ecma-international.org/publications-and-standards/standards/ecma-376/} "Fundamentals And Markup Language Reference", page 365
 */

/**
 * Table width options
 * @typedef {Object} TableMeasurement
 * @property {number} value - Width value in twips
 * @property {"dxa" | "pct" | "auto"} [type='auto'] - Table width type (dxa=twips, pct=percentage, auto=automatic)
 */

/**
 * Table look options
 * @typedef {Object} TableLook
 * @property {boolean} [firstColumn] - Specifies that the first column conditional formatting should be applied
 * @property {boolean} [firstRow] - Specifies that the first row conditional formatting should be applied
 * @property {boolean} [lastColumn] - Specifies that the last column conditional formatting should be applied
 * @property {boolean} [lastRow] - Specifies that the last row conditional formatting should be applied
 * @property {boolean} [noHBand] - Specifies that no horizontal banding conditional formatting should be applied
 * @property {boolean} [noVBand] - Specifies that no vertical banding conditional formatting should be applied
 */

/**
 * Floating table properties
 * @typedef {Object} FloatingTableProperties
 * @property {number} [leftFromText] - Specifies the minimum distance in twips which shall be maintained between the current floating table and the edge of text in the paragraph which is to the left of this floating table.
 * @property {number} [rightFromText] - Specifies the minimum distance in twips which shall be maintained between the current floating table and the edge of text in the paragraph which is to the right of this floating table.
 * @property {number} [topFromText] - Specifies the minimum distance in twips which shall be maintained between the current floating table and the bottom edge of text in the paragraph which is above this floating table.
 * @property {number} [bottomFromText] - Specifies the minimum distance in twips which shall be maintained between the current floating table and the top edge of text in the paragraph which is below this floating table.
 * @property {number} [tblpX] - Specifies and absolute horizontal position for the floating table. The position is measured from the horizontal anchor point (horzAnchor) in twips.
 * @property {number} [tblpY] - Specifies and absolute vertical position for the floating table. The position is measured from the vertical anchor point (vertAnchor) in twips.
 * @property {"margin" | "page" | "text"} [horzAnchor] - Horizontal anchor point for tblpX
 * @property {"margin" | "page" | "text"} [vertAnchor] - Vertical anchor point for tblpY
 * @property {"left" | "center" | "right" | "inside" | "outside"} [tblpXSpec] - Specifies a relative horizontal position for the floating table. Supercedes tblpX if both are specified.
 * @property {"inline" | "top" | "center" | "bottom" | "inside" | "outside"} [tblpYSpec] - Specifies a relative vertical position for the floating table. Supercedes tblpY if both are specified.
 * @see {@link https://ecma-international.org/publications-and-standards/standards/ecma-376/} "Fundamentals And Markup Language Reference", page 450-451
 */

/**
 * Table border specification
 * @typedef {Object} TableBorderSpec
 * @property {string} [val] - Border style (e.g., 'single', 'double', 'dashed', etc.)
 * @property {string} [color] - Border color (hex without #, e.g., 'FF0000' for red)
 * @property {ThemeColor} [themeColor] - Theme color name
 * @property {string} [themeTint] - Theme tint (0-255 in hex format without #)
 * @property {string} [themeShade] - Theme shade (0-255 in hex format without #)
 * @property {number} [size] - Border size in eighths of a point (e.g., 8 = 1pt, 16 = 2pt)
 * @property {number} [space] - Space in points between border and text
 * @property {boolean} [shadow] - Whether the border has a shadow
 * @property {boolean} [frame] - Whether the border is a frame
 */

/**
 * Table borders properties
 * @typedef {Object} TableBorders
 * @property {TableBorderSpec} [bottom] - Bottom border specification
 * @property {TableBorderSpec} [end] - End (right in LTR, left in RTL) border specification
 * @property {TableBorderSpec} [insideH] - Inside horizontal border specification
 * @property {TableBorderSpec} [insideV] - Inside vertical border specification
 * @property {TableBorderSpec} [left] - Left border specification
 * @property {TableBorderSpec} [right] - Right border specification
 * @property {TableBorderSpec} [start] - Start (left in LTR, right in RTL) border specification
 * @property {TableBorderSpec} [top] - Top border specification
 */

/**
 * Table cell margin properties
 * @typedef {Object} TableCellMargins
 * @property {TableMeasurement} [top] - Top cell margin
 * @property {TableMeasurement} [left] - Left cell margin
 * @property {TableMeasurement} [bottom] - Bottom cell margin
 * @property {TableMeasurement} [start] - Start cell margin (left in LTR, right in RTL)
 * @property {TableMeasurement} [end] - End cell margin (right in LTR, left in RTL)
 * @property {TableMeasurement} [right] - Right cell margin
 * @see {@link https://ecma-international.org/publications-and-standards/standards/ecma-376/} "Fundamentals And Markup Language Reference", page 425
 */

/**
 * Table properties
 * @typedef {Object} TableProperties
 * @property {boolean} [rightToLeft] - Specifies that the cells with this table shall be visually represented in a right to left direction
 * @property {"center" | "end" | "left" | "right" | "start"} [justification] - The alignment of the set of rows which are part of the current table.
 * @property {ShadingProperties} [shading] - Shading properties for the table
 * @property {string} [caption] - Caption text for the table
 * @property {string} [description] - Description text for the table
 * @property {TableMeasurement} [tableCellSpacing] - Cell spacing
 * @property {TableMeasurement} [tableIndent] - Table indentation
 * @property {"fixed" | "autofit"} [tableLayout] - Table layout algorithm
 * @property {TableLook} [tableLook] - Various boolean flags that affect the rendering of the table
 * @property {"never" | "overlap"} [overlap] - Specifies whether the current table should allow other floating tables to overlap its extents when the tables are displayed in a document
 * @property {string} [tableStyleId] - Reference to table style ID
 * @property {number} [tableStyleColBandSize] - Number of columns for which the table style is applied
 * @property {number} [tableStyleRowBandSize] - Number of rows for which the table style is applied
 * @property {TableMeasurement} [tableWidth] - Table width
 * @property {FloatingTableProperties} [floatingTableProperties] - Floating table properties
 * @property {TableBorders} [borders] - Table border configuration
 * @property {TableCellMargins} [cellMargins] - Cell margin configuration
 * @see {@link https://ecma-international.org/publications-and-standards/standards/ecma-376/} "Fundamentals And Markup Language Reference", page 371-483
 */

/**
 * Column width definition
 * @typedef {Object} ColWidth
 * @property {number} col - Column width in twips
 */

/**
 * Table grid definition
 * @typedef {Object} TableGrid
 * @property {ColWidth[]} [colWidths] - Array of column widths in twips
 */

/**
 * Row template formatting
 * @typedef {Object} RowTemplateFormatting
 * @property {import('prosemirror-model').NodeType} blockType - Node type used when building cell content
 * @property {Object|null} blockAttrs - Attributes to apply to the created block node
 * @property {Array<import('prosemirror-model').Mark>} textMarks - Marks copied from the template text node
 */

/**
 * Build row from template row parameters
 * @typedef {Object} BuildRowFromTemplateRowParams
 * @property {import('prosemirror-model').Schema} schema - Editor schema
 * @property {import('prosemirror-model').Node} tableNode - Table node used for column map lookup
 * @property {import('prosemirror-model').Node} templateRow - Row providing structure and formatting
 * @property {Array} values - Values to populate each table cell
 * @property {boolean} [copyRowStyle=false] - Clone template marks and block attrs when true
 */

/**
 * Append rows to the end of a table in a single transaction.
 * @typedef {Object} appendRowsWithContentOptions
 * @property {number} [tablePos] - Absolute position of the target table; required when `tableNode` is not provided
 * @property {import('prosemirror-model').Node} [tableNode] - Table node reference; required when `tablePos` is not provided
 * @property {string[][]} valueRows - Cell values for each appended row
 * @property {boolean} [copyRowStyle=false] - Clone template styling when true
 */

/**
 * Insert rows at table end parameters
 * @typedef {Object} InsertRowsAtTableEndParams
 * @property {import('prosemirror-state').Transaction} tr - Transaction to mutate
 * @property {number} tablePos - Absolute position of the target table
 * @property {import('prosemirror-model').Node} tableNode - Table node receiving new rows
 * @property {import('prosemirror-model').Node[]} rows - Row nodes to append
 */

import { Node, Attribute } from '@core/index.js';
import { callOrGet } from '@core/utilities/callOrGet.js';
import { getExtensionConfigField } from '@core/helpers/getExtensionConfigField.js';
import { /* TableView */ createTableView } from './TableView.js';
import { createTable } from './tableHelpers/createTable.js';
import { createColGroup } from './tableHelpers/createColGroup.js';
import { deleteTableWhenSelected } from './tableHelpers/deleteTableWhenSelected.js';
import { isInTable } from '@helpers/isInTable.js';
import { createTableBorders } from './tableHelpers/createTableBorders.js';
import { createCellBorders } from '../table-cell/helpers/createCellBorders.js';
import { findParentNode } from '@helpers/findParentNode.js';
import { TextSelection } from 'prosemirror-state';
import { isCellSelection } from './tableHelpers/isCellSelection.js';
import {
  addColumnBefore as originalAddColumnBefore,
  addColumnAfter as originalAddColumnAfter,
  addRowBefore as originalAddRowBefore,
  addRowAfter as originalAddRowAfter,
  CellSelection,
  columnResizing,
  deleteColumn,
  deleteRow,
  deleteTable,
  fixTables,
  goToNextCell,
  mergeCells as originalMergeCells,
  setCellAttr,
  splitCell as originalSplitCell,
  tableEditing,
  toggleHeader,
  toggleHeaderCell,
  // TableView,
  tableNodeTypes,
  selectedRect,
  TableMap,
} from 'prosemirror-tables';
import { cellAround } from './tableHelpers/cellAround.js';
import { cellWrapping } from './tableHelpers/cellWrapping.js';
import {
  resolveTable,
  pickTemplateRowForAppend,
  buildRowFromTemplateRow,
  insertRowsAtTableEnd,
} from './tableHelpers/appendRows.js';

/**
 * Table configuration options
 * @typedef {Object} TableConfig
 * @property {number} [rows=3] - Number of rows to create
 * @property {number} [cols=3] - Number of columns to create
 * @property {boolean} [withHeaderRow=false] - Create first row as header row
 */

/**
 * Table indentation configuration
 * @typedef {Object} TableIndent
 * @property {number} width - Indent width in pixels
 * @property {string} [type='dxa'] - Indent type
 */

/**
 * Cell selection position
 * @typedef {Object} CellSelectionPosition
 * @property {number} anchorCell - Starting cell position
 * @property {number} headCell - Ending cell position
 */

/**
 * Configuration options for Table
 * @typedef {Object} TableOptions
 * @category Options
 * @property {Object} [htmlAttributes={'aria-label': 'Table node'}] - Default HTML attributes for all tables
 * @property {boolean} [resizable=true] - Enable column resizing functionality
 * @property {number} [handleWidth=5] - Width of resize handles in pixels
 * @property {number} [cellMinWidth=10] - Minimum cell width constraint in pixels
 * @property {boolean} [lastColumnResizable=true] - Allow resizing of the last column
 * @property {boolean} [allowTableNodeSelection=false] - Enable selecting the entire table node
 */

/**
 * Attributes for table nodes
 * @typedef {Object} TableAttributes
 * @category Attributes
 * @property {TableIndent} [tableIndent] - Table indentation configuration
 * @property {import("./tableHelpers/createTableBorders.js").TableBorders} [borders] - Border styling for this table
 * @property {string} [borderCollapse='collapse'] - CSS border-collapse property
 * @property {string} [justification] - Table alignment ('left', 'center', 'right')
 * @property {number} [tableCellSpacing] - Cell spacing in pixels for this table
 * @property {string} [sdBlockId] @internal - Internal block tracking ID
 * @property {string} [tableStyleId] @internal - Internal reference to table style
 * @property {string} [tableLayout] @internal - CSS table-layout property (advanced usage)
 */

/**
 * Current cell information
 * @typedef {Object} CurrentCellInfo
 * @property {Object} rect - Selected rectangle information
 * @property {import('prosemirror-model').Node} cell - The cell node
 * @property {Object} attrs - Cell attributes
 */

/**
 * @typedef {Object} TableNodeAttributes
 * @property {TableProperties} tableProperties
 * @property {TableGrid} grid
 */

/**
 * @typedef {Node} TableNode
 * @property {TableNodeAttributes} attrs
 */

/**
 * @module Table
 * @sidebarTitle Table
 * @snippetPath /snippets/extensions/table.mdx
 * @shortcut Tab | goToNextCell/addRowAfter | Navigate to next cell or add row
 * @shortcut Shift-Tab | goToPreviousCell | Navigate to previous cell
 * @shortcut Backspace | deleteTableWhenSelected | Delete table when all cells selected
 * @shortcut Delete | deleteTableWhenSelected | Delete table when all cells selected
 */
export const Table = Node.create({
  name: 'table',

  content: 'tableRow+',

  group: 'block',

  isolating: true,

  tableRole: 'table',

  addOptions() {
    return {
      htmlAttributes: {
        'aria-label': 'Table node',
      },
      resizable: true,
      handleWidth: 5,
      cellMinWidth: 10,
      lastColumnResizable: true,
      allowTableNodeSelection: false,
    };
  },

  addAttributes() {
    return {
      /**
       * @private
       * @category Attribute
       * @param {string} [sdBlockId] - Internal block tracking ID (not user-configurable)
       */
      sdBlockId: {
        default: null,
        keepOnSplit: false,
        parseDOM: (elem) => elem.getAttribute('data-sd-block-id'),
        renderDOM: (attrs) => {
          return attrs.sdBlockId ? { 'data-sd-block-id': attrs.sdBlockId } : {};
        },
      },

      /**
       * @category Attribute
       * @param {TableIndent} [tableIndent] - Table indentation configuration
       */
      tableIndent: {
        renderDOM: ({ tableIndent }) => {
          if (!tableIndent) return {};
          // @ts-expect-error - tableIndent is known to be an object at runtime
          const { width } = tableIndent;
          let style = '';
          if (width) style += `margin-left: ${width}px`;
          return {
            style,
          };
        },
      },

      /**
       * @category Attribute
       * @param {import("./tableHelpers/createTableBorders.js").TableBorders} [borders] - Border styling for this table
       */
      borders: {
        default: {},
        renderDOM({ borders }) {
          if (!borders) return {};

          const style = Object.entries(borders).reduce((acc, [key, { size, color }]) => {
            return `${acc}border-${key}: ${Math.ceil(size)}px solid ${color || 'black'};`;
          }, '');

          return {
            style,
          };
        },
      },

      /**
       * @category Attribute
       * @param {string} [borderCollapse='collapse'] - CSS border-collapse property
       */
      borderCollapse: {
        default: null,
        renderDOM({ borderCollapse }) {
          return {
            style: `border-collapse: ${borderCollapse || 'collapse'}`,
          };
        },
      },

      /**
       * @category Attribute
       * @param {string} [justification] - Table alignment ('left', 'center', 'right')
       */
      justification: {
        default: null,
        renderDOM: (attrs) => {
          if (!attrs.justification) return {};

          if (attrs.justification === 'center') {
            return { style: `margin: 0 auto` };
          }
          if (attrs.justification === 'right') {
            return { style: `margin-left: auto` };
          }

          return {};
        },
      },

      /**
       * @private
       * @category Attribute
       * @param {string} [tableStyleId] - Internal reference to table style (not user-configurable)
       */
      tableStyleId: {
        rendered: false,
      },

      /**
       * @private
       * @category Attribute
       * @param {string} [tableLayout] - CSS table-layout property (advanced usage)
       */
      tableLayout: {
        rendered: false,
      },

      /**
       * @category Attribute
       * @param {number} [tableCellSpacing] - Cell spacing in pixels for this table
       */
      tableCellSpacing: {
        default: null,
        rendered: false,
      },

      /**
       * @category Attribute
       * @param {TableProperties} [tableProperties] - Properties for the table.
       * @see {@link https://ecma-international.org/publications-and-standards/standards/ecma-376/} "Fundamentals And Markup Language Reference", page 371-483
       */
      tableProperties: {
        default: {
          tableWidth: {
            value: null,
            type: 'auto',
          },
        },
        rendered: false,
      },

      /**
       * @category Attribute
       * @param {TableGrid} [grid] - Grid definition for the table
       * @see {@link https://ecma-international.org/publications-and-standards/standards/ecma-376/} "Fundamentals And Markup Language Reference", page 432
       */
      grid: {
        default: null,
        rendered: false,
      },

      /**
       * @category Attribute
       * @param {boolean} [userEdited] - Flag indicating user has manually resized columns
       * Used by pm-adapter to prioritize user edits over original OOXML grid
       */
      userEdited: {
        default: false,
        rendered: false,
      },
    };
  },

  parseDOM() {
    return [{ tag: 'table' }];
  },

  renderDOM({ node, htmlAttributes }) {
    const { colgroup, tableWidth, tableMinWidth } = createColGroup(node, this.options.cellMinWidth);

    const attrs = Attribute.mergeAttributes(this.options.htmlAttributes, htmlAttributes, {
      style: tableWidth ? `width: ${tableWidth}` : `min-width: ${tableMinWidth}`,
    });

    return ['table', attrs, colgroup, ['tbody', 0]];
  },

  // @ts-expect-error - Command signatures will be fixed in TS migration
  addCommands() {
    return {
      /**
       * Append multiple rows to the end of a table in a single transaction.
       * @category Command
       * @param {appendRowsWithContentOptions} options - Append configuration
       * @example
       * editor.commands.appendRowsWithContent({ tablePos, valueRows: [['A','B'], ['C','D']], copyRowStyle: true })
       */
      appendRowsWithContent:
        ({ tablePos, tableNode, valueRows = [], copyRowStyle = false }) =>
        ({ editor, chain }) => {
          if ((typeof tablePos !== 'number' && !tableNode) || !Array.isArray(valueRows) || !valueRows.length) {
            return false;
          }

          return chain()
            .command(({ tr, dispatch }) => {
              const workingTable = resolveTable(tr, tablePos, tableNode);
              if (!workingTable) return false;

              const templateRow = pickTemplateRowForAppend(workingTable, editor.schema);
              if (!templateRow) return false;

              const newRows = valueRows
                .map((vals) =>
                  buildRowFromTemplateRow({
                    schema: editor.schema,
                    tableNode: workingTable,
                    templateRow,
                    values: vals,
                    copyRowStyle,
                  }),
                )
                .filter(Boolean);
              if (!newRows.length) return false;

              let resolvedTablePos = tablePos;
              if (typeof resolvedTablePos !== 'number' && workingTable) {
                // Try to find the position of the table node in the document
                const tables = editor.getNodesOfType('table');
                const match = workingTable ? tables.find((t) => t.node.eq(workingTable)) : tables[0];
                resolvedTablePos = match?.pos ?? null;
              }
              if (typeof resolvedTablePos !== 'number') {
                return false;
              }

              if (dispatch) {
                insertRowsAtTableEnd({ tr, tablePos, tableNode: workingTable, rows: newRows });
              }
              return true;
            })
            .run();
        },
      /**
       * Insert a new table into the document
       * @category Command
       * @param {TableConfig} [config] - Table configuration options
       * @example
       * editor.commands.insertTable()
       * editor.commands.insertTable({ rows: 3, cols: 3, withHeaderRow: true })
       */
      insertTable:
        ({ rows = 3, cols = 3, withHeaderRow = false } = {}) =>
        ({ tr, dispatch, editor }) => {
          const node = createTable(editor.schema, rows, cols, withHeaderRow);

          if (dispatch) {
            let offset = tr.selection.$from.end() + 1;
            if (tr.selection.$from.parent?.type?.name === 'run') {
              // If in a run, we need to insert after the parent paragraph
              offset = tr.selection.$from.after(tr.selection.$from.depth - 1);
            }
            tr.replaceSelectionWith(node)
              .scrollIntoView()
              .setSelection(TextSelection.near(tr.doc.resolve(offset)));
          }

          return true;
        },

      /**
       * Delete the entire table containing the cursor
       * @category Command
       * @example
       * editor.commands.deleteTable()
       */
      deleteTable:
        () =>
        ({ state, dispatch }) => {
          return deleteTable(state, dispatch);
        },

      /**
       * Add a column before the current column
       * @category Command
       * @example
       * editor.commands.addColumnBefore()
       * @note Preserves cell attributes from current column
       */
      addColumnBefore:
        () =>
        ({ state, dispatch, chain }) => {
          if (!originalAddColumnBefore(state)) return false;

          let { rect, attrs: currentCellAttrs } = getCurrentCellAttrs(state);

          return chain()
            .command(() => originalAddColumnBefore(state, dispatch))
            .command(({ tr }) => {
              let table = tr.doc.nodeAt(rect.tableStart - 1);
              if (!table) return false;
              let updatedMap = TableMap.get(table);
              let newColumnIndex = rect.left;

              if (newColumnIndex < 0 || newColumnIndex >= updatedMap.width) {
                return false;
              }

              for (let row = 0; row < updatedMap.height; row++) {
                let cellIndex = row * updatedMap.width + newColumnIndex;
                let cellPos = updatedMap.map[cellIndex];
                let cellAbsolutePos = rect.tableStart + cellPos;
                let cell = tr.doc.nodeAt(cellAbsolutePos);
                if (cell) {
                  let attrs = {
                    ...currentCellAttrs,
                    colspan: cell.attrs.colspan,
                    rowspan: cell.attrs.rowspan,
                    colwidth: cell.attrs.colwidth,
                  };
                  tr.setNodeMarkup(cellAbsolutePos, null, attrs);
                }
              }

              return true;
            })
            .run();
        },

      /**
       * Add a column after the current column
       * @category Command
       * @returns {Function} Command
       * @example
       * addColumnAfter()
       * @note Preserves cell attributes from current column
       */
      addColumnAfter:
        () =>
        ({ state, dispatch, chain }) => {
          if (!originalAddColumnAfter(state)) return false;

          let { rect, attrs: currentCellAttrs } = getCurrentCellAttrs(state);

          return chain()
            .command(() => originalAddColumnAfter(state, dispatch))
            .command(({ tr }) => {
              let table = tr.doc.nodeAt(rect.tableStart - 1);
              if (!table) return false;
              let updatedMap = TableMap.get(table);
              let newColumnIndex = rect.left + 1;

              if (newColumnIndex < 0 || newColumnIndex >= updatedMap.width) {
                return false;
              }

              for (let row = 0; row < updatedMap.height; row++) {
                let cellIndex = row * updatedMap.width + newColumnIndex;
                let cellPos = updatedMap.map[cellIndex];
                let cellAbsolutePos = rect.tableStart + cellPos;
                let cell = tr.doc.nodeAt(cellAbsolutePos);
                if (cell) {
                  let attrs = {
                    ...currentCellAttrs,
                    colspan: cell.attrs.colspan,
                    rowspan: cell.attrs.rowspan,
                    colwidth: cell.attrs.colwidth,
                  };
                  tr.setNodeMarkup(cellAbsolutePos, null, attrs);
                }
              }

              return true;
            })
            .run();
        },

      /**
       * Delete the column containing the cursor
       * @category Command
       * @returns {Function} Command
       * @example
       * deleteColumn()
       */
      deleteColumn:
        () =>
        ({ state, dispatch }) => {
          return deleteColumn(state, dispatch);
        },

      /**
       * Add a row before the current row
       * @category Command
       * @returns {Function} Command
       * @example
       * addRowBefore()
       * @note Preserves cell attributes from current row
       */
      addRowBefore:
        () =>
        ({ state, dispatch, chain }) => {
          if (!originalAddRowBefore(state)) return false;

          let { rect, attrs: currentCellAttrs } = getCurrentCellAttrs(state);

          return chain()
            .command(() => originalAddRowBefore(state, dispatch))
            .command(({ tr }) => {
              let table = tr.doc.nodeAt(rect.tableStart - 1);
              if (!table) return false;
              let updatedMap = TableMap.get(table);
              let newRowIndex = rect.top;

              if (newRowIndex < 0 || newRowIndex >= updatedMap.height) {
                return false;
              }

              for (let col = 0; col < updatedMap.width; col++) {
                let cellIndex = newRowIndex * updatedMap.width + col;
                let cellPos = updatedMap.map[cellIndex];
                let cellAbsolutePos = rect.tableStart + cellPos;
                let cell = tr.doc.nodeAt(cellAbsolutePos);
                if (cell) {
                  let attrs = {
                    ...currentCellAttrs,
                    colspan: cell.attrs.colspan,
                    rowspan: cell.attrs.rowspan,
                    colwidth: cell.attrs.colwidth,
                  };
                  tr.setNodeMarkup(cellAbsolutePos, null, attrs);
                }
              }

              return true;
            })
            .run();
        },

      /**
       * Add a row after the current row
       * @category Command
       * @returns {Function} Command
       * @example
       * addRowAfter()
       * @note Preserves cell attributes from current row
       */
      addRowAfter:
        () =>
        ({ state, dispatch, chain }) => {
          if (!originalAddRowAfter(state)) return false;

          let { rect, attrs: currentCellAttrs } = getCurrentCellAttrs(state);

          return chain()
            .command(() => originalAddRowAfter(state, dispatch))
            .command(({ tr }) => {
              let table = tr.doc.nodeAt(rect.tableStart - 1);
              if (!table) return false;
              let updatedMap = TableMap.get(table);
              let newRowIndex = rect.top + 1;

              if (newRowIndex >= updatedMap.height) return false;

              for (let col = 0; col < updatedMap.width; col++) {
                let cellIndex = newRowIndex * updatedMap.width + col;
                let cellPos = updatedMap.map[cellIndex];
                let cellAbsolutePos = rect.tableStart + cellPos;
                let cell = tr.doc.nodeAt(cellAbsolutePos);
                if (cell) {
                  let attrs = {
                    ...currentCellAttrs,
                    colspan: cell.attrs.colspan,
                    rowspan: cell.attrs.rowspan,
                    colwidth: cell.attrs.colwidth,
                  };
                  tr.setNodeMarkup(cellAbsolutePos, null, attrs);
                }
              }

              return true;
            })
            .run();
        },

      /**
       * Delete the row containing the cursor
       * @category Command
       * @returns {Function} Command
       * @example
       * deleteRow()
       */
      deleteRow:
        () =>
        ({ state, dispatch }) => {
          return deleteRow(state, dispatch);
        },

      /**
       * Merge selected cells into one
       * @category Command
       * @returns {Function} Command
       * @example
       * mergeCells()
       * @note Content from all cells is preserved
       */
      mergeCells:
        () =>
        ({ state, dispatch }) => {
          return originalMergeCells(state, dispatch);
        },

      /**
       * Split a merged cell back into individual cells
       * @category Command
       * @returns {Function} Command - true if split, false if position invalid
       * @example
       * splitCell()
       */
      splitCell:
        () =>
        ({ state, dispatch, commands }) => {
          if (originalSplitCell(state, dispatch)) {
            return true;
          }

          return commands.splitSingleCell();
        },

      /**
       * Split a single unmerged cell into two cells horizontally
       * @category Command
       * @returns {Function} Command - true if split, false if position invalid
       * @example
       * splitSingleCell()
       * @note This command splits a single cell (not merged) into two cells by:
       * - Dividing the cell width in half
       * - Inserting a new cell to the right
       * - Adjusting colspan for cells in other rows that span this column
       * - Only works on cells with colspan=1 and rowspan=1
       * @note Different from splitCell which splits merged cells back to original cells
       */
      splitSingleCell:
        () =>
        ({ state, dispatch, tr }) => {
          // For reference.
          // https://github.com/ProseMirror/prosemirror-tables/blob/a99f70855f2b3e2433bc77451fedd884305fda5b/src/commands.ts#L497
          const sel = state.selection;
          let cellNode;
          let cellPos;
          if (!(sel instanceof CellSelection)) {
            cellNode = cellWrapping(sel.$from);
            if (!cellNode) return false;
            cellPos = cellAround(sel.$from)?.pos;
          } else {
            if (sel.$anchorCell.pos != sel.$headCell.pos) return false;
            cellNode = sel.$anchorCell.nodeAfter;
            cellPos = sel.$anchorCell.pos;
          }
          if (cellNode == null || cellPos == null) {
            return false;
          }
          if (cellNode.attrs.colspan != 1 || cellNode.attrs.rowspan != 1) {
            return false;
          }
          //

          if (dispatch) {
            let rect = selectedRect(state);
            let currentRow = rect.top;
            let currentCol = rect.left;
            let baseAttrs = { ...cellNode.attrs };
            let currentColWidth = baseAttrs.colwidth;
            let newCellWidth = null;

            // Get new width for the current and new cells.
            if (currentColWidth && currentColWidth[0]) {
              newCellWidth = Math.ceil(currentColWidth[0] / 2);
            }

            // Update width of the current cell.
            if (newCellWidth) {
              tr.setNodeMarkup(tr.mapping.map(cellPos, 1), null, { ...baseAttrs, colwidth: [newCellWidth] });
            }

            // Insert new cell after the current one.
            const newCellAttrs = { ...baseAttrs, colwidth: newCellWidth ? [newCellWidth] : null };
            const newCell = getCellType({ node: cellNode, state }).createAndFill(newCellAttrs);
            tr.insert(tr.mapping.map(cellPos + cellNode.nodeSize, 1), newCell);

            // Update colspan and colwidth for cells in other rows.
            for (let row = 0; row < rect.map.height; row++) {
              if (row === currentRow) continue;

              let rowCells = new Set();
              for (let col = 0; col < rect.map.width; col++) {
                let cellIndex = rect.map.map[row * rect.map.width + col];
                if (cellIndex != null) rowCells.add(cellIndex);
              }

              [...rowCells].forEach((cellIndex) => {
                let cellRect = rect.map.findCell(cellIndex);

                // If cell covers the column where we added new cell.
                if (cellRect.left <= currentCol && cellRect.right > currentCol) {
                  let cellPos = tr.mapping.map(rect.tableStart + cellIndex, 1);
                  let cell = tr.doc.nodeAt(cellPos);

                  if (cell) {
                    let newColspan = (cell.attrs.colspan || 1) + 1;
                    let updatedColwidth = cell.attrs.colwidth;
                    if (updatedColwidth && newCellWidth) {
                      let originalColIndex = currentCol - cellRect.left;
                      updatedColwidth = [
                        ...updatedColwidth.slice(0, originalColIndex),
                        newCellWidth, // current cell width
                        newCellWidth, // new cell width
                        ...updatedColwidth.slice(originalColIndex + 1),
                      ];
                    }
                    let cellAttrs = { ...cell.attrs, colspan: newColspan, colwidth: updatedColwidth };
                    tr.setNodeMarkup(cellPos, null, cellAttrs);
                  }
                }
              });
            }
          }

          return true;
        },

      /**
       * Toggle between merge and split cells based on selection
       * @category Command
       * @returns {Function} Command
       * @example
       * mergeOrSplit()
       * @note Merges if multiple cells selected, splits if merged cell selected
       */
      mergeOrSplit:
        () =>
        ({ state, dispatch, commands }) => {
          if (originalMergeCells(state, dispatch)) {
            return true;
          }

          return commands.splitCell();
        },

      /**
       * Toggle the first column as header column
       * @category Command
       * @returns {Function} Command
       * @example
       * toggleHeaderColumn()
       */
      toggleHeaderColumn:
        () =>
        ({ state, dispatch }) => {
          return toggleHeader('column')(state, dispatch);
        },

      /**
       * Toggle the first row as header row
       * @category Command
       * @returns {Function} Command
       * @example
       * toggleHeaderRow()
       */
      toggleHeaderRow:
        () =>
        ({ state, dispatch }) => {
          return toggleHeader('row')(state, dispatch);
        },

      /**
       * Toggle current cell as header cell
       * @category Command
       * @returns {Function} Command
       * @example
       * toggleHeaderCell()
       */
      toggleHeaderCell:
        () =>
        ({ state, dispatch }) => {
          return toggleHeaderCell(state, dispatch);
        },

      /**
       * Set an attribute on selected cells
       * @category Command
       * @param {string} name - Attribute name
       * @param {*} value - Attribute value
       * @returns {Function} Command
       * @example
       * setCellAttr('background', { color: 'ff0000' })
       * setCellAttr('verticalAlign', 'middle')
       */
      setCellAttr:
        (name, value) =>
        ({ state, dispatch }) => {
          return setCellAttr(name, value)(state, dispatch);
        },

      /**
       * Navigate to the next cell (Tab behavior)
       * @category Command
       * @returns {Function} Command
       * @example
       * goToNextCell()
       */
      goToNextCell:
        () =>
        ({ state, dispatch }) => {
          return goToNextCell(1)(state, dispatch);
        },

      /**
       * Navigate to the previous cell (Shift+Tab behavior)
       * @category Command
       * @returns {Function} Command
       * @example
       * goToPreviousCell()
       */
      goToPreviousCell:
        () =>
        ({ state, dispatch }) => {
          return goToNextCell(-1)(state, dispatch);
        },

      /**
       * Fix table structure inconsistencies
       * @category Command
       * @returns {Function} Command
       * @example
       * fixTables()
       * @note Repairs malformed tables and normalizes structure
       */
      fixTables:
        () =>
        ({ state, dispatch }) => {
          if (dispatch) {
            fixTables(state);
          }

          return true;
        },

      /**
       * Set cell selection programmatically
       * @category Command
       * @param {CellSelectionPosition} pos - Cell selection coordinates
       * @returns {Function} Command
       * @example
       * setCellSelection({ anchorCell: 10, headCell: 15 })
       */
      setCellSelection:
        (pos) =>
        ({ tr, dispatch }) => {
          if (dispatch) {
            tr.setSelection(CellSelection.create(tr.doc, pos.anchorCell, pos.headCell));
          }

          return true;
        },

      /**
       * Set background color for selected cells
       * @category Command
       * @param {string} value - Color value (hex with or without #)
       * @example
       * editor.commands.setCellBackground('#ff0000')
       * editor.commands.setCellBackground('ff0000')
       */
      setCellBackground:
        (value) =>
        ({ editor, commands, dispatch }) => {
          const { selection } = editor.state;

          if (!isCellSelection(selection)) {
            return false;
          }

          const color = value?.startsWith('#') ? value.slice(1) : value;

          if (dispatch) {
            return commands.setCellAttr('background', { color });
          }

          return true;
        },

      /**
       * Remove all borders from table and its cells
       * @category Command
       * @returns {Function} Command
       * @example
       * deleteCellAndTableBorders()
       * @note Sets all border sizes to 0
       */
      deleteCellAndTableBorders:
        () =>
        ({ state, tr }) => {
          if (!isInTable(state)) {
            return false;
          }

          const table = findParentNode((node) => node.type.name === this.name)(state.selection);

          if (!table) {
            return false;
          }

          const from = table.pos;
          const to = table.pos + table.node.nodeSize;

          // remove from cells
          state.doc.nodesBetween(from, to, (node, pos) => {
            if (['tableCell', 'tableHeader'].includes(node.type.name)) {
              tr.setNodeMarkup(pos, undefined, {
                ...node.attrs,
                borders: createCellBorders({ size: 0 }),
              });
            }
          });

          // remove from table
          tr.setNodeMarkup(table.pos, undefined, {
            ...table.node.attrs,
            borders: createTableBorders({ size: 0 }),
          });

          return true;
        },
    };
  },

  addShortcuts() {
    return {
      Tab: () => {
        if (this.editor.commands.goToNextCell()) {
          return true;
        }
        if (!this.editor.can().addRowAfter()) {
          return false;
        }
        return this.editor.chain().addRowAfter().goToNextCell().run();
      },
      'Shift-Tab': () => this.editor.commands.goToPreviousCell(),
      Backspace: deleteTableWhenSelected,
      'Mod-Backspace': deleteTableWhenSelected,
      Delete: deleteTableWhenSelected,
      'Mod-Delete': deleteTableWhenSelected,
    };
  },

  addPmPlugins() {
    const resizable = this.options.resizable && this.editor.isEditable;

    return [
      ...(resizable
        ? [
            columnResizing({
<<<<<<< HEAD
              // @ts-expect-error - Options types will be fixed in TS migration
              handleWidth: this.options.handleWidth,
=======
              // Disable PM's visual handles (custom overlay handles resizing)
              // Set to 0 to prevent PM from rendering its own resize handles
              // while keeping transaction helpers and constraint logic
              // @ts-expect-error - Options types will be fixed in TS migration
              handleWidth: 0,
>>>>>>> f4309c58
              // @ts-expect-error - Options types will be fixed in TS migration
              cellMinWidth: this.options.cellMinWidth,
              // @ts-expect-error - Options types will be fixed in TS migration
              defaultCellMinWidth: this.options.cellMinWidth,
              // @ts-expect-error - Options types will be fixed in TS migration
              lastColumnResizable: this.options.lastColumnResizable,
              View: createTableView({
                editor: this.editor,
              }),
            }),
          ]
        : []),

      tableEditing({
        // @ts-expect-error - Options types will be fixed in TS migration
        allowTableNodeSelection: this.options.allowTableNodeSelection,
      }),
    ];
  },

  extendNodeSchema(extension) {
    return {
      tableRole: callOrGet(
        getExtensionConfigField(extension, 'tableRole', {
          name: extension.name,
          options: extension.options,
          storage: extension.storage,
        }),
      ),
    };
  },
});

/**
 * Get the cell type based on table role
 * @private
 * @param {Object} params - Parameters
 * @param {Object} params.node - Cell node
 * @param {Object} params.state - Editor state
 * @returns {Object} Cell node type
 */
function getCellType({ node, state }) {
  const nodeTypes = tableNodeTypes(state.schema);
  return nodeTypes[node.type.spec.tableRole];
}

/**
 * Copy cell attributes excluding span properties
 * @private
 * @param {Object} node - Cell node
 * @returns {Object} Filtered attributes without colspan, rowspan, colwidth
 * @note Used when creating new cells to preserve styling but not structure
 */
function copyCellAttrs(node) {
  // Exclude colspan, rowspan and colwidth attrs.
  const { colspan: _colspan, rowspan: _rowspan, colwidth: _colwidth, ...attrs } = node.attrs;
  return attrs;
}

/**
 * Get current cell attributes from selection
 * @private
 * @param {Object} state - Editor state
 * @returns {CurrentCellInfo} Current cell information
 */
function getCurrentCellAttrs(state) {
  let rect = selectedRect(state);
  let index = rect.top * rect.map.width + rect.left;
  let pos = rect.map.map[index];
  let cell = rect.table.nodeAt(pos);
  let attrs = copyCellAttrs(cell);
  return { rect, cell, attrs };
}<|MERGE_RESOLUTION|>--- conflicted
+++ resolved
@@ -1152,16 +1152,11 @@
       ...(resizable
         ? [
             columnResizing({
-<<<<<<< HEAD
-              // @ts-expect-error - Options types will be fixed in TS migration
-              handleWidth: this.options.handleWidth,
-=======
               // Disable PM's visual handles (custom overlay handles resizing)
               // Set to 0 to prevent PM from rendering its own resize handles
               // while keeping transaction helpers and constraint logic
               // @ts-expect-error - Options types will be fixed in TS migration
               handleWidth: 0,
->>>>>>> f4309c58
               // @ts-expect-error - Options types will be fixed in TS migration
               cellMinWidth: this.options.cellMinWidth,
               // @ts-expect-error - Options types will be fixed in TS migration
