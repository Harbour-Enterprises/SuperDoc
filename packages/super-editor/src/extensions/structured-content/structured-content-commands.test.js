import { describe, it, expect, beforeEach, afterEach, vi } from 'vitest';
import { EditorState } from 'prosemirror-state';
import { initTestEditor } from '@tests/helpers/helpers.js';
import { createTable } from '../table/tableHelpers/createTable.js';

const BLOCK_ID = 'structured-block-1';

/**
 * Locate the first table node within the provided document.
 * @param {import('prosemirror-model').Node} doc
 * @returns {import('prosemirror-model').Node|null}
 */
function findFirstTable(doc) {
  let found = null;
  doc.descendants((node) => {
    if (node.type.name === 'table') {
      found = node;
      return false;
    }
    return true;
  });
  return found;
}

/**
 * Locate the first text node within the provided node's descendants.
 * Needed because some plugins (e.g., run wrapping) add inline wrappers.
 * @param {import('prosemirror-model').Node} node
 * @returns {import('prosemirror-model').Node | null}
 */
function findFirstTextNode(node) {
  let found = null;
  node.descendants((child) => {
    if (child.type.name === 'text') {
      found = child;
      return false;
    }
    return true;
  });
  return found;
}

describe('StructuredContentTableCommands', () => {
  let editor;
  let schema;
  let templateMarkType;
  let templateBlockType;
  let templateBlockAttrs;

  beforeEach(() => {
    ({ editor } = initTestEditor({ mode: 'text', content: '<p></p>' }));
    ({ schema } = editor);

    templateMarkType = schema.marks.bold || schema.marks.strong || null;
    templateBlockType = schema.nodes.heading || schema.nodes.paragraph;
    templateBlockAttrs = templateBlockType === schema.nodes.heading ? { level: 3 } : null;

    let table = createTable(schema, 2, 2, false);
    const rows = [];
    table.forEach((row, _offset, index) => {
      if (index === table.childCount - 1) {
        const cellType = schema.nodes.tableCell;
        const mark = templateMarkType ? templateMarkType.create() : null;
        const styledText = schema.text('Styled Template', mark ? [mark] : undefined);
        const styledBlock = templateBlockType.create(templateBlockAttrs, styledText);
        const baselineBlock = schema.nodes.paragraph.create(null, schema.text('Baseline'));
        const firstCell = cellType.create(row.firstChild.attrs, styledBlock);
        const secondCell = cellType.create(row.lastChild.attrs, baselineBlock);
        rows.push(row.type.create(row.attrs, [firstCell, secondCell]));
      } else {
        rows.push(row);
      }
    });
    table = table.type.create(table.attrs, rows);

    const block = schema.nodes.structuredContentBlock.create({ id: BLOCK_ID }, table ? [table] : undefined);
    const doc = schema.nodes.doc.create(null, [block]);

    const nextState = EditorState.create({ schema, doc, plugins: editor.state.plugins });
    editor.view.updateState(nextState);
  });

  afterEach(() => {
    vi.restoreAllMocks();
    editor?.destroy();
    editor = null;
    schema = null;
    templateMarkType = null;
    templateBlockType = null;
    templateBlockAttrs = null;
  });

  it('appends rows to the structured content table', () => {
    const initialTable = findFirstTable(editor.state.doc);
    expect(initialTable).not.toBeNull();
    const initialRowCount = initialTable.childCount;

    const didAppend = editor.commands.appendRowsToStructuredContentTable({
      id: BLOCK_ID,
      rows: [['Alpha', 'Beta']],
    });

    expect(didAppend).toBe(true);

    const updatedTable = findFirstTable(editor.state.doc);
    expect(updatedTable.childCount).toBe(initialRowCount + 1);

    const lastRow = updatedTable.lastChild;
    const cellTexts = lastRow.content.content.map((cell) => cell.textContent);
    expect(cellTexts).toEqual(['Alpha', 'Beta']);
  });

  it('copies template styling when copyRowStyle is true', () => {
    const didAppend = editor.commands.appendRowsToStructuredContentTable({
      id: BLOCK_ID,
      rows: [['Styled Copy', 'Value']],
      copyRowStyle: true,
    });

    expect(didAppend).toBe(true);

    const updatedTable = findFirstTable(editor.state.doc);
    const newLastRow = updatedTable.lastChild;
    const firstCell = newLastRow.firstChild;
    const blockNode = firstCell.firstChild;
    const textNode = blockNode.firstChild.firstChild;

    expect(blockNode.type).toBe(templateBlockType);
    if (templateBlockAttrs) {
      expect(blockNode.attrs).toMatchObject(templateBlockAttrs);
    }

    if (templateMarkType) {
      const hasMark = textNode.marks.some((mark) => mark.type === templateMarkType);
      expect(hasMark).toBe(true);
    }
  });
});

describe('updateStructuredContentById', () => {
  let editor;
  let schema;
  const INLINE_ID = 'structured-inline-1';

  beforeEach(() => {
    // Use default mode (docx) to ensure structured content extensions are available
    ({ editor } = initTestEditor());
    ({ schema } = editor);

    // Create a structured content inline with styled text (bold)
    const boldMark = schema.marks.bold || schema.marks.strong;
    const styledText = schema.text('Styled Content', boldMark ? [boldMark.create()] : []);
    const inlineNode = schema.nodes.structuredContent.create({ id: INLINE_ID }, styledText);
    const paragraph = schema.nodes.paragraph.create(null, [inlineNode]);
    const doc = schema.nodes.doc.create(null, [paragraph]);

    const nextState = EditorState.create({ schema, doc, plugins: editor.state.plugins });
    editor.view.updateState(nextState);
  });

  afterEach(() => {
    vi.restoreAllMocks();
    editor?.destroy();
    editor = null;
    schema = null;
  });

  describe('keepTextNodeStyles option', () => {
    it('preserves marks from the first text node when keepTextNodeStyles is true', () => {
      const didUpdate = editor.commands.updateStructuredContentById(INLINE_ID, {
        text: 'New Content',
        keepTextNodeStyles: true,
      });

      expect(didUpdate).toBe(true);

      // Find the updated structured content
      let updatedNode = null;
      editor.state.doc.descendants((node) => {
        if (node.type.name === 'structuredContent' && node.attrs.id === INLINE_ID) {
          updatedNode = node;
          return false;
        }
      });

      expect(updatedNode).not.toBeNull();
      expect(updatedNode.textContent).toBe('New Content');

      // Check that the bold mark was preserved
<<<<<<< HEAD
      const firstTextNode = updatedNode.firstChild;
=======
      const firstTextNode = findFirstTextNode(updatedNode);
      expect(firstTextNode).not.toBeNull();
>>>>>>> f4309c58
      expect(firstTextNode.type.name).toBe('text');
      const boldMark = schema.marks.bold || schema.marks.strong;
      if (boldMark) {
        const hasBoldMark = firstTextNode.marks.some((mark) => mark.type === boldMark);
        expect(hasBoldMark).toBe(true);
      }
    });

    it('does not preserve marks when keepTextNodeStyles is false or not provided', () => {
      const didUpdate = editor.commands.updateStructuredContentById(INLINE_ID, {
        text: 'New Content',
        keepTextNodeStyles: false,
      });

      expect(didUpdate).toBe(true);

      // Find the updated structured content
      let updatedNode = null;
      editor.state.doc.descendants((node) => {
        if (node.type.name === 'structuredContent' && node.attrs.id === INLINE_ID) {
          updatedNode = node;
          return false;
        }
      });

      expect(updatedNode).not.toBeNull();
      expect(updatedNode.textContent).toBe('New Content');

      // Check that no marks are present
<<<<<<< HEAD
      const firstTextNode = updatedNode.firstChild;
=======
      const firstTextNode = findFirstTextNode(updatedNode);
      expect(firstTextNode).not.toBeNull();
>>>>>>> f4309c58
      expect(firstTextNode.type.name).toBe('text');
      expect(firstTextNode.marks.length).toBe(0);
    });

    it('handles structured content with no text nodes gracefully', () => {
      // Create a structured content with no text nodes (empty content)
      const emptyInlineId = 'empty-inline';
      const emptyInline = schema.nodes.structuredContent.create({ id: emptyInlineId });
      const paragraph = schema.nodes.paragraph.create(null, [emptyInline]);
      const doc = schema.nodes.doc.create(null, [paragraph]);

      const nextState = EditorState.create({ schema, doc, plugins: editor.state.plugins });
      editor.view.updateState(nextState);

      const didUpdate = editor.commands.updateStructuredContentById(emptyInlineId, {
        text: 'New Content',
        keepTextNodeStyles: true,
      });

      expect(didUpdate).toBe(true);

      // Find the updated structured content
      let updatedNode = null;
      editor.state.doc.descendants((node) => {
        if (node.type.name === 'structuredContent' && node.attrs.id === emptyInlineId) {
          updatedNode = node;
          return false;
        }
      });

      expect(updatedNode).not.toBeNull();
      expect(updatedNode.textContent).toBe('New Content');

      // Should have no marks since there was no text node to copy from
<<<<<<< HEAD
      const firstTextNode = updatedNode.firstChild;
=======
      const firstTextNode = findFirstTextNode(updatedNode);
      expect(firstTextNode).not.toBeNull();
>>>>>>> f4309c58
      expect(firstTextNode.type.name).toBe('text');
      expect(firstTextNode.marks.length).toBe(0);
    });
  });

  describe('validation before transaction', () => {
    it('validates the updated node before applying the transaction', () => {
      // Spy on console.error to verify validation error is logged
      const consoleErrorSpy = vi.spyOn(console, 'error').mockImplementation(() => {});

      // Try to update with invalid JSON that will fail validation
      // Creating an invalid node structure that violates schema rules
      const invalidJSON = {
        type: 'paragraph', // structuredContent inline should contain inline content, not a paragraph
        content: [{ type: 'text', text: 'Invalid' }],
      };

      const didUpdate = editor.commands.updateStructuredContentById(INLINE_ID, {
        json: invalidJSON,
      });

      // The command should return false due to validation failure
      expect(didUpdate).toBe(false);

      // Verify that console.error was called with validation error
      expect(consoleErrorSpy).toHaveBeenCalled();
      expect(consoleErrorSpy.mock.calls[0][0]).toBe('Invalid content.');

      // Verify the original node was NOT modified
      let originalNode = null;
      editor.state.doc.descendants((node) => {
        if (node.type.name === 'structuredContent' && node.attrs.id === INLINE_ID) {
          originalNode = node;
          return false;
        }
      });

      expect(originalNode).not.toBeNull();
      expect(originalNode.textContent).toBe('Styled Content'); // Original text unchanged

      consoleErrorSpy.mockRestore();
    });

    it('allows valid updates to proceed through validation', () => {
      const consoleErrorSpy = vi.spyOn(console, 'error').mockImplementation(() => {});

      // Update with valid content
      const didUpdate = editor.commands.updateStructuredContentById(INLINE_ID, {
        text: 'Valid Update',
      });

      // Should succeed
      expect(didUpdate).toBe(true);

      // Verify no validation errors were logged
      expect(consoleErrorSpy).not.toHaveBeenCalled();

      // Verify the node was updated
      let updatedNode = null;
      editor.state.doc.descendants((node) => {
        if (node.type.name === 'structuredContent' && node.attrs.id === INLINE_ID) {
          updatedNode = node;
          return false;
        }
      });

      expect(updatedNode).not.toBeNull();
      expect(updatedNode.textContent).toBe('Valid Update');

      consoleErrorSpy.mockRestore();
    });

    it('prevents transaction when validation throws an error', () => {
      const consoleErrorSpy = vi.spyOn(console, 'error').mockImplementation(() => {});

      // Mock validateJSON to throw an error during validation
      const originalValidateJSON = editor.validateJSON;
      editor.validateJSON = vi.fn().mockImplementation(() => {
        return {
          check: () => {
            throw new Error('Validation failed: invalid content structure');
          },
        };
      });

      const didUpdate = editor.commands.updateStructuredContentById(INLINE_ID, {
        text: 'This will fail validation',
      });

      // Should fail validation and return false
      expect(didUpdate).toBe(false);

      // Verify validation error was logged
      expect(consoleErrorSpy).toHaveBeenCalled();
      expect(consoleErrorSpy.mock.calls[0][0]).toBe('Invalid content.');

      // Verify the original node was NOT modified
      let originalNode = null;
      editor.state.doc.descendants((node) => {
        if (node.type.name === 'structuredContent' && node.attrs.id === INLINE_ID) {
          originalNode = node;
          return false;
        }
      });

      expect(originalNode).not.toBeNull();
      expect(originalNode.textContent).toBe('Styled Content'); // Original text unchanged

      // Restore mocks
      editor.validateJSON = originalValidateJSON;
      consoleErrorSpy.mockRestore();
    });
  });
});

describe('updateStructuredContentByGroup', () => {
  let editor;
  let schema;
  const GROUP_NAME = 'test-group';

  beforeEach(() => {
    // Use default mode (docx) to ensure structured content extensions are available
    ({ editor } = initTestEditor());
    ({ schema } = editor);

    // Create multiple structured content nodes with the same group
    const boldMark = schema.marks.bold || schema.marks.strong;
    const styledText1 = schema.text('Styled Content 1', boldMark ? [boldMark.create()] : []);
    const styledText2 = schema.text('Styled Content 2', boldMark ? [boldMark.create()] : []);

    // Create tag object for group
    const tagObject = { group: GROUP_NAME };
    const tagString = JSON.stringify(tagObject);

    const inlineNode1 = schema.nodes.structuredContent.create({ id: 'inline-1', tag: tagString }, styledText1);
    const inlineNode2 = schema.nodes.structuredContent.create({ id: 'inline-2', tag: tagString }, styledText2);

    const paragraph = schema.nodes.paragraph.create(null, [inlineNode1, schema.text(' '), inlineNode2]);
    const doc = schema.nodes.doc.create(null, [paragraph]);

    const nextState = EditorState.create({ schema, doc, plugins: editor.state.plugins });
    editor.view.updateState(nextState);
  });

  afterEach(() => {
    vi.restoreAllMocks();
    editor?.destroy();
    editor = null;
    schema = null;
  });

  describe('keepTextNodeStyles option', () => {
    it('preserves marks from the first text node for all nodes in group when keepTextNodeStyles is true', () => {
      const didUpdate = editor.commands.updateStructuredContentByGroup(GROUP_NAME, {
        text: 'Updated Content',
        keepTextNodeStyles: true,
      });

      expect(didUpdate).toBe(true);

      // Find all updated structured content nodes in the group
      const updatedNodes = [];
      editor.state.doc.descendants((node) => {
        if (node.type.name === 'structuredContent') {
          updatedNodes.push(node);
        }
      });

      expect(updatedNodes.length).toBe(2);

      // Check that both nodes have the updated text with preserved marks
      updatedNodes.forEach((node) => {
        expect(node.textContent).toBe('Updated Content');

<<<<<<< HEAD
        const firstTextNode = node.firstChild;
=======
        const firstTextNode = findFirstTextNode(node);
        expect(firstTextNode).not.toBeNull();
>>>>>>> f4309c58
        expect(firstTextNode.type.name).toBe('text');

        const boldMark = schema.marks.bold || schema.marks.strong;
        if (boldMark) {
          const hasBoldMark = firstTextNode.marks.some((mark) => mark.type === boldMark);
          expect(hasBoldMark).toBe(true);
        }
      });
    });

    it('does not preserve marks when keepTextNodeStyles is false or not provided', () => {
      const didUpdate = editor.commands.updateStructuredContentByGroup(GROUP_NAME, {
        text: 'Updated Content',
        keepTextNodeStyles: false,
      });

      expect(didUpdate).toBe(true);

      // Find all updated structured content nodes in the group
      const updatedNodes = [];
      editor.state.doc.descendants((node) => {
        if (node.type.name === 'structuredContent') {
          updatedNodes.push(node);
        }
      });

      expect(updatedNodes.length).toBe(2);

      // Check that both nodes have the updated text without marks
      updatedNodes.forEach((node) => {
        expect(node.textContent).toBe('Updated Content');

<<<<<<< HEAD
        const firstTextNode = node.firstChild;
=======
        const firstTextNode = findFirstTextNode(node);
        expect(firstTextNode).not.toBeNull();
>>>>>>> f4309c58
        expect(firstTextNode.type.name).toBe('text');
        expect(firstTextNode.marks.length).toBe(0);
      });
    });
  });

  describe('validation before transaction', () => {
    it('validates each updated node before applying the transaction', () => {
      const consoleErrorSpy = vi.spyOn(console, 'error').mockImplementation(() => {});

      // Try to update with invalid JSON that will fail validation
      const invalidJSON = {
        type: 'paragraph',
        content: [{ type: 'text', text: 'Invalid' }],
      };

      const didUpdate = editor.commands.updateStructuredContentByGroup(GROUP_NAME, {
        json: invalidJSON,
      });

      // The command should return false due to validation failure (all-or-nothing behavior)
      expect(didUpdate).toBe(false);

      // Verify that console.error was called with validation error
      expect(consoleErrorSpy).toHaveBeenCalled();
      expect(consoleErrorSpy.mock.calls[0][0]).toBe('Invalid content.');

      // Verify the original nodes were NOT modified
      const originalNodes = [];
      editor.state.doc.descendants((node) => {
        if (node.type.name === 'structuredContent') {
          originalNodes.push(node);
        }
      });

      expect(originalNodes.length).toBe(2);
      expect(originalNodes[0].textContent).toBe('Styled Content 1'); // Original text unchanged
      expect(originalNodes[1].textContent).toBe('Styled Content 2'); // Original text unchanged

      consoleErrorSpy.mockRestore();
    });

    it('allows valid updates to proceed through validation for all nodes in group', () => {
      const consoleErrorSpy = vi.spyOn(console, 'error').mockImplementation(() => {});

      // Update with valid content
      const didUpdate = editor.commands.updateStructuredContentByGroup(GROUP_NAME, {
        text: 'Valid Update',
      });

      // Should succeed
      expect(didUpdate).toBe(true);

      // Verify no validation errors were logged
      expect(consoleErrorSpy).not.toHaveBeenCalled();

      // Verify all nodes were updated
      const updatedNodes = [];
      editor.state.doc.descendants((node) => {
        if (node.type.name === 'structuredContent') {
          updatedNodes.push(node);
        }
      });

      expect(updatedNodes.length).toBe(2);
      updatedNodes.forEach((node) => {
        expect(node.textContent).toBe('Valid Update');
      });

      consoleErrorSpy.mockRestore();
    });
  });
});<|MERGE_RESOLUTION|>--- conflicted
+++ resolved
@@ -187,12 +187,8 @@
       expect(updatedNode.textContent).toBe('New Content');
 
       // Check that the bold mark was preserved
-<<<<<<< HEAD
-      const firstTextNode = updatedNode.firstChild;
-=======
       const firstTextNode = findFirstTextNode(updatedNode);
       expect(firstTextNode).not.toBeNull();
->>>>>>> f4309c58
       expect(firstTextNode.type.name).toBe('text');
       const boldMark = schema.marks.bold || schema.marks.strong;
       if (boldMark) {
@@ -222,12 +218,8 @@
       expect(updatedNode.textContent).toBe('New Content');
 
       // Check that no marks are present
-<<<<<<< HEAD
-      const firstTextNode = updatedNode.firstChild;
-=======
       const firstTextNode = findFirstTextNode(updatedNode);
       expect(firstTextNode).not.toBeNull();
->>>>>>> f4309c58
       expect(firstTextNode.type.name).toBe('text');
       expect(firstTextNode.marks.length).toBe(0);
     });
@@ -262,12 +254,8 @@
       expect(updatedNode.textContent).toBe('New Content');
 
       // Should have no marks since there was no text node to copy from
-<<<<<<< HEAD
-      const firstTextNode = updatedNode.firstChild;
-=======
       const firstTextNode = findFirstTextNode(updatedNode);
       expect(firstTextNode).not.toBeNull();
->>>>>>> f4309c58
       expect(firstTextNode.type.name).toBe('text');
       expect(firstTextNode.marks.length).toBe(0);
     });
@@ -442,12 +430,8 @@
       updatedNodes.forEach((node) => {
         expect(node.textContent).toBe('Updated Content');
 
-<<<<<<< HEAD
-        const firstTextNode = node.firstChild;
-=======
         const firstTextNode = findFirstTextNode(node);
         expect(firstTextNode).not.toBeNull();
->>>>>>> f4309c58
         expect(firstTextNode.type.name).toBe('text');
 
         const boldMark = schema.marks.bold || schema.marks.strong;
@@ -480,12 +464,8 @@
       updatedNodes.forEach((node) => {
         expect(node.textContent).toBe('Updated Content');
 
-<<<<<<< HEAD
-        const firstTextNode = node.firstChild;
-=======
         const firstTextNode = findFirstTextNode(node);
         expect(firstTextNode).not.toBeNull();
->>>>>>> f4309c58
         expect(firstTextNode.type.name).toBe('text');
         expect(firstTextNode.marks.length).toBe(0);
       });
