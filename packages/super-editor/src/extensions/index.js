// Extensions
import { History } from './history/index.js';

// Nodes extensions
<<<<<<< HEAD
export { Document } from './document/index.js';
export { Body } from './body/index.js';
export { Text } from './text/index.js';
export { RunItem } from './run-item/index.js';
export { Paragraph } from './paragraph/index.js';
export { bulletedList } from './bullet-list/index.js';
export { OrderedList } from './ordered-list/index.js';
export { ListItem } from './list-item/index.js';
export { CommentRangeStart, CommentRangeEnd, CommentReference } from './comment/index.js';
export { TabNode } from './tab/index.js';
export { PageBreak } from './page-break/index.js';

// Marks extensions
export { Bold } from './bold/index.js';
export { Italic } from './italic/index.js';
export { Underline } from './underline/index.js';
export { Strike } from './strike/index.js';
export { Color } from './color/index.js';
export { FontFamily } from './font-family/index.js';
export { Link } from './link/index.js';
export { FontSize } from './font-size/index.js';
export { TextAlign } from './text-align/index.js';
export { TextIndent } from './text-indent/index.js';
export { LineHeight } from './line-height/index.js';
=======
import { Document } from './document/index.js';
import { Text } from './text/index.js';
import { RunItem } from './run-item/index.js';
import { BulletList } from './bullet-list/index.js';
import { OrderedList } from './ordered-list/index.js';
import { ListItem } from './list-item/index.js';
import { Paragraph } from './paragraph/index.js';
import { CommentRangeStart, CommentRangeEnd, CommentReference } from './comment/index.js';
import { TabNode } from './tab/index.js';
import { PageBreak } from './page-break/index.js';

// Marks extensions
import { Bold } from './bold/index.js';
import { Italic } from './italic/index.js';
import { Underline } from './underline/index.js';
import { Strike } from './strike/index.js';
import { Color } from './color/index.js';
import { FontFamily } from './font-family/index.js';
import { FontSize } from './font-size/index.js';
import { TextAlign } from './text-align/index.js';
import { TextIndent } from './text-indent/index.js';
import { LineHeight } from './line-height/index.js';

const getStarterExtensions = () => [
  Bold,
  BulletList,
  Color,
  CommentRangeStart,
  CommentRangeEnd,
  CommentReference,
  Document,
  FontFamily,
  FontSize,
  History,
  Italic,
  ListItem,
  LineHeight,
  OrderedList,
  Paragraph,
  PageBreak,
  RunItem,
  Strike,
  TabNode,
  Text,
  TextAlign,
  TextIndent,
  Underline,
];

export {
  History,
  Document,
  Text,
  RunItem,
  BulletList,
  OrderedList,
  ListItem,
  Paragraph,
  CommentRangeStart, 
  CommentRangeEnd, 
  CommentReference,
  TabNode,
  PageBreak,
  Bold,
  Italic,
  Underline,
  Strike,
  Color,
  FontFamily,
  FontSize,
  TextAlign,
  TextIndent,
  LineHeight,
  getStarterExtensions,
};
>>>>>>> 1a74e55c
<|MERGE_RESOLUTION|>--- conflicted
+++ resolved
@@ -2,32 +2,6 @@
 import { History } from './history/index.js';
 
 // Nodes extensions
-<<<<<<< HEAD
-export { Document } from './document/index.js';
-export { Body } from './body/index.js';
-export { Text } from './text/index.js';
-export { RunItem } from './run-item/index.js';
-export { Paragraph } from './paragraph/index.js';
-export { bulletedList } from './bullet-list/index.js';
-export { OrderedList } from './ordered-list/index.js';
-export { ListItem } from './list-item/index.js';
-export { CommentRangeStart, CommentRangeEnd, CommentReference } from './comment/index.js';
-export { TabNode } from './tab/index.js';
-export { PageBreak } from './page-break/index.js';
-
-// Marks extensions
-export { Bold } from './bold/index.js';
-export { Italic } from './italic/index.js';
-export { Underline } from './underline/index.js';
-export { Strike } from './strike/index.js';
-export { Color } from './color/index.js';
-export { FontFamily } from './font-family/index.js';
-export { Link } from './link/index.js';
-export { FontSize } from './font-size/index.js';
-export { TextAlign } from './text-align/index.js';
-export { TextIndent } from './text-indent/index.js';
-export { LineHeight } from './line-height/index.js';
-=======
 import { Document } from './document/index.js';
 import { Text } from './text/index.js';
 import { RunItem } from './run-item/index.js';
@@ -102,5 +76,4 @@
   TextIndent,
   LineHeight,
   getStarterExtensions,
-};
->>>>>>> 1a74e55c
+};