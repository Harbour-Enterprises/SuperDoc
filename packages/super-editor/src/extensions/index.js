// Extensions
import { History } from './history/index.js';
import { Color } from './color/index.js';
import { FontFamily } from './font-family/index.js';
import { FontSize } from './font-size/index.js';
import { TextAlign } from './text-align/index.js';
import { FormatCommands } from './format-commands/index.js';
import { DropCursor } from './dropcursor/index.js';
import { Gapcursor } from './gapcursor/index.js';
import { Collaboration } from './collaboration/index.js';
import { CollaborationCursor } from './collaboration-cursor/index.js';
import { AiPlugin, AiMark, AiAnimationMark, AiLoaderNode } from './ai/index.js';
import { SlashMenu } from './slash-menu';
import { StructuredContentCommands } from './structured-content/index.js';

// Nodes extensions
import { Document } from './document/index.js';
import { Text } from './text/index.js';
import { Run } from './run/index.js';
import { Paragraph } from './paragraph/index.js';
import { Heading } from './heading/index.js';
import { CommentRangeStart, CommentRangeEnd, CommentReference } from './comment/index.js';
import { TabNode } from './tab/index.js';
import { LineBreak, HardBreak } from './line-break/index.js';
import { Table } from './table/index.js';
import { TableHeader } from './table-header/index.js';
import { TableRow } from './table-row/index.js';
import { TableCell } from './table-cell/index.js';
import { FieldAnnotation, fieldAnnotationHelpers } from './field-annotation/index.js';
import { Image } from './image/index.js';
import { BookmarkStart, BookmarkEnd } from './bookmarks/index.js';
import { Mention } from './mention/index.js';
import { PageNumber, TotalPageCount } from './page-number/index.js';
import { PageReference } from './page-reference/index.js';
import { ShapeContainer } from './shape-container/index.js';
import { ShapeTextbox } from './shape-textbox/index.js';
import { ContentBlock } from './content-block/index.js';
import {
  StructuredContent,
  StructuredContentBlock,
  DocumentSection,
  DocumentPartObject,
} from './structured-content/index.js';
import { BlockNode } from './block-node/index.js';
import { TableOfContents } from './table-of-contents/index.js';
import { VectorShape } from './vector-shape/index.js';
import { ShapeGroup } from './shape-group/index.js';
import { PassthroughBlock, PassthroughInline } from '@extensions/passthrough/index.js';

// Marks extensions
import { TextStyle } from './text-style/text-style.js';
import { Bold } from './bold/index.js';
import { Italic } from './italic/index.js';
import { Underline } from './underline/index.js';
import { Highlight } from './highlight/index.js';
import { Strike } from './strike/index.js';
import { Link } from './link/index.js';
import { TrackInsert, TrackDelete, TrackFormat } from './track-changes/index.js';
import { CommentsMark } from './comment/index.js';
import { TextTransform } from './text-transform/index.js';

// Plugins
import { CommentsPlugin } from './comment/index.js';
import { Placeholder } from './placeholder/index.js';
import { PopoverPlugin } from './popover-plugin/index.js';
import { TrackChanges } from './track-changes/index.js';
import { LinkedStyles } from './linked-styles/linked-styles.js';
import { Search } from './search/index.js';
import { NodeResizer } from './noderesizer/index.js';
import { CustomSelection } from './custom-selection/index.js';

// Helpers
import { trackChangesHelpers } from './track-changes/index.js';

const getRichTextExtensions = () => {
  return [
    Bold,
    Color,
    Document,
    FontFamily,
    FontSize,
    History,
    Heading,
    Italic,
<<<<<<< HEAD
    LineHeight,
=======
>>>>>>> f4309c58
    Link,
    Paragraph,
    Strike,
    Text,
    TextAlign,
    TextStyle,
    Underline,
    Placeholder,
    PopoverPlugin,
    Mention,
    Highlight,
    FormatCommands,
    Table,
    TableRow,
    TableCell,
    TableHeader,
    FieldAnnotation,
    DropCursor,
    TrackInsert,
    TrackDelete,
    TrackFormat,
    AiPlugin,
    Image,
    NodeResizer,
    CustomSelection,
    PassthroughInline,
    PassthroughBlock,
  ];
};

const getStarterExtensions = () => {
  return [
    Bold,
    BlockNode,
    Color,
    CommentRangeStart,
    CommentRangeEnd,
    CommentReference,
    Document,
    FontFamily,
    FontSize,
    History,
    Heading,
    Italic,
<<<<<<< HEAD
    LineHeight,
=======
>>>>>>> f4309c58
    Link,
    Paragraph,
    LineBreak,
    HardBreak,
    Run,
    SlashMenu,
    Strike,
    TabNode,
    TableOfContents,
    Text,
    TextAlign,
    TextStyle,
    Underline,
    FormatCommands,
    CommentsPlugin,
    Gapcursor,
    Table,
    TableRow,
    TableCell,
    TableHeader,
    FieldAnnotation,
    DropCursor,
    Image,
    BookmarkStart,
    BookmarkEnd,
    Mention,
    Collaboration,
    CollaborationCursor,
    TrackChanges,
    TrackInsert,
    TrackDelete,
    TrackFormat,
    CommentsMark,
    Highlight,
    LinkedStyles,
    AiPlugin,
    AiMark,
    AiAnimationMark,
    AiLoaderNode,
    PageNumber,
    TotalPageCount,
    PageReference,
    ShapeContainer,
    ShapeTextbox,
    ContentBlock,
    Search,
    StructuredContent,
    StructuredContentBlock,
    StructuredContentCommands,
    DocumentSection,
    DocumentPartObject,
    NodeResizer,
    CustomSelection,
    TextTransform,
    VectorShape,
    ShapeGroup,
    PassthroughInline,
    PassthroughBlock,
  ];
};

export {
  History,
  Heading,
  Document,
  Text,
  Run,
  Paragraph,
  CommentRangeStart,
  CommentRangeEnd,
  CommentReference,
  TabNode,
  LineBreak,
  HardBreak,
  Bold,
  Italic,
  Underline,
  Highlight,
  Strike,
  Color,
  FontFamily,
  FontSize,
  TextAlign,
  TextStyle,
  FormatCommands,
  CommentsPlugin,
  Gapcursor,
  Table,
  TableRow,
  TableCell,
  TableHeader,
  Placeholder,
  DropCursor,
  BlockNode,
  FieldAnnotation,
  fieldAnnotationHelpers,
  Image,
  BookmarkStart,
  BookmarkEnd,
  PopoverPlugin,
  Mention,
  Collaboration,
  CollaborationCursor,
  TrackChanges,
  TrackInsert,
  TrackDelete,
  TrackFormat,
  CommentsMark,
  trackChangesHelpers,
  getStarterExtensions,
  getRichTextExtensions,
  AiMark,
  AiAnimationMark,
  AiLoaderNode,
  AiPlugin,
  Search,
  StructuredContent,
  StructuredContentBlock,
  StructuredContentCommands,
  DocumentSection,
  NodeResizer,
  CustomSelection,
  TextTransform,
  VectorShape,
  ShapeGroup,
  PassthroughInline,
  PassthroughBlock,
};<|MERGE_RESOLUTION|>--- conflicted
+++ resolved
@@ -82,10 +82,6 @@
     History,
     Heading,
     Italic,
-<<<<<<< HEAD
-    LineHeight,
-=======
->>>>>>> f4309c58
     Link,
     Paragraph,
     Strike,
@@ -130,10 +126,6 @@
     History,
     Heading,
     Italic,
-<<<<<<< HEAD
-    LineHeight,
-=======
->>>>>>> f4309c58
     Link,
     Paragraph,
     LineBreak,
