// @ts-check
import { Mark, Attribute } from '@core/index.js';
import { createCascadeToggleCommands } from '@extensions/shared/cascade-toggle.js';

/**
 * Configuration options for Strike
 * @typedef {Object} StrikeOptions
 * @category Options
 * @property {Object} [htmlAttributes={}] - HTML attributes for strikethrough elements
 */

/**
 * @module Strike
 * @sidebarTitle Strike
 * @snippetPath /snippets/extensions/strike.mdx
 * @shortcut Mod-Shift-s | toggleStrike | Toggle strikethrough formatting
 */
export const Strike = Mark.create({
  name: 'strike',

  addOptions() {
    return {
      htmlAttributes: {},
    };
  },

  parseDOM() {
    return [
      { tag: 's' },
      { style: 'text-decoration=line-through' },
      { style: 'text-decoration=auto', clearMark: (m) => m.type.name == 's' },
    ];
  },

  renderDOM({ mark, htmlAttributes }) {
    const merged = Attribute.mergeAttributes(this.options.htmlAttributes, htmlAttributes);
<<<<<<< HEAD
    const { value, ...rest } = merged || {};
    if (value === '0' || value === false) {
=======
    const { value } = mark.attrs;
    const { ...rest } = merged || {};
    if (value === '0') {
>>>>>>> 45a859e9
      return ['span', rest, 0];
    }
    return ['s', rest, 0];
  },

  addCommands() {
    const { setStrike, unsetStrike, toggleStrike } = createCascadeToggleCommands({
      markName: this.name,
      negationAttrs: { value: '0' },
    });

    return {
      /**
       * Apply strikethrough formatting
       * @category Command
       * @example
       * editor.commands.setStrike()
       */
      setStrike,

      /**
       * Remove strikethrough formatting
       * @category Command
       * @example
       * editor.commands.unsetStrike()
       */
      unsetStrike,

      /**
       * Toggle strikethrough formatting
       * @category Command
       * @example
       * editor.commands.toggleStrike()
       */
      toggleStrike,
    };
  },

  addAttributes() {
    return {
      /**
       * @category Attribute
       * @param {string} [value] - Strike toggle value ('0' renders as normal)
       */
      value: {
        default: null,
        renderDOM: (attrs) => {
          if (attrs.value == null) return {};
          if (attrs.value === '0' || !attrs.value) {
            return { style: 'text-decoration: none' };
          }
          return {};
        },
      },
    };
  },

  addShortcuts() {
    return {
      'Mod-Shift-s': () => this.editor.commands.toggleStrike(),
    };
  },
});<|MERGE_RESOLUTION|>--- conflicted
+++ resolved
@@ -34,14 +34,9 @@
 
   renderDOM({ mark, htmlAttributes }) {
     const merged = Attribute.mergeAttributes(this.options.htmlAttributes, htmlAttributes);
-<<<<<<< HEAD
-    const { value, ...rest } = merged || {};
-    if (value === '0' || value === false) {
-=======
     const { value } = mark.attrs;
     const { ...rest } = merged || {};
-    if (value === '0') {
->>>>>>> 45a859e9
+    if (value === '0' || value === false) {
       return ['span', rest, 0];
     }
     return ['s', rest, 0];
