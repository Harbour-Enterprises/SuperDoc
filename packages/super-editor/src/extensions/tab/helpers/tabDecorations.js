--- conflicted
+++ resolved
@@ -1,10 +1,6 @@
 import { Decoration } from 'prosemirror-view';
-<<<<<<< HEAD
-import { twipsToPixels } from '@converter/helpers.js';
-=======
 import { twipsToPixels } from '@superdoc/word-layout';
 import { getResolvedParagraphProperties } from '@extensions/paragraph/resolvedPropertiesCache.js';
->>>>>>> f4309c58
 
 export const defaultTabDistance = 48;
 export const defaultLineLength = 816;
@@ -134,13 +130,8 @@
 
     paragraphContext.accumulatedTabWidth = accumulatedTabWidth + tabWidth;
     return `width: ${tabWidth}px; height: ${tabHeight}; ${extraStyles}`;
-<<<<<<< HEAD
-  } catch (error) {
-    console.error('tab decoration error', error);
-=======
   } catch {
     return null;
->>>>>>> f4309c58
   }
 }
 
@@ -160,16 +151,6 @@
 }
 
 export function extractParagraphContext(node, startPos, helpers, depth = 0) {
-<<<<<<< HEAD
-  let tabStops = [];
-  if (Array.isArray(node.attrs?.tabStops)) {
-    tabStops = node.attrs.tabStops
-      .map((stop) => {
-        const ref = stop?.tab;
-        if (!ref) return stop || null;
-        return {
-          val: ref.tabType || 'start',
-=======
   const paragraphProperties = getResolvedParagraphProperties(node);
   // Map OOXML alignment values to internal values (for RTL support)
   const alignmentAliases = { left: 'start', right: 'end' };
@@ -184,33 +165,19 @@
         const mappedVal = alignmentAliases[rawType] || rawType;
         return {
           val: mappedVal,
->>>>>>> f4309c58
           pos: twipsToPixels(Number(ref.pos) || 0),
           leader: ref.leader,
         };
       })
       .filter(Boolean);
-<<<<<<< HEAD
-  } else {
-    const style = helpers.linkedStyles.getStyleById(node.attrs?.styleId);
-    if (Array.isArray(style?.definition?.styles?.tabStops)) {
-      tabStops = style.definition.styles.tabStops;
-    }
-  }
-=======
-  }
-
->>>>>>> f4309c58
+  }
+
   const { entries, positionMap } = flattenParagraph(node, startPos);
   return {
     paragraph: node,
     paragraphDepth: depth,
     startPos,
-<<<<<<< HEAD
-    indent: node.attrs?.indent || {},
-=======
     indent: paragraphProperties.indent || {},
->>>>>>> f4309c58
     tabStops: tabStops,
     flattened: entries,
     positionMap: positionMap, // Store position map for O(1) lookups
