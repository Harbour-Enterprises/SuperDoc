--- conflicted
+++ resolved
@@ -124,8 +124,6 @@
 
       isAnchor: { rendered: false },
 
-<<<<<<< HEAD
-=======
       /**
        * @category Attribute
        * @param {Object} [transformData] - Transform data for image (turn and flip)
@@ -167,7 +165,6 @@
        * @param {boolean} [simplePos] - Simple positioning flag
        * @private
        */
->>>>>>> 4c3b7ad7
       simplePos: { rendered: false },
 
       wrapText: { rendered: false },
