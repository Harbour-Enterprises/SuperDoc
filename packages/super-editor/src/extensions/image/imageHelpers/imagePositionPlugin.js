--- conflicted
+++ resolved
@@ -84,13 +84,9 @@
         }
       }
 
-<<<<<<< HEAD
-      decorations.push(Decoration.node(pos, pos + node.nodeSize, { style, class: className }));
-=======
       decorations.push(
         Decoration.inline(pos, pos + node.nodeSize, { style, class: className }),
       );
->>>>>>> 56befa99
     }
   });
   return decorations;
