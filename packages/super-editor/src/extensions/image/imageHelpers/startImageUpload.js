--- conflicted
+++ resolved
@@ -3,29 +3,7 @@
 import { processUploadedImage } from './processUploadedImage.js';
 import { insertNewRelationship } from '@core/super-converter/docx-helpers/document-rels.js';
 
-<<<<<<< HEAD
-/**
- * Initiates the image upload process
- * @category Helper
- * @param {Object} params - Upload parameters
- * @param {Object} params.editor - Editor instance
- * @param {Object} params.view - Editor view
- * @param {File} params.file - Image file to upload
- * @returns {Promise<void>}
- * @example
- * await startImageUpload({ editor, view, file });
- * @note Maximum file size is 5MB
- * @note Processes image to fit editor constraints
- */
-export const startImageUpload = async ({ editor, view, file }) => {
-  const imageUploadHandler =
-    typeof editor.options.handleImageUpload === 'function'
-      ? editor.options.handleImageUpload
-      : handleImageUploadDefault;
-
-=======
 const fileTooLarge = (file) => {
->>>>>>> fc443bd2
   let fileSizeMb = Number((file.size / (1024 * 1024)).toFixed(4));
 
   if (fileSizeMb > 5) {
@@ -47,39 +25,11 @@
     return { file: process.file, size: { width: process.width, height: process.height } };
   } catch (err) {
     console.warn('Error processing image:', err);
-<<<<<<< HEAD
-    editor.emit('exception', { error: err, editor });
-    return;
-=======
     return { file: null, size: { width: 0, height: 0 } };
->>>>>>> fc443bd2
   }
 };
 
-<<<<<<< HEAD
-/**
- * Uploads an image and inserts it into the document
- * @category Helper
- * @param {Object} params - Upload parameters
- * @param {Object} params.editor - Editor instance
- * @param {Object} params.view - Editor view
- * @param {File} params.file - Processed image file
- * @param {Object} params.size - Image dimensions
- * @param {Function} params.uploadHandler - Function to handle the upload
- * @returns {Promise<void>}
- * @example
- * await uploadImage({ editor, view, file, size, uploadHandler });
- * @note Shows placeholder during upload
- * @note Handles collaboration mode image sharing
- */
-export async function uploadImage({ editor, view, file, size, uploadHandler }) {
-  // A fresh object to act as the ID for this upload
-  /** @type {Object} */
-  let id = {};
-
-=======
 export function replaceSelectionWithImagePlaceholder({ editorOptions, view, id }) {
->>>>>>> fc443bd2
   // Replace the selection with a placeholder
   let { tr } = view.state;
   let { selection } = tr;
@@ -106,7 +56,6 @@
     let url = await imageUploadHandler(file);
 
     let fileName = file.name.replace(' ', '_');
-    // @ts-ignore - id is actually an object, not a string
     let placeholderPos = findPlaceholder(view.state, id);
 
     // If the content around the placeholder has been deleted,
@@ -120,8 +69,8 @@
     let rId = null;
     if (editor.options.mode === 'docx') {
       const [, path] = mediaPath.split('word/'); // Path without 'word/' part.
-      const imageid = addImageRelationship({ editor, path });
-      if (imageid) rId = imageid;
+      const id = addImageRelationship({ editor, path });
+      if (id) rId = id;
     }
 
     let imageNode = view.state.schema.nodes.image.create({
@@ -134,22 +83,10 @@
     editor.storage.image.media = Object.assign(editor.storage.image.media, { [mediaPath]: url });
 
     // If we are in collaboration, we need to share the image with other clients
-    if (editor.options.ydoc) {
+    if (editor.options.ydoc && typeof editor.commands.addImageToCollaboration === 'function') {
       editor.commands.addImageToCollaboration({ mediaPath, fileData: url });
     }
 
-<<<<<<< HEAD
-    view.dispatch(
-      view.state.tr
-        .replaceWith(placeholderPos, placeholderPos, imageNode) // or .insert(placeholderPos, imageNode)
-        .setMeta(ImagePlaceholderPluginKey, removeMeta),
-    );
-  } catch (error) {
-    let removeMeta = { type: 'remove', id };
-    // On failure, just clean up the placeholder
-    view.dispatch(tr.setMeta(ImagePlaceholderPluginKey, removeMeta));
-    editor.emit('exception', { error, editor });
-=======
     let tr = view.state.tr;
 
     tr.replaceWith(placeholderPos, placeholderPos, imageNode);
@@ -163,24 +100,15 @@
     const tr = removeImagePlaceholder(view.state, view.state.tr, id);
     // On failure, just clean up the placeholder
     view.dispatch(tr);
->>>>>>> fc443bd2
   }
 }
 
-/**
- * @private
- * Adds image relationship for Word export
- * @param {Object} params - Parameters
- * @param {Object} params.editor - Editor instance
- * @param {string} params.path - Image path
- * @returns {string|null} Relationship ID or null
- */
 function addImageRelationship({ editor, path }) {
   const target = path;
   const type = 'image';
   try {
-    const relationshipId = insertNewRelationship(target, type, editor);
-    return relationshipId;
+    const id = insertNewRelationship(target, type, editor);
+    return id;
   } catch {
     return null;
   }
