import { Node, Attribute } from '@core/index.js';
import { FieldAnnotationView } from './FieldAnnotationView.js';
import { FieldAnnotationPlugin } from './FieldAnnotationPlugin.js';
import {
  findFieldAnnotationsByFieldId,
  getAllFieldAnnotations,
  findFieldAnnotationsBetween,
} from './fieldAnnotationHelpers/index.js';
import { toHex } from 'color2k';
import { parseSizeUnit, minMax } from '@core/utilities/index.js';
import { NodeSelection, Selection } from 'prosemirror-state';
import { generateDocxRandomId } from '../../core/helpers/index.js';

export const fieldAnnotationName = 'fieldAnnotation';
export const annotationClass = 'annotation';
export const annotationContentClass = 'annotation-content';

export const FieldAnnotation = Node.create({
  name: 'fieldAnnotation',

  group: 'inline',

  inline: true,

  atom: true,

  draggable: true,

  selectable: true,

  addOptions() {
    return {
      htmlAttributes: {
        class: annotationClass,
        'aria-label': 'Field annotation node',
      },
      annotationClass,
      annotationContentClass,
      types: ['text', 'image', 'signature', 'checkbox', 'html', 'link'], // annotation types
      defaultType: 'text',
      borderColor: '#b015b3',
      visibilityOptions: ['visible', 'hidden'],
      handleDropOutside: true,

      /// for y-prosemirror support
      toggleFormatNames: ['bold', 'italic', 'underline'],
    };
  },

  addAttributes() {
    return {
      type: {
        default: this.options.defaultType,
        parseDOM: (elem) => elem.getAttribute('data-type'),
        renderDOM: (attrs) => {
          if (!attrs.type) return {};
          return {
            'data-type': attrs.type,
          };
        },
      },

      defaultDisplayLabel: {
        default: '',
        parseDOM: (elem) => elem.getAttribute('data-default-display-label'),
        renderDOM: (attrs) => {
          if (!attrs.defaultDisplayLabel) return {};
          return {
            'data-default-display-label': attrs.defaultDisplayLabel,
          };
        },
      },

      displayLabel: {
        default: '',
        parseDOM: (elem) => elem.getAttribute('data-display-label'),
        renderDOM: (attrs) => {
          if (!attrs.displayLabel) return {};
          return {
            'data-display-label': attrs.displayLabel,
          };
        },
      },

      imageSrc: {
        default: null,
        rendered: false,
        parseDOM: (elem) => {
          let img = elem.querySelector('img');
          return img?.getAttribute('src') || null;
        },
      },

      rawHtml: {
        default: null,
        parseDOM: (elem) => {
          try {
            const isHtmlType = elem.getAttribute('data-type') === 'html';
            if (!isHtmlType) return null;
            return JSON.parse(elem.getAttribute('data-raw-html'));
          } catch (e) {
            console.warn('Paste parse error', e);
          }
          return null;
        },
        renderDOM: (attrs) => {
          if (!attrs.rawHtml) return {};
          return {
            'data-raw-html': JSON.stringify(attrs.rawHtml),
          };
        },
      },

      linkUrl: {
        default: null,
        rendered: false,
        parseDOM: (elem) => {
          let link = elem.querySelector('a');
          return link?.getAttribute('href') || null;
        },
      },

      fieldId: {
        default: null,
        parseDOM: (elem) => elem.getAttribute('data-field-id'),
        renderDOM: (attrs) => {
          if (!attrs.fieldId) return {};
          return {
            'data-field-id': attrs.fieldId,
          };
        },
      },

      fieldType: {
        default: null,
        parseDOM: (elem) => elem.getAttribute('data-field-type'),
        renderDOM: (attrs) => {
          if (!attrs.fieldType) return {};
          return {
            'data-field-type': attrs.fieldType,
          };
        },
      },

      fieldColor: {
        default: '#980043',
        parseDOM: (elem) => elem.getAttribute('data-field-color') || elem.style.backgroundColor || null,
        renderDOM: (attrs) => {
          if (!attrs.fieldColor || attrs.fieldColor == 'None') return {};
          let hexColor = toHex(attrs.fieldColor);
          let isSixValueSyntax = hexColor.slice(1).length === 6;

          if (isSixValueSyntax) {
            hexColor = `${hexColor}33`;
          }

          let omitHighlight = attrs.highlighted === false;

          if (omitHighlight) {
            return {
              'data-field-color': hexColor,
            };
          }

          return {
            'data-field-color': hexColor,
            style: `background-color: ${hexColor}`,
          };
        },
      },

      hidden: {
        default: false,
        parseDOM: (elem) => {
          let hasHiddenAttr = elem.hasAttribute('hidden');
          let hasDisplayNoneStyle = elem.style.display === 'none';
          let isHidden = hasHiddenAttr || hasDisplayNoneStyle;
          return isHidden;
        },
        renderDOM: (attrs) => {
          if (!attrs.hidden) return {};
          return {
            style: 'display: none',
          };
        },
      },

      visibility: {
        default: 'visible',
        parseDOM: (el) => {
          let visibility = el.style.visibility || 'visible';
          let containsVisibility = this.options.visibilityOptions.includes(visibility);
          return containsVisibility ? visibility : 'visible';
        },
        renderDOM: (attrs) => {
          if (!attrs.visibility || attrs.visibility === 'visible') return {};
          return { style: `visibility: ${attrs.visibility}` };
        },
      },

      highlighted: {
        default: true,
        rendered: false,
      },

      multipleImage: {
        default: false,
        parseDOM: (elem) => elem.getAttribute('data-multiple-image'),
        renderDOM: (attrs) => {
          if (!attrs.multipleImage) return {};
          return {
            'data-multiple-image': attrs.multipleImage,
          };
        },
      },

      size: {
        default: null,
        renderDOM: ({ size }) => {
          if (!size || !size.width) return {};
          const style = `width: ${size.width}px; height: ${size.height}px; overflow: hidden;`;
          return { style };
        },
      },

      extras: {
        default: {},
        rendered: false,
      },

      /// Formatting attrs for y-prosemirror support.
      bold: {
        default: false,
        parseDOM: (elem) => elem.getAttribute('data-bold') === 'true',
        renderDOM: (attrs) => {
          if (!attrs.bold) return {};
          return {
            'data-bold': 'true',
            style: 'font-weight: bold',
          };
        },
      },

      italic: {
        default: false,
        parseDOM: (elem) => elem.getAttribute('data-italic') === 'true',
        renderDOM: (attrs) => {
          if (!attrs.italic) return {};
          return {
            'data-italic': 'true',
            style: 'font-style: italic',
          };
        },
      },

      underline: {
        default: false,
        parseDOM: (elem) => elem.getAttribute('data-underline') === 'true',
        renderDOM: (attrs) => {
          if (!attrs.underline) return {};
          return {
            'data-underline': 'true',
            style: 'text-decoration: underline',
          };
        },
      },

      fontFamily: {
        default: null,
        parseDOM: (elem) => elem.getAttribute('data-font-family') || elem.style.fontFamily || null,
        renderDOM: (attrs) => {
          if (!attrs.fontFamily) return {};
          return {
            'data-font-family': attrs.fontFamily,
            style: `font-family: ${attrs.fontFamily}`,
          };
        },
      },

      fontSize: {
        default: null,
        parseDOM: (elem) => elem.getAttribute('data-font-size') || elem.style.fontSize || null,
        renderDOM: (attrs) => {
          if (!attrs.fontSize) return {};
          let [value, unit] = parseSizeUnit(attrs.fontSize);
          if (Number.isNaN(value)) return {};
          unit = unit ? unit : 'pt';
          let fontSize = `${value}${unit}`;
          return {
            'data-font-size': fontSize,
            style: `font-size: ${fontSize}`,
          };
        },
      },

      textHighlight: {
        default: null,
        parseDOM: (element) => element.getAttribute('data-text-highlight'),
        renderDOM: (attrs) => {
          if (!attrs.textHighlight) return {};
          return {
            'data-text-highlight': attrs.textHighlight,
            // takes precedence over the fieldColor.
            style: `background-color: ${attrs.textHighlight} !important`,
          };
        },
      },

      textColor: {
        default: null,
        parseDOM: (element) => element.getAttribute('data-text-color'),
        renderDOM: (attrs) => {
          if (!attrs.textColor) return {};
          return {
            'data-text-color': attrs.textColor,
            style: `color: ${attrs.textColor}`,
          };
        },
      },
      /// Formatting attrs - end.

      generatorIndex: {
        rendered: false,
        default: null,
      },
<<<<<<< HEAD
=======
      
      hash: {
        rendered: false,
        default: null,
      }
>>>>>>> 309a6e6b
    };
  },

  parseDOM() {
    return [
      {
        tag: `span.${this.options.annotationClass}`,
        priority: 60,
      },
    ];
  },

  renderDOM({ node, htmlAttributes }) {
    let { type, displayLabel, imageSrc, linkUrl } = node.attrs;

    let textRenderer = () => {
      return [
        'span',
        Attribute.mergeAttributes(this.options.htmlAttributes, htmlAttributes),
        [
          'span',
          {
            class: `${this.options.annotationContentClass}`,
          },
          displayLabel,
        ],
      ];
    };

    let imageRenderer = () => {
      let contentRenderer = () => {
        if (!imageSrc) return displayLabel;
        return [
          'img',
          {
            src: imageSrc,
            alt: displayLabel,
          },
        ];
      };

      return [
        'span',
        Attribute.mergeAttributes(this.options.htmlAttributes, htmlAttributes),
        [
          'span',
          {
            class: `${this.options.annotationContentClass}`,
          },
          contentRenderer(),
        ],
      ];
    };

    let linkRenderer = () => {
      let contentRenderer = () => {
        if (!linkUrl) return displayLabel;
        return [
          'a',
          {
            href: linkUrl,
            target: '_blank',
          },
          linkUrl,
        ];
      };

      return [
        'span',
        Attribute.mergeAttributes(this.options.htmlAttributes, htmlAttributes),
        [
          'span',
          {
            class: `${this.options.annotationContentClass}`,
          },
          contentRenderer(),
        ],
      ];
    };

    let renderers = {
      text: () => textRenderer(),
      image: () => imageRenderer(),
      signature: () => imageRenderer(),
      checkbox: () => textRenderer(),
      html: () => textRenderer(),
      link: () => linkRenderer(),
      default: () => textRenderer(),
    };

    let renderer = renderers[type] ?? renderers.default;

    return renderer();
  },

  addCommands() {
    const annotationTypes = this.options.types;

    return {
      /**
       * Add field annotation.
       * @param pos The position in the doc.
       * @param attrs The attributes.
       * @example
       * editor.commands.addFieldAnnotation(0, {
       *  displayLabel: 'Enter your info',
       *  fieldId: `123`,
       *  fieldType: 'TEXTINPUT',
       *  fieldColor: '#980043',
       * })
       */
      addFieldAnnotation:
        (pos, attrs = {}, editorFocus = false) =>
        ({ editor, dispatch, state, tr }) => {
          if (dispatch) {
            let { schema } = editor;

            let newPos = tr.mapping.map(pos);
            let $pos = state.doc.resolve(newPos);
            let currentMarks = $pos.marks();
            currentMarks = currentMarks.length ? [...currentMarks] : null;

            /// for y-prosemirror support - attrs instead marks
            let formatAttrs = getFormatAttrsFromMarks(currentMarks);
            ///

            let defaultDisplayLabel = attrs.defaultDisplayLabel ? attrs.defaultDisplayLabel : attrs.displayLabel || '';

<<<<<<< HEAD
            let node = schema.nodes[this.name].create(
              {
                ...attrs,
                ...formatAttrs,
                defaultDisplayLabel,
              },
              null,
              null,
            );
=======
            attrs.hash = generateDocxRandomId(4);

            let node = schema.nodes[this.name].create({ 
              ...attrs, 
              ...formatAttrs, 
              defaultDisplayLabel, 
            }, null, null);
>>>>>>> 309a6e6b

            state.tr.insert(newPos, node).setSelection(Selection.near(tr.doc.resolve(newPos + node.nodeSize)));

            if (editorFocus) {
              this.editor.view.focus();
            }
          }

          return true;
        },

      addFieldAnnotationAtSelection:
        (attrs = {}, editorFocus = false) =>
        ({ state, commands }) => {
          const { from } = state.selection;
          return commands.addFieldAnnotation(from, attrs, editorFocus);
        },

      /**
       * Replace field annotation.
       * @param fieldsArray array of fields with attrs to add as annotation.
       * @example
       * editor.commands.replaceWithFieldAnnotation([
       *  from: 20,
       *  to: 45,
       *  attrs: {
       *    fieldType: 'TEXTINPUT'
       *    fieldColor: '#980043'
       *  }
       * ])
       */
      replaceWithFieldAnnotation:
        (fieldsArray) =>
        ({ editor, dispatch, tr }) => {
          if (!dispatch) return true;

          fieldsArray.forEach((annotation) => {
            let { from, to, attrs } = annotation;
            let { schema } = editor;

            let newPosFrom = tr.mapping.map(from);
            let newPosTo = tr.mapping.map(to);

            let defaultDisplayLabel = attrs.defaultDisplayLabel ? attrs.defaultDisplayLabel : attrs.displayLabel || '';

<<<<<<< HEAD
            let node = schema.nodes[this.name].create(
              {
                ...attrs,
                defaultDisplayLabel,
              },
              null,
              null,
            );
=======
            attrs.hash = generateDocxRandomId(4);

            let node = schema.nodes[this.name].create({ 
              ...attrs,
              defaultDisplayLabel, 
            }, null, null);
>>>>>>> 309a6e6b

            tr.replaceWith(newPosFrom, newPosTo, node);
          });

          return true;
        },

      /**
       * Replace annotations with a label (as text node) in selection.
       * @param options Additional options.
       * @example
       * editor.commands.replaceFieldAnnotationsWithLabelInSelection()
       */
      replaceFieldAnnotationsWithLabelInSelection:
        (options = {}) =>
        ({ commands }) => {
          return commands.replaceFieldAnnotationsWithLabel(null, {
            ...options,
            isInSelection: true,
          });
        },

      /**
       * Replace annotations with a label (as text node).
       * @param fieldIdOrArray The field ID or array of field IDs.
       * @param options.isInSelection Find in selection instead of field IDs.
       * @param options.addToHistory Add to history or not.
       * @param options.types Annotation types to replace.
       * @example
       * editor.commands.replaceFieldAnnotationsWithLabel(['1', '2'])
       */
      replaceFieldAnnotationsWithLabel:
        (fieldIdOrArray, { isInSelection = false, addToHistory = false, types = annotationTypes } = {}) =>
        ({ dispatch, state, tr }) => {
          let { from, to } = state.selection;

          let annotations = isInSelection
            ? findFieldAnnotationsBetween(from, to, state.doc)
            : findFieldAnnotationsByFieldId(fieldIdOrArray, state);

          annotations = types.length ? annotations.filter(({ node }) => types.includes(node.attrs.type)) : annotations;

          if (!annotations.length) {
            return true;
          }

          if (!addToHistory) {
            tr.setMeta('addToHistory', false);
          }

          if (dispatch) {
            annotations.forEach((annotation) => {
              let { pos, node } = annotation;

              let newPosFrom = tr.mapping.map(pos);
              let newPosTo = tr.mapping.map(pos + node.nodeSize);

              let currentNode = tr.doc.nodeAt(newPosFrom);
              let nodeEqual = node.attrs.fieldId === currentNode?.attrs?.fieldId;

              let $newPosFrom = tr.doc.resolve(newPosFrom);
              let currentMarks = $newPosFrom.marks();
              currentMarks = currentMarks.length ? [...currentMarks] : null;

              if (nodeEqual) {
                // empty text nodes are not allowed.
                let label = node.attrs.displayLabel || ' ';
                let textNode = state.schema.text(label, currentMarks);
                tr.replaceWith(newPosFrom, newPosTo, textNode);
              }
            });
          }

          return true;
        },

      /**
       * Resets all annotations to default values.
       * @example
       * editor.commands.resetFieldAnnotations()
       */
      resetFieldAnnotations:
        () =>
        ({ dispatch, state, tr }) => {
          let annotations = getAllFieldAnnotations(state);

          if (!annotations.length) {
            return true;
          }

          // Specify that we are updating annotations
          // so they are not detected as deletions.
          tr.setMeta('fieldAnnotationUpdate', true);

          if (dispatch) {
            annotations.forEach(({ pos, node }) => {
              let newPos = tr.mapping.map(pos);
              let currentNode = tr.doc.nodeAt(newPos);
              let nodeEqual = node.attrs.fieldId === currentNode?.attrs?.fieldId;

              if (nodeEqual) {
                // if defaultDisplayLabel is not defined then we fallback to displayLabel.
                let displayLabel = node.attrs.defaultDisplayLabel || node.attrs.displayLabel || '';

                tr.setNodeMarkup(newPos, undefined, {
                  ...node.attrs,
                  // reset displayLabel to default.
                  displayLabel,
                  // reset attrs ​​for specific types.
                  imageSrc: null,
                  rawHtml: null,
                  linkUrl: null,
                });
              }
            });
          }

          return true;
        },

      /**
       * Update annotations associated with a field.
       * @param fieldIdOrArray The field ID or array of field IDs.
       * @param attrs The attributes.
       * @example
       * editor.commands.updateFieldAnnotations('123', {
       *  displayLabel: 'Updated!',
       * })
       * @example
       * editor.commands.updateFieldAnnotations(['123', '456'], {
       *  displayLabel: 'Updated!',
       * })
       */
      updateFieldAnnotations:
        (fieldIdOrArray, attrs = {}) =>
        ({ dispatch, state, commands }) => {
          let annotations = findFieldAnnotationsByFieldId(fieldIdOrArray, state);

          if (!annotations.length) {
            return true;
          }

          if (dispatch) {
            return commands.updateFieldAnnotationsAttributes(annotations, attrs);
          }

          return true;
        },

      /**
       * Update particular annotation's attributes.
       * @param annotation field annotation node to be updated.
       * @param attrs The attributes.
       *
       * Used for a case when multiple annotations for one input presented
       */
      updateFieldAnnotation:
        (annotation, attrs = {}) =>
        ({ dispatch, commands }) => {
          if (!annotation) {
            return true;
          }

          if (dispatch) {
            commands.updateFieldAnnotationsAttributes([annotation], attrs);

            if (this.editor.options.pagination) {
              setTimeout(() => {
                const newTr = this.editor.view.state.tr;
                newTr.setMeta('forceUpdatePagination', true);
                this.editor.view.dispatch(newTr);
              }, 50);
            }
            return true;
          }

          return true;
        },

      /**
       * Update the attributes of annotations.
       * @param annotations The annotations array [{pos, node}].
       * @param attrs The attributes object.
       */
      updateFieldAnnotationsAttributes:
        (annotations, attrs = {}) =>
        ({ dispatch, tr }) => {
          if (!dispatch) return true;

          // Specify that we are updating annotations
          // so they are not detected as deletions.
          tr.setMeta('fieldAnnotationUpdate', true);

          annotations.forEach((annotation) => {
            let { pos, node } = annotation;
            let newPos = tr.mapping.map(pos);
            let currentNode = tr.doc.nodeAt(newPos);
            let nodeEqual = node.attrs.fieldId === currentNode?.attrs?.fieldId;
            if (nodeEqual) {
              tr.setNodeMarkup(newPos, undefined, {
                ...node.attrs,
                ...attrs,
              });
            }
          });

          return true;
        },

      /**
       * Delete annotations associated with a field.
       * @param fieldIdOrArray The field ID or array of field IDs.
       * @example
       * editor.commands.deleteFieldAnnotations('123')
       * @example
       * editor.commands.deleteFieldAnnotations(['123', '456'])
       */
      deleteFieldAnnotations:
        (fieldIdOrArray) =>
        ({ dispatch, state, tr }) => {
          let annotations = findFieldAnnotationsByFieldId(fieldIdOrArray, state);

          if (!annotations.length) {
            return true;
          }

          if (dispatch) {
            annotations.forEach((annotation) => {
              let { pos, node } = annotation;
              let newPosFrom = tr.mapping.map(pos); // map the position between transaction steps
              let newPosTo = tr.mapping.map(pos + node.nodeSize);

              let currentNode = tr.doc.nodeAt(newPosFrom);
              if (node.eq(currentNode)) {
                tr.delete(newPosFrom, newPosTo);
              }
            });
          }

          return true;
        },

      deleteFieldAnnotationsByNode:
        (annotations) =>
        ({ dispatch, state, tr }) => {
          if (!annotations.length) {
            return true;
          }

          if (dispatch) {
            annotations.forEach((annotation) => {
              let { pos, node } = annotation;
              let newPosFrom = tr.mapping.map(pos); // map the position between transaction steps
              let newPosTo = tr.mapping.map(pos + node.nodeSize);

              let currentNode = tr.doc.nodeAt(newPosFrom);
              if (node.eq(currentNode)) {
                tr.delete(newPosFrom, newPosTo);
              }
            });
          }

          return true;
        },

      deleteFieldAnnotation:
        (annotation) =>
        ({ dispatch, state, tr }) => {
          if (!annotation) {
            return true;
          }

          if (dispatch) {
            let { pos, node } = annotation;
            let newPosFrom = tr.mapping.map(pos);
            let newPosTo = tr.mapping.map(pos + node.nodeSize);

            let currentNode = tr.doc.nodeAt(newPosFrom);
            if (node.eq(currentNode)) {
              tr.delete(newPosFrom, newPosTo);
            }
          }

          return true;
        },

      /**
       * Delete a portion of annotations associated with a field.
       * @param fieldIdOrArray The field ID or array of field IDs.
       * @param end index at which to end extraction
       * @example
       * editor.commands.sliceFieldAnnotations('123', 5) - will remove a portion of annotations array starting from index 6
       * @example
       * editor.commands.sliceFieldAnnotations(['123', '456'], 5)
       */
      sliceFieldAnnotations:
        (fieldIdOrArray, end) =>
        ({ dispatch, state, tr }) => {
          let annotations = findFieldAnnotationsByFieldId(fieldIdOrArray, state);

          if (!annotations.length) {
            return true;
          }

          if (dispatch) {
            annotations.forEach((annotation, index) => {
              if (index >= end) {
                let { pos, node } = annotation;
                let newPosFrom = tr.mapping.map(pos); // map the position between transaction steps
                let newPosTo = tr.mapping.map(pos + node.nodeSize);

                let currentNode = tr.doc.nodeAt(newPosFrom);
                if (node.eq(currentNode)) {
                  tr.delete(newPosFrom, newPosTo);
                }
              }
            });
          }

          return true;
        },

      /**
       * Set `hidden` for annotations matching predicate.
       * Other annotations become unhidden.
       * @param predicate The predicate function.
       * @param unsetFromOthers If should unset hidden from other annotations.
       * @example
       * editor.commands.setFieldAnnotationsHiddenByCondition((node) => {
       *   let ids = ['111', '222', '333'];
       *   return ids.includes(node.attrs.fieldId);
       * })
       */
      setFieldAnnotationsHiddenByCondition:
        (predicate = () => false, unsetFromOthers = false) =>
        ({ dispatch, state, chain }) => {
          let annotations = getAllFieldAnnotations(state);

          if (!annotations.length) {
            return true;
          }

          if (dispatch) {
            let otherAnnotations = [];
            let matchedAnnotations = annotations.filter((annotation) => {
              if (predicate(annotation.node)) return annotation;
              else otherAnnotations.push(annotation);
            });

            if (unsetFromOthers) {
              return chain()
                .updateFieldAnnotationsAttributes(matchedAnnotations, { hidden: true })
                .updateFieldAnnotationsAttributes(otherAnnotations, { hidden: false })
                .run();
            } else {
              return chain().updateFieldAnnotationsAttributes(matchedAnnotations, { hidden: true }).run();
            }
          }

          return true;
        },

      /**
       * Unset `hidden` for all annotations.
       * @example
       * editor.commands.unsetFieldAnnotationsHidden()
       */
      unsetFieldAnnotationsHidden:
        () =>
        ({ dispatch, state, commands }) => {
          let annotations = getAllFieldAnnotations(state);

          if (!annotations.length) {
            return true;
          }

          if (dispatch) {
            return commands.updateFieldAnnotationsAttributes(annotations, { hidden: false });
          }

          return true;
        },

      /**
       * Set `visibility` for all annotations (without changing the layout).
       * @param visibility The visibility value (visible, hidden).
       * @example
       * editor.commands.setFieldAnnotationsVisibility('visible');
       * @example
       * editor.commands.setFieldAnnotationsVisibility('hidden');
       */
      setFieldAnnotationsVisibility:
        (visibility = 'visible') =>
        ({ dispatch, state, commands }) => {
          let annotations = getAllFieldAnnotations(state);

          if (!annotations.length) {
            return true;
          }

          let containsVisibility = this.options.visibilityOptions.includes(visibility);

          if (!containsVisibility) {
            return false;
          }

          if (dispatch) {
            return commands.updateFieldAnnotationsAttributes(annotations, {
              visibility,
            });
          }

          return true;
        },

      /**
       * Set `highlighted` for annotations matching predicate.
       * @param predicate The predicate function.
       * @param highlighted The highlighted attribute.
       * @example
       * editor.commands.setFieldAnnotationsHighlighted((node) => {
       *   let ids = ['111', '222', '333'];
       *   return ids.includes(node.attrs.fieldId);
       * }, false)
       * @example Set for all annotations.
       * editor.commands.setFieldAnnotationsHighlighted(() => true, false)
       * editor.commands.setFieldAnnotationsHighlighted(() => true, true)
       */
      setFieldAnnotationsHighlighted:
        (predicate = () => false, highlighted = true) =>
        ({ dispatch, state, commands }) => {
          let annotations = getAllFieldAnnotations(state);

          if (!annotations.length) {
            return true;
          }

          if (dispatch) {
            let matchedAnnotations = annotations.filter((annotation) => {
              if (predicate(annotation.node)) return annotation;
            });

            return commands.updateFieldAnnotationsAttributes(matchedAnnotations, {
              highlighted,
            });
          }

          return true;
        },

      /// Formatting commands for y-prosemirror support.
      toggleFieldAnnotationsFormat:
        (name, setSelection = false) =>
        ({ dispatch, tr, state, commands }) => {
          let formats = this.options.toggleFormatNames;

          if (!formats.includes(name)) {
            return false;
          }

          let { from, to, node } = state.selection;
          let annotations = findFieldAnnotationsBetween(from, to, state.doc);

          if (!annotations.length) {
            return true;
          }

          if (dispatch) {
            annotations.forEach((annotation) => {
              commands.updateFieldAnnotationsAttributes([annotation], {
                [name]: !annotation.node.attrs[name],
              });
            });

            if (setSelection && node?.type.name === this.name) {
              tr.setSelection(NodeSelection.create(tr.doc, from));
            }
          }

          return true;
        },

      setFieldAnnotationsFontFamily:
        (fontFamily, setSelection = false) =>
        ({ dispatch, tr, state, commands }) => {
          let { from, to, node } = state.selection;
          let annotations = findFieldAnnotationsBetween(from, to, state.doc);

          if (!annotations.length) {
            return true;
          }

          if (dispatch) {
            annotations.forEach((annotation) => {
              commands.updateFieldAnnotationsAttributes([annotation], {
                fontFamily,
              });
            });

            if (setSelection && node?.type.name === this.name) {
              tr.setSelection(NodeSelection.create(tr.doc, from));
            }
          }

          return true;
        },

      setFieldAnnotationsFontSize:
        (fontSize, setSelection = false) =>
        ({ dispatch, tr, state, commands }) => {
          let { from, to, node } = state.selection;
          let annotations = findFieldAnnotationsBetween(from, to, state.doc);

          if (!annotations.length) {
            return true;
          }

          let [value, unit] = parseSizeUnit(fontSize);
          let min = 8,
            max = 96,
            defaultUnit = 'pt';

          if (Number.isNaN(value)) {
            return false;
          }

          value = minMax(value, min, max);
          unit = unit ? unit : defaultUnit;

          if (dispatch) {
            annotations.forEach((annotation) => {
              commands.updateFieldAnnotationsAttributes([annotation], {
                fontSize: `${value}${unit}`,
              });
            });

            if (setSelection && node?.type.name === this.name) {
              tr.setSelection(NodeSelection.create(tr.doc, from));
            }
          }

          return true;
        },

      setFieldAnnotationsTextHighlight:
        (color, setSelection = false) =>
        ({ dispatch, tr, state, commands }) => {
          let { from, to, node } = state.selection;
          let annotations = findFieldAnnotationsBetween(from, to, state.doc);

          if (!annotations.length) {
            return true;
          }

          if (dispatch) {
            annotations.forEach((annotation) => {
              commands.updateFieldAnnotationsAttributes([annotation], {
                textHighlight: color,
              });
            });

            if (setSelection && node?.type.name === this.name) {
              tr.setSelection(NodeSelection.create(tr.doc, from));
            }
          }

          return true;
        },

      setFieldAnnotationsTextColor:
        (color, setSelection = false) =>
        ({ dispatch, tr, state, commands }) => {
          let { from, to, node } = state.selection;
          let annotations = findFieldAnnotationsBetween(from, to, state.doc);

          if (!annotations.length) {
            return true;
          }

          if (dispatch) {
            annotations.forEach((annotation) => {
              commands.updateFieldAnnotationsAttributes([annotation], {
                textColor: color,
              });
            });

            if (setSelection && node?.type.name === this.name) {
              tr.setSelection(NodeSelection.create(tr.doc, from));
            }
          }

          return true;
        },
      /// Formatting commands - end.
    };
  },

  addNodeView() {
    return (props) => {
      return new FieldAnnotationView({
        ...props,
        annotationClass: this.options.annotationClass,
        annotationContentClass: this.options.annotationContentClass,
        borderColor: this.options.borderColor,
      });
    };
  },

  addPmPlugins() {
    return [
      FieldAnnotationPlugin({
        editor: this.editor,
        annotationClass: this.options.annotationClass,
        handleDropOutside: this.options.handleDropOutside,
      }),
    ];
  },
});

/// for y-prosemirror support
function getFormatAttrsFromMarks(marks) {
  if (!marks) {
    return {};
  }

  let formatAttrs = {
    bold: false,
    italic: false,
    underline: false,
    fontFamily: null,
    fontSize: null,
  };

  if (marks && marks.length) {
    formatAttrs.bold = marks.some((mark) => mark.type.name === 'bold');
    formatAttrs.italic = marks.some((mark) => mark.type.name === 'italic');
    formatAttrs.underline = marks.some((mark) => mark.type.name === 'underline');

    let textStyle = marks.find((mark) => mark.type.name === 'textStyle');

    if (textStyle) {
      formatAttrs.fontFamily = textStyle.attrs.fontFamily ?? null;
      formatAttrs.fontSize = textStyle.attrs.fontSize ?? null;
    }
  }

  return formatAttrs;
}
///<|MERGE_RESOLUTION|>--- conflicted
+++ resolved
@@ -323,14 +323,11 @@
         rendered: false,
         default: null,
       },
-<<<<<<< HEAD
-=======
       
       hash: {
         rendered: false,
         default: null,
-      }
->>>>>>> 309a6e6b
+      },
     };
   },
 
@@ -459,7 +456,8 @@
 
             let defaultDisplayLabel = attrs.defaultDisplayLabel ? attrs.defaultDisplayLabel : attrs.displayLabel || '';
 
-<<<<<<< HEAD
+            attrs.hash = generateDocxRandomId(4);
+
             let node = schema.nodes[this.name].create(
               {
                 ...attrs,
@@ -469,15 +467,6 @@
               null,
               null,
             );
-=======
-            attrs.hash = generateDocxRandomId(4);
-
-            let node = schema.nodes[this.name].create({ 
-              ...attrs, 
-              ...formatAttrs, 
-              defaultDisplayLabel, 
-            }, null, null);
->>>>>>> 309a6e6b
 
             state.tr.insert(newPos, node).setSelection(Selection.near(tr.doc.resolve(newPos + node.nodeSize)));
 
@@ -523,7 +512,8 @@
 
             let defaultDisplayLabel = attrs.defaultDisplayLabel ? attrs.defaultDisplayLabel : attrs.displayLabel || '';
 
-<<<<<<< HEAD
+            attrs.hash = generateDocxRandomId(4);
+
             let node = schema.nodes[this.name].create(
               {
                 ...attrs,
@@ -532,14 +522,6 @@
               null,
               null,
             );
-=======
-            attrs.hash = generateDocxRandomId(4);
-
-            let node = schema.nodes[this.name].create({ 
-              ...attrs,
-              defaultDisplayLabel, 
-            }, null, null);
->>>>>>> 309a6e6b
 
             tr.replaceWith(newPosFrom, newPosTo, node);
           });
