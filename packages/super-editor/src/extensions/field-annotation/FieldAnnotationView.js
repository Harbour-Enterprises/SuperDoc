--- conflicted
+++ resolved
@@ -190,7 +190,6 @@
     annotation.append(content);
 
     let omitHighlight = highlighted === false;
-<<<<<<< HEAD
     let styles = [
       `border: 2px solid ${this.borderColor}`,
       `border-radius: 2px`,
@@ -202,9 +201,6 @@
       styles.push('font-weight: normal');
     }
 
-=======
-    let styles = [`border: 2px solid ${this.borderColor}`, `border-radius: 2px`, `padding: 1px 2px`, `box-sizing: border-box`];
->>>>>>> ae595e52
     let annotationStyle = styles.join('; ');
 
     let mergedAttrs = Attribute.mergeAttributes(this.htmlAttributes, {
