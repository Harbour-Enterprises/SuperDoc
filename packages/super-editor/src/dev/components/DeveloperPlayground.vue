<script setup>
import { ref, reactive, watch, onMounted } from 'vue';
import BasicUpload from './BasicUpload.vue';
<<<<<<< HEAD
import blankDocBase64 from '../../tests/fixtures/blank-doc/blankDoc';
import { undoDepth, redoDepth } from 'prosemirror-history';
=======
import BlankDOCX from '@common/data/blank.docx?url';
>>>>>>> 328bf979

// Import the component the same you would in your app
import { SuperEditor, Toolbar } from '@/index';

let activeEditor = null;
const toolbarVisible = ref(false);

const toolbar = ref(null);
const currentFile = ref(null);
const DOC_TYPE = 'application/vnd.openxmlformats-officedocument.wordprocessingml.document'

const handleNewFile = async (file) => {
  currentFile.value = null;

  // Generate a file url
  const fileUrl = URL.createObjectURL(file);
  currentFile.value = await getFileObject(fileUrl);
}

const getFileObject = async (fileUrl) => {
  // Generate a file url
  const response = await fetch(fileUrl);
  const blob = await response.blob();
  return new File([blob], 'docx-file.docx', { type: DOC_TYPE});
}

const handleToolbarCommand = ({ command, argument }) => {
  console.debug('[SuperEditor dev] Toolbar command', command, argument, activeEditor?.commands);

  const commands = activeEditor?.commands;
    if (!commands) {
    console.error('No commands');
    return;
  }

  const commandName = command;
    if (commandName in commands) {
      // console.log('Executing command:', commandName);
    activeEditor?.commands[commandName](argument);
    activeEditor.view.focus();
    } else {
    console.log('Command not found:', commandName);
    }    
};

const undoAvailable = ref(false);
const redoAvailable = ref(false);

const onUpdate = ({ editor, transaction }) => {
  console.debug('[SuperEditor dev] Document updated', editor);
  activeEditor = editor;

  undoAvailable.value = undoDepth(editor.view.state) > 0;
  redoAvailable.value = redoDepth(editor.view.state) > 0;
}

const onSelectionUpdate = ({ editor, transaction }) => {
  const { from, to } = transaction.selection;
  // console.debug('[SuperEditor dev] Selection update', from, to);
  activeEditor = editor;

  // This logic should maybe be inside the Editor.js rather than here?
  const { selection } = editor.view.state;
  const selectionText = selection.$head.parent.textContent;
  const marks = selection.$head.marks();

  toolbar.value.onTextSelectionChange(marks, selectionText);
}

const onCreate = ({ editor }) => {
  console.debug('[Dev] Editor created', editor);
  activeEditor = editor;
  toolbarVisible.value = true;

  window.editor = editor;
  console.debug('[Dev] Page styles (pixels)', editor.getPageStyles());
  console.debug('[Dev] document styles', editor.converter.getDocumentDefaultStyles());

  Object.assign(editorStyles, editor.converter.getDocumentDefaultStyles());
}

const editorStyles = reactive({ });
const editorOptions = {
  onCreate,
  onSelectionUpdate,
  onUpdate
}

const exportDocx = async () => {
  const result = await activeEditor?.exportDocx();
  const blob = new Blob([result], { type: DOC_TYPE });
  const url = URL.createObjectURL(blob);
  const a = document.createElement('a');
  a.href = url;
  a.download = 'exported.docx';
  a.click();
}

onMounted(async () => {
  // set document to blank
  currentFile.value = await getFileObject(BlankDOCX);
})
</script>

<template>
  <div class="dev-app">
    <div class="header">
      <div class="left-side">
        <div class="title">
          <h2>Super Editor Dev Area</h2>
        </div>

        <!--
            A user using SuperEditor is expected to handle file uplodas and data sources on their own.
            SuperEditor just expects a URL to a docx file. This basic uploader is here for testing.
            You can also replace currentFile directly with a URL (ie: sampleDocxUrl).
        -->
        <div>
          Upload docx
          <BasicUpload @file-change="handleNewFile" />
        </div>
      </div>

      <div class="right-side">
        <button @click="exportDocx">Export</button>
      </div>
    </div>
    <div class="content" v-if="currentFile">

      <div class="content-inner">
        <Toolbar
        v-if="toolbarVisible"
        :editor-instance="activeEditor"
        :undo-available="undoAvailable"
        :redo-available="redoAvailable"
        @command="handleToolbarCommand" ref="toolbar" />
        <!-- SuperEditor expects its data to be a URL --> 
        <SuperEditor
            mode="docx"
            documentId="ID-122"
            :file-source="currentFile" 
            :options="editorOptions" />
      </div>

      </div>
  </div>
</template>

<style>
.ProseMirror p {
  margin: 0;
  padding: 0;
}
</style>

<style scoped>
.dev-app {
  display: flex;
  flex-direction: column;
}
.header {
  background-color: rgb(222, 237, 243);
  display: flex;
  justify-content: space-between;
  padding: 20px;
  margin-bottom: 20px;
}
.left-side {
  display: flex;
  flex-direction: column;
}
.right-side {
  display: flex;
  align-items: flex-end;
}
.content {
  display: flex;
  flex-direction: column;
  align-items: center;
  justify-content: center;
}

.content-inner {
  width: 100%;
  max-width: 8.5in;
}
</style><|MERGE_RESOLUTION|>--- conflicted
+++ resolved
@@ -1,12 +1,8 @@
 <script setup>
 import { ref, reactive, watch, onMounted } from 'vue';
 import BasicUpload from './BasicUpload.vue';
-<<<<<<< HEAD
-import blankDocBase64 from '../../tests/fixtures/blank-doc/blankDoc';
 import { undoDepth, redoDepth } from 'prosemirror-history';
-=======
 import BlankDOCX from '@common/data/blank.docx?url';
->>>>>>> 328bf979
 
 // Import the component the same you would in your app
 import { SuperEditor, Toolbar } from '@/index';
