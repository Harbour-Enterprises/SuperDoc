import type { ParagraphAttrs, ParagraphIndent, ParagraphSpacing } from '@superdoc/contracts';
import { resolveParagraphProperties } from '@converter/styles.js';
import type { PMNode } from '../types.js';
import type { ConverterContext, ConverterNumberingContext } from '../converter-context.js';
import { hasParagraphStyleContext } from '../converter-context.js';
import type { ResolvedParagraphProperties } from '@superdoc/word-layout';

/**
 * Empty numbering context used as a fallback when documents don't have lists.
 * This allows paragraph style resolution to proceed even without numbering data.
 */
const EMPTY_NUMBERING_CONTEXT: ConverterNumberingContext = {
  definitions: {},
  abstracts: {},
};

export type ParagraphStyleHydration = {
  resolved?: ResolvedParagraphProperties;
  spacing?: ParagraphSpacing;
  indent?: ParagraphIndent;
  borders?: ParagraphAttrs['borders'];
  shading?: ParagraphAttrs['shading'];
  alignment?: ParagraphAttrs['alignment'];
  tabStops?: unknown;
  keepLines?: boolean;
  keepNext?: boolean;
  numberingProperties?: Record<string, unknown>;
};

/**
 * Hydrates paragraph-level attributes from a linked style when converter context is available.
 *
 * This function works even when styleId is null or undefined, as it will apply docDefaults
 * from the document's styles.xml through the resolveParagraphProperties function. This ensures
 * that all paragraphs receive at minimum the document's default spacing and formatting.
 *
 * The helper never mutates the ProseMirror node; callers should merge the returned
 * attributes with existing attrs, preserving explicit overrides on the node.
 *
 * Normal style semantics (doc defaults, w:default flags) are delegated to
 * resolveParagraphProperties which already mirrors Word's cascade rules.
 *
 * @param para - The ProseMirror paragraph node to hydrate
 * @param context - The converter context containing DOCX and optional numbering data
 * @param preResolved - Optional pre-resolved paragraph properties to use instead of resolving
 * @returns Hydrated paragraph attributes or null if context is missing or resolution fails.
 *          Returns null when:
 *          - context is undefined or missing docx data (checked by hasParagraphStyleContext)
 *          - resolveParagraphProperties returns null or undefined
 *
 * @remarks
 * - Provides an empty numbering fallback (EMPTY_NUMBERING_CONTEXT) for documents without lists,
 *   ensuring paragraph style resolution can proceed even when context.numbering is undefined.
 * - Uses null-safe checks (!= null) for numberingProperties, indent, and spacing to handle
 *   both null and undefined consistently.
 */
export const hydrateParagraphStyleAttrs = (
  para: PMNode,
  context?: ConverterContext,
  preResolved?: ResolvedParagraphProperties,
): ParagraphStyleHydration | null => {
  if (!hasParagraphStyleContext(context)) {
    return null;
  }
  const attrs = para.attrs ?? {};
  const paragraphProps =
    typeof attrs.paragraphProperties === 'object' && attrs.paragraphProperties !== null
      ? (attrs.paragraphProperties as Record<string, unknown>)
      : {};
  const styleIdSource = attrs.styleId ?? paragraphProps.styleId;
  const styleId = typeof styleIdSource === 'string' && styleIdSource.trim() ? styleIdSource : null;

  const inlineProps: Record<string, unknown> = { styleId };

  const numberingProperties = cloneIfObject(attrs.numberingProperties ?? paragraphProps.numberingProperties);
  if (numberingProperties != null) {
    inlineProps.numberingProperties = numberingProperties;
  }

  const indent = cloneIfObject(attrs.indent ?? paragraphProps.indent);
  if (indent != null) {
    inlineProps.indent = indent;
  }

  const spacing = cloneIfObject(attrs.spacing ?? paragraphProps.spacing);
  if (spacing != null) {
    inlineProps.spacing = spacing;
  }

  const resolverParams = {
    docx: context.docx,
    // Provide empty numbering context if not present - documents without lists
    // should still get docDefaults spacing from style resolution
    numbering: context.numbering ?? EMPTY_NUMBERING_CONTEXT,
  };

  // Cast to bypass JSDoc type mismatch - the JS function actually accepts { docx, numbering }
  const resolved = preResolved ?? resolveParagraphProperties(resolverParams as never, inlineProps);
  if (!resolved) {
    return null;
  }

  // TypeScript: resolved could be ResolvedParagraphProperties (from preResolved)
  // or the extended type from resolveParagraphProperties.
  // We safely access properties using optional chaining and type assertions.
  type ExtendedResolvedProps = ResolvedParagraphProperties & {
    borders?: unknown;
    shading?: unknown;
    justification?: unknown;
    tabStops?: unknown;
    keepLines?: boolean;
    keepNext?: boolean;
    outlineLvl?: number;
  };
  const resolvedExtended = resolved as ExtendedResolvedProps;
  const resolvedAsRecord = resolved as Record<string, unknown>;
  let resolvedIndent = cloneIfObject(resolvedAsRecord.indent) as ParagraphIndent | undefined;

  // Word built-in heading styles do NOT inherit Normal's first-line indent.
  // If the resolved paragraph is a heading (outline level present or styleId starts with headingX)
  // and no explicit indent was defined on the style/para, normalize indent to zero.
  const styleIdLower = typeof styleId === 'string' ? styleId.toLowerCase() : '';
  const isHeadingStyle =
    typeof resolvedExtended.outlineLvl === 'number' ||
    styleIdLower.startsWith('heading ') ||
    styleIdLower.startsWith('heading');
  const onlyFirstLineIndent =
    resolvedIndent &&
    resolvedIndent.firstLine != null &&
    resolvedIndent.hanging == null &&
    resolvedIndent.left == null &&
    resolvedIndent.right == null;
  if (isHeadingStyle && (!resolvedIndent || Object.keys(resolvedIndent).length === 0 || onlyFirstLineIndent)) {
    // Clear inherited firstLine/hanging from Normal
    resolvedIndent = { firstLine: 0, hanging: 0, left: resolvedIndent?.left, right: resolvedIndent?.right };
  }

  // Get resolved spacing from style cascade (docDefaults → paragraph style)
  let resolvedSpacing = cloneIfObject(resolvedAsRecord.spacing) as ParagraphSpacing | undefined;

  // Apply table style paragraph properties if present
  // Per OOXML spec, table style pPr applies between docDefaults and paragraph style
  // But since we can't easily inject into the style resolver, we apply table style
  // spacing as a base that can be overridden by explicit paragraph properties
  const tableStyleParagraphProps = context.tableStyleParagraphProps;
  if (tableStyleParagraphProps?.spacing) {
    const tableSpacing = tableStyleParagraphProps.spacing;

    // Only apply table style spacing for properties NOT explicitly set on the paragraph
    // This maintains the cascade: table style wins over docDefaults, but paragraph wins over table style
    const paragraphHasExplicitSpacing = Boolean(spacing);

    if (!paragraphHasExplicitSpacing) {
      // No explicit paragraph spacing - use table style spacing as base, merged with resolved
      resolvedSpacing = {
        ...resolvedSpacing,
        ...tableSpacing,
      };
    } else {
      // Paragraph has explicit spacing - it should win, but fill in missing values from table style
      // This ensures partial paragraph spacing (e.g., only 'line') still gets 'before'/'after' from table style
      resolvedSpacing = {
        ...tableSpacing,
        ...resolvedSpacing,
      };
    }
  }

  const hydrated: ParagraphStyleHydration = {
<<<<<<< HEAD
    resolved: resolved as ResolvedParagraphProperties,
    spacing: cloneIfObject(resolvedAsRecord.spacing) as ParagraphSpacing | undefined,
    indent: cloneIfObject(resolvedAsRecord.indent) as ParagraphIndent | undefined,
=======
    resolved,
    spacing: resolvedSpacing,
    indent: resolvedIndent,
>>>>>>> 719d6278
    borders: cloneIfObject(resolvedExtended.borders) as ParagraphAttrs['borders'],
    shading: cloneIfObject(resolvedExtended.shading) as ParagraphAttrs['shading'],
    alignment: resolvedExtended.justification as ParagraphAttrs['alignment'],
    tabStops: cloneIfObject(resolvedExtended.tabStops),
    keepLines: resolvedExtended.keepLines,
    keepNext: resolvedExtended.keepNext,
    numberingProperties: cloneIfObject(resolvedAsRecord.numberingProperties) as Record<string, unknown> | undefined,
  };
  return hydrated;
};

const cloneIfObject = <T>(value: T): T | undefined => {
  if (!value || typeof value !== 'object') return value as T | undefined;
  if (Array.isArray(value)) {
    return value.map((entry) => (typeof entry === 'object' ? { ...entry } : entry)) as unknown as T;
  }
  return { ...(value as Record<string, unknown>) } as T;
};<|MERGE_RESOLUTION|>--- conflicted
+++ resolved
@@ -167,15 +167,9 @@
   }
 
   const hydrated: ParagraphStyleHydration = {
-<<<<<<< HEAD
     resolved: resolved as ResolvedParagraphProperties,
-    spacing: cloneIfObject(resolvedAsRecord.spacing) as ParagraphSpacing | undefined,
-    indent: cloneIfObject(resolvedAsRecord.indent) as ParagraphIndent | undefined,
-=======
-    resolved,
     spacing: resolvedSpacing,
     indent: resolvedIndent,
->>>>>>> 719d6278
     borders: cloneIfObject(resolvedExtended.borders) as ParagraphAttrs['borders'],
     shading: cloneIfObject(resolvedExtended.shading) as ParagraphAttrs['shading'],
     alignment: resolvedExtended.justification as ParagraphAttrs['alignment'],
