--- conflicted
+++ resolved
@@ -364,11 +364,8 @@
       icons: this.config.toolbarIcons,
       documentMode: this.config.documentMode,
       superdoc: this,
-<<<<<<< HEAD
       aiApiKey: this.config.modules?.ai?.apiKey,
-=======
       ...moduleConfig,
->>>>>>> 32cd311f
     };
 
     this.toolbar = new SuperToolbar(config);
