import '../style.css';

import { EventEmitter } from 'eventemitter3';
import { v4 as uuidv4 } from 'uuid';
import { HocuspocusProviderWebsocket } from '@hocuspocus/provider';

import { DOCX, PDF, HTML } from '@harbour-enterprises/common';
import { SuperToolbar, createZip } from '@harbour-enterprises/super-editor';
import { SuperComments } from '../components/CommentsLayer/commentsList/super-comments-list.js';
import { createSuperdocVueApp } from './create-app.js';
import { shuffleArray } from '@harbour-enterprises/common/collaboration/awareness.js';
import { Telemetry } from '@harbour-enterprises/common/Telemetry.js';
import { createDownload, cleanName } from './helpers/export.js';
import { initSuperdocYdoc, initCollaborationComments, makeDocumentsCollaborative } from './collaboration/helpers.js';

/**
 * @typedef {Object} User The current user of this superdoc
 * @property {string} name The user's name
 * @property {string} email The user's email
 * @property {string | null} [image] The user's photo
 */

/**
 * @typedef {Object} TelemetryConfig Telemetry configuration
 * @property {boolean} [enabled=true] Whether telemetry is enabled
 * @property {string} [licenseKey] The licence key for telemetry
 * @property {string} [endpoint] The endpoint for telemetry
 * @property {string} [superdocVersion] The version of the superdoc
 */

/**
 * @typedef {Object} Document
 * @property {string} [id] The ID of the document
 * @property {string} type The type of the document
 * @property {File | null} [data] The initial data of the document
 * @property {string} [name] The name of the document
 * @property {string} [url] The URL of the document
 * @property {boolean} [isNewFile] Whether the document is a new file
 * @property {import('yjs').Doc} [ydoc] The Yjs document for collaboration
 * @property {import('@hocuspocus/provider').HocuspocusProvider} [provider] The provider for collaboration
 */

/**
 * @typedef {Object} Modules
 * @property {Object} [comments] Comments module configuration
 * @property {Object} [ai] AI module configuration
 * @property {string} [ai.apiKey] Harbour API key for AI features
 * @property {string} [ai.endpoint] Custom endpoint URL for AI services
 * @property {Object} [collaboration] Collaboration module configuration
 * @property {Object} [toolbar] Toolbar module configuration
 */

/** @typedef {import('@harbour-enterprises/super-editor').Editor} Editor */

/**
 * @typedef {string} DocumentMode
 * @property {'editing'} editing The document is in editing mode
 * @property {'viewing'} viewing The document is in viewing mode
 * @property {'suggesting'} suggesting The document is in suggesting mode
 */

/**
 * @typedef {Object} Config
 * @property {string} [superdocId] The ID of the SuperDoc
 * @property {string} selector The selector to mount the SuperDoc into
 * @property {DocumentMode} documentMode The mode of the document
 * @property {'editor' | 'viewer' | 'suggester'} [role] The role of the user in this SuperDoc
 * @property {Object | string} [document] The document to load. If a string, it will be treated as a URL
 * @property {Array<Document>} documents The documents to load
 * @property {User} [user] The current user of this SuperDoc
 * @property {Array<User>} [users] All users of this SuperDoc (can be used for "@"-mentions)
 * @property {Array<string>} [colors] Colors to use for user awareness
 * @property {Modules} [modules] Modules to load
 * @property {boolean} [pagination] Whether to show pagination in SuperEditors
 * @property {string} [toolbar] Optional DOM element to render the toolbar in
 * @property {Array<string>} [toolbarGroups] Toolbar groups to show
 * @property {Object} [toolbarIcons] Icons to show in the toolbar
 * @property {Object} [toolbarTexts] Texts to override in the toolbar
 * @property {boolean} [isDev] Whether the SuperDoc is in development mode
 * @property {TelemetryConfig} [telemetry] Telemetry configuration
 * @property {(editor: Editor) => void} [onEditorBeforeCreate] Callback before an editor is created
 * @property {(editor: Editor) => void} [onEditorCreate] Callback after an editor is created
 * @property {(params: { editor: Editor, transaction: any, duration: number }) => void} [onTransaction] Callback when a transaction is made
 * @property {() => void} [onEditorDestroy] Callback after an editor is destroyed
 * @property {(params: { error: object, editor: Editor, documentId: string, file: File }) => void} [onContentError] Callback when there is an error in the content
 * @property {(editor: { superdoc: SuperDoc }) => void} [onReady] Callback when the SuperDoc is ready
 * @property {(params: { type: string, data: object}) => void} [onCommentsUpdate] Callback when comments are updated
 * @property {(params: { context: SuperDoc, states: Array }) => void} [onAwarenessUpdate] Callback when awareness is updated
 * @property {(params: { isLocked: boolean, lockedBy: User }) => void} [onLocked] Callback when the SuperDoc is locked
 * @property {() => void} [onPdfDocumentReady] Callback when the PDF document is ready
 * @property {(isOpened: boolean) => void} [onSidebarToggle] Callback when the sidebar is toggled
 * @property {(params: { editor: Editor }) => void} [onCollaborationReady] Callback when collaboration is ready
 * @property {(params: { editor: Editor }) => void} [onEditorUpdate] Callback when document is updated
 * @property {(params: { error: Error }) => void} [onException] Callback when an exception is thrown
 * @property {(params: { isRendered: boolean }) => void} [onCommentsListChange] Callback when the comments list is rendered
 * @property {(params: {})} [onListDefinitionsChange] Callback when the list definitions change
 * @property {string} [format] The format of the document (docx, pdf, html)
 * @property {Object[]} [editorExtensions] The extensions to load for the editor
 * @property {boolean} [isInternal] Whether the SuperDoc is internal
 * @property {string} [title] The title of the SuperDoc
 * @property {Object[]} [conversations] The conversations to load
 * @property {boolean} [isLocked] Whether the SuperDoc is locked
 * @property {Object} [pdfViewer] The PDF viewer configuration
 * @property {function(File): Promise<string>} [handleImageUpload] The function to handle image uploads
 * @property {User} [lockedBy] The user who locked the SuperDoc
 * @property {boolean} [rulers] Whether to show the ruler in the editor
 * @property {boolean} [suppressDefaultDocxStyles] Whether to suppress default styles in docx mode
 * @property {boolean} [jsonOverride] Whether to override content with provided JSON
 * @property {boolean} [disableContextMenu] Whether to disable slash / right-click custom context menu
 * @property {string} [html] HTML content to initialize the editor with  
 * @property {string} [markdown] Markdown content to initialize the editor with
 */

/**
 * SuperDoc class
 * Expects a config object
 *
 * @class
 * @extends EventEmitter
 */
export class SuperDoc extends EventEmitter {
  /** @type {Array<string>} */
  static allowedTypes = [DOCX, PDF, HTML];

  /** @type {string} */
  version;

  /** @type {User[]} */
  users;

  /** @type {import('yjs').Doc | undefined} */
  ydoc;

  /** @type {import('@hocuspocus/provider').HocuspocusProvider | undefined} */
  provider;

  /** @type {Config} */
  config = {
    superdocId: null,
    selector: '#superdoc',
    documentMode: 'editing',
    role: 'editor',
    document: {},
    documents: [],
    format: null,
    editorExtensions: [],

    colors: [],
    user: { name: null, email: null },
    users: [],

    modules: {}, // Optional: Modules to load. Use modules.ai.{your_key} to pass in your key

    title: 'SuperDoc',
    conversations: [],
    pagination: false, // Optional: Whether to show pagination in SuperEditors
    isInternal: false,

    // toolbar config
    toolbar: null, // Optional DOM element to render the toolbar in
    toolbarGroups: ['left', 'center', 'right'],
    toolbarIcons: {},
    toolbarTexts: {},

    isDev: false,

    // telemetry config
    telemetry: null,

    pdfViewer: {},

    // Events
    onEditorBeforeCreate: () => null,
    onEditorCreate: () => null,
    onEditorDestroy: () => null,
    onContentError: () => null,
    onReady: () => null,
    onCommentsUpdate: () => null,
    onAwarenessUpdate: () => null,
    onLocked: () => null,
    onPdfDocumentReady: () => null,
    onSidebarToggle: () => null,
    onCollaborationReady: () => null,
    onEditorUpdate: () => null,
    onCommentsListChange: () => null,
    onException: () => null,
    onListDefinitionsChange: () => null,
    onTransaction: () => null,
    // Image upload handler
    // async (file) => url;
    handleImageUpload: null,

    // Disable context menus (slash and right-click) globally
    disableContextMenu: false,
  };

  /**
   * @param {Config} config
   */
  constructor(config) {
    super();
    this.#init(config);
  }

  async #init(config) {
    this.config = {
      ...this.config,
      ...config,
    };

    this.config.colors = shuffleArray(this.config.colors);
    this.userColorMap = new Map();
    this.colorIndex = 0;

    // @ts-ignore
    this.version = __APP_VERSION__;
    this.#log('🦋 [superdoc] Using SuperDoc version:', this.version);

    this.superdocId = config.superdocId || uuidv4();
    this.colors = this.config.colors;

    // Preprocess document
    this.#initDocuments();

    // Initialize collaboration if configured
    await this.#initCollaboration(this.config.modules);

    // Apply csp nonce if provided
    if (this.config.cspNonce) this.#patchNaiveUIStyles();

    // this.#initTelemetry();
    this.#initVueApp();
    this.#initListeners();

    this.user = this.config.user; // The current user
    this.users = this.config.users || []; // All users who have access to this superdoc
    this.socket = null;

    this.isDev = this.config.isDev || false;

    this.activeEditor = null;
    this.comments = [];

    this.app.mount(this.config.selector);

    // Required editors
    this.readyEditors = 0;

    this.isLocked = this.config.isLocked || false;
    this.lockedBy = this.config.lockedBy || null;

    // If a toolbar element is provided, render a toolbar
    this.#addToolbar();
  }

  /**
   * Get the number of editors that are required for this superdoc
   * @returns {number} The number of required editors
   */
  get requiredNumberOfEditors() {
    return this.superdocStore.documents.filter((d) => d.type === DOCX).length;
  }

  get state() {
    return {
      documents: this.superdocStore.documents,
      users: this.users,
    };
  }

  #patchNaiveUIStyles() {
    const cspNonce = this.config.cspNonce;

<<<<<<< HEAD
    const originalCreateElement = document.createElement
    document.createElement = function (tagName) {
      const element = originalCreateElement.call(this, tagName)
=======
    const originalCreateElement = document.createElement;
    document.createElement = function (tagName) {
      const element = originalCreateElement.call(this, tagName);
>>>>>>> a44ad1c6
      if (tagName.toLowerCase() === 'style') {
        element.setAttribute('nonce', cspNonce);
      }
      return element;
    };
  }

  #initDocuments() {
    const doc = this.config.document;
    const hasDocumentConfig = !!doc && typeof doc === 'object' && Object.keys(this.config.document)?.length;
    const hasDocumentUrl = !!doc && typeof doc === 'string' && doc.length > 0;
    const hasDocumentFile = !!doc && doc instanceof File;
    const hasListOfDocuments = this.config.documents && this.config.documents?.length;
    if (hasDocumentConfig && hasListOfDocuments) {
      console.warn('🦋 [superdoc] You can only provide one of document or documents');
    }

    if (hasDocumentConfig) {
      this.config.documents = [this.config.document];
    } else if (hasDocumentUrl) {
      this.config.documents = [
        {
          type: DOCX,
          url: this.config.document,
          name: 'document.docx',
          isNewFile: true,
        },
      ];
    } else if (hasDocumentFile) {
      this.config.documents = [
        {
          type: this.config.document.type,
          data: this.config.document,
          name: this.config.document.name,
          isNewFile: true,
        },
      ];
    }
  }

  #initVueApp() {
    const { app, pinia, superdocStore, commentsStore, highContrastModeStore } = createSuperdocVueApp();
    this.app = app;
    this.pinia = pinia;
    this.app.config.globalProperties.$config = this.config;
    this.app.config.globalProperties.$documentMode = this.config.documentMode;

    this.app.config.globalProperties.$superdoc = this;
    this.superdocStore = superdocStore;
    this.commentsStore = commentsStore;
    this.highContrastModeStore = highContrastModeStore;
    this.superdocStore.init(this.config);
    this.commentsStore.init(this.config.modules.comments);
  }

  #initListeners() {
    this.on('editorBeforeCreate', this.config.onEditorBeforeCreate);
    this.on('editorCreate', this.config.onEditorCreate);
    this.on('editorDestroy', this.config.onEditorDestroy);
    this.on('ready', this.config.onReady);
    this.on('comments-update', this.config.onCommentsUpdate);
    this.on('awareness-update', this.config.onAwarenessUpdate);
    this.on('locked', this.config.onLocked);
    this.on('pdf-document-ready', this.config.onPdfDocumentReady);
    this.on('sidebar-toggle', this.config.onSidebarToggle);
    this.on('collaboration-ready', this.config.onCollaborationReady);
    this.on('editor-update', this.config.onEditorUpdate);
    this.on('content-error', this.onContentError);
    this.on('exception', this.config.onException);
    this.on('list-definitions-change', this.config.onListDefinitionsChange);
  }

  /**
   * Initialize collaboration if configured
   * @param {Object} config
   * @returns {Promise<Object[]>} The processed documents with collaboration enabled
   */
  async #initCollaboration({ collaboration: collaborationModuleConfig, comments: commentsConfig = {} } = {}) {
    if (!collaborationModuleConfig) return this.config.documents;

    // Flag this superdoc as collaborative
    this.isCollaborative = true;

    // Start a socket for all documents and general metaMap for this SuperDoc
    if (collaborationModuleConfig.providerType === 'hocuspocus') {
      this.config.socket = new HocuspocusProviderWebsocket({
        url: collaborationModuleConfig.url,
      });
    }

    // Initialize collaboration for documents
    const processedDocuments = makeDocumentsCollaborative(this);

    // Optionally, initialize separate superdoc sync - for comments, view, etc.
    if (commentsConfig.useInternalExternalComments && !commentsConfig.suppressInternalExternalComments) {
      const { ydoc: sdYdoc, provider: sdProvider } = initSuperdocYdoc(this);
      this.ydoc = sdYdoc;
      this.provider = sdProvider;
    } else {
      this.ydoc = processedDocuments[0].ydoc;
      this.provider = processedDocuments[0].provider;
    }

    // Initialize comments sync, if enabled
    initCollaborationComments(this);

    return processedDocuments;
  }

  /**
   * Add a user to the shared users list
   * @param {Object} user The user to add
   * @returns {void}
   */
  addSharedUser(user) {
    if (this.users.some((u) => u.email === user.email)) return;
    this.users.push(user);
  }

  /**
   * Remove a user from the shared users list
   * @param {String} email The email of the user to remove
   * @returns {void}
   */
  removeSharedUser(email) {
    this.users = this.users.filter((u) => u.email !== email);
  }

  /**
   * Initialize telemetry service.
   */
  #initTelemetry() {
    this.telemetry = new Telemetry({
      enabled: this.config.telemetry?.enabled ?? true,
      licenseKey: this.config.telemetry?.licenseKey,
      endpoint: this.config.telemetry?.endpoint,
      superdocId: this.superdocId,
      superdocVersion: this.version,
    });
  }

  /**
   * Triggered when there is an error in the content
   * @param {Object} param0
   * @param {Error} param0.error The error that occurred
   * @param {Editor} param0.editor The editor that caused the error
   */
  onContentError({ error, editor }) {
    const { documentId } = editor.options;
    const doc = this.superdocStore.documents.find((d) => d.id === documentId);
    this.config.onContentError({ error, editor, documentId: doc.id, file: doc.data });
  }

  /**
   * Triggered when the PDF document is ready
   * @returns {void}
   */
  broadcastPdfDocumentReady() {
    this.emit('pdf-document-ready');
  }

  /**
   * Triggered when the superdoc is ready
   * @returns {void}
   */
  broadcastReady() {
    if (this.readyEditors === this.requiredNumberOfEditors) {
      this.emit('ready', { superdoc: this });
    }
  }

  /**
   * Triggered before an editor is created
   * @param {Editor} editor The editor that is about to be created
   * @returns {void}
   */
  broadcastEditorBeforeCreate(editor) {
    this.emit('editorBeforeCreate', { editor });
  }

  /**
   * Triggered when an editor is created
   * @param {Editor} editor The editor that was created
   * @returns {void}
   */
  broadcastEditorCreate(editor) {
    this.readyEditors++;
    this.broadcastReady();
    this.emit('editorCreate', { editor });
  }

  /**
   * Triggered when an editor is destroyed
   * @returns {void}
   */
  broadcastEditorDestroy() {
    this.emit('editorDestroy');
  }

  /**
   * Triggered when the comments sidebar is toggled
   * @param {boolean} isOpened
   */
  broadcastSidebarToggle(isOpened) {
    this.emit('sidebar-toggle', isOpened);
  }

  #log(...args) {
    (console.debug ? console.debug : console.log)('🦋 🦸‍♀️ [superdoc]', ...args);
  }

  /**
   * Set the active editor
   * @param {Editor} editor The editor to set as active
   * @returns {void}
   */
  setActiveEditor(editor) {
    this.activeEditor = editor;
    if (this.toolbar) {
      this.activeEditor.toolbar = this.toolbar;
      this.toolbar.setActiveEditor(editor);
    }
  }

  /**
   * Toggle the ruler visibility for SuperEditors
   *
   * @returns {void}
   */
  toggleRuler() {
    this.config.rulers = !this.config.rulers;
    this.superdocStore.documents.forEach((doc) => {
      doc.rulers = this.config.rulers;
    });
  }

  /**
   * Toggle pagination for SuperEditors
   * @returns {void}
   */
  togglePagination() {
    this.config.pagination = !this.config.pagination;
    this.superdocStore.documents.forEach((doc) => {
      const editor = doc.getEditor();
      if (editor) {
        editor.commands.togglePagination();
      }
    });
  }

  #addToolbar() {
    const moduleConfig = this.config.modules?.toolbar || {};
    this.toolbarElement = this.config.modules?.toolbar?.selector || this.config.toolbar;
    this.toolbar = null;

    const config = {
      selector: this.toolbarElement || null,
      isDev: this.isDev || false,
      toolbarGroups: this.config.modules?.toolbar?.groups || this.config.toolbarGroups,
      role: this.config.role,
      pagination: this.config.pagination,
      icons: this.config.modules?.toolbar?.icons || this.config.toolbarIcons,
      texts: this.config.modules?.toolbar?.texts || this.config.toolbarTexts,
      fonts: this.config.modules?.toolbar?.fonts || null,
      hideButtons: this.config.modules?.toolbar?.hideButtons ?? true,
      responsiveToContainer: this.config.modules?.toolbar?.responsiveToContainer ?? false,
      documentMode: this.config.documentMode,
      superdoc: this,
      aiApiKey: this.config.modules?.ai?.apiKey,
      aiEndpoint: this.config.modules?.ai?.endpoint,
      ...moduleConfig,
    };

    this.toolbar = new SuperToolbar(config);

    this.toolbar.on('superdoc-command', this.onToolbarCommand.bind(this));
    this.once('editorCreate', () => this.toolbar.updateToolbarState());
  }

  /**
   * Add a comments list to the superdoc
   * Requires the comments module to be enabled
   * @param {Element} element The DOM element to render the comments list in
   * @returns {void}
   */
  addCommentsList(element) {
    if (!this.config?.modules?.comments || this.config.role === 'viewer') return;
    this.#log('🦋 [superdoc] Adding comments list to:', element);
    if (element) this.config.modules.comments.element = element;
    this.commentsList = new SuperComments(this.config.modules?.comments, this);
    if (this.config.onCommentsListChange) this.config.onCommentsListChange({ isRendered: true });
  }

  /**
   * Remove the comments list from the superdoc
   * @returns {void}
   */
  removeCommentsList() {
    if (this.commentsList) {
      this.commentsList.close();
      this.commentsList = null;
      if (this.config.onCommentsListChange) this.config.onCommentsListChange({ isRendered: false });
    }
  }

  /**
   * Triggered when a toolbar command is executed
   * @param {Object} param0
   * @param {Object} param0.item The toolbar item that was clicked
   * @param {string} param0.argument The argument passed to the command
   */
  onToolbarCommand({ item, argument }) {
    if (item.command === 'setDocumentMode') {
      this.setDocumentMode(argument);
    } else if (item.command === 'setZoom') {
      this.superdocStore.activeZoom = argument;
    }
  }

  /**
   * Set the document mode.
   * @param {DocumentMode} type
   * @returns {void}
   */
  setDocumentMode(type) {
    if (!type) return;

    type = type.toLowerCase();
    this.config.documentMode = type;

    const types = {
      viewing: () => this.#setModeViewing(),
      editing: () => this.#setModeEditing(),
      suggesting: () => this.#setModeSuggesting(),
    };

    if (types[type]) types[type]();
  }

  #setModeEditing() {
    if (this.config.role !== 'editor') return this.#setModeSuggesting();
    if (this.superdocStore.documents.length > 0) {
      const firstEditor = this.superdocStore.documents[0]?.getEditor();
      if (firstEditor) this.setActiveEditor(firstEditor);
    }

    this.superdocStore.documents.forEach((doc) => {
      doc.restoreComments();
      const editor = doc.getEditor();
      if (editor) editor.setDocumentMode('editing');
    });

    if (this.toolbar) {
      this.toolbar.documentMode = 'editing';
      this.toolbar.updateToolbarState();
    }
  }

  #setModeSuggesting() {
    if (!['editor', 'suggester'].includes(this.config.role)) return this.#setModeViewing();
    if (this.superdocStore.documents.length > 0) {
      const firstEditor = this.superdocStore.documents[0]?.getEditor();
      if (firstEditor) this.setActiveEditor(firstEditor);
    }

    this.superdocStore.documents.forEach((doc) => {
      doc.restoreComments();
      const editor = doc.getEditor();
      if (editor) editor.setDocumentMode('suggesting');
    });

    if (this.toolbar) {
      this.toolbar.documentMode = 'suggesting';
      this.toolbar.updateToolbarState();
    }
  }

  #setModeViewing() {
    this.toolbar.activeEditor = null;
    this.superdocStore.documents.forEach((doc) => {
      doc.removeComments();
      const editor = doc.getEditor();
      if (editor) editor.setDocumentMode('viewing');
    });

    if (this.toolbar) {
      this.toolbar.documentMode = 'viewing';
      this.toolbar.updateToolbarState();
    }
  }

  /**
   * Search for text or regex in the active editor
   * @param {string | RegExp} text The text or regex to search for
   * @returns {Object[]} The search results
   */
  search(text) {
    return this.activeEditor?.commands.search(text);
  }

  /**
   * Go to the next search result
   * @param {Object} match The match object
   * @returns {void}
   */
  goToSearchResult(match) {
    return this.activeEditor?.commands.goToSearchResult(match);
  }

  /**
   * Set the document to locked or unlocked
   * @param {boolean} lock
   */
  setLocked(lock = true) {
    this.config.documents.forEach((doc) => {
      const metaMap = doc.ydoc.getMap('meta');
      doc.ydoc.transact(() => {
        metaMap.set('locked', lock);
        metaMap.set('lockedBy', this.user);
      });
    });
  }

  /**
   * Get the HTML content of all editors
   * @returns {Array<string>} The HTML content of all editors
   */
  getHTML(options = {}) {
    const editors = [];
    this.superdocStore.documents.forEach((doc) => {
      const editor = doc.getEditor();
      if (editor) {
        editors.push(editor);
      }
    });

    return editors.map((editor) => editor.getHTML(options));
  }

  /**
   * Lock the current superdoc
   * @param {Boolean} isLocked
   * @param {User} lockedBy The user who locked the superdoc
   */
  lockSuperdoc(isLocked = false, lockedBy) {
    this.isLocked = isLocked;
    this.lockedBy = lockedBy;
    this.#log('🦋 [superdoc] Locking superdoc:', isLocked, lockedBy, '\n\n\n');
    this.emit('locked', { isLocked, lockedBy });
  }

  /**
   * Export the superdoc to a file
   * @param {Object} params
   * @param {string[]} [params.exportType]
   * @param {string} [params.commentsType]
   * @param {string} [params.exportedName]
   * @param {Array} [params.additionalFiles]
   * @param {Array} [params.additionalFileNames]
   * @param {boolean} [params.isFinalDoc]
   * @param {boolean} [params.triggerDownload] Whether to trigger the download of the exported file
   * @returns {Promise<void | Blob>} Returns void if triggerDownload is false, otherwise returns the exported file
   */
  async export({
    exportType = ['docx'],
    commentsType = 'external',
    exportedName,
    additionalFiles = [],
    additionalFileNames = [],
    isFinalDoc = false,
    triggerDownload = true,
    fieldsHighlightColor = null,
  } = {}) {
    // Get the docx files first
    const baseFileName = exportedName ? cleanName(exportedName) : cleanName(this.config.title);
    const docxFiles = await this.exportEditorsToDOCX({ commentsType, isFinalDoc, fieldsHighlightColor });
    const blobsToZip = [...additionalFiles];
    const filenames = [...additionalFileNames];

    // If we are exporting docx files, add them to the zip
    if (exportType.includes('docx')) {
      docxFiles.forEach((blob) => {
        blobsToZip.push(blob);
        filenames.push(`${baseFileName}.docx`);
      });
    }

    // If we only have one blob, just download it. Otherwise, zip them up.
    if (blobsToZip.length === 1) {
      if (triggerDownload) {
        return createDownload(blobsToZip[0], baseFileName, exportType[0]);
      }

      return blobsToZip[0];
    }

    const zip = await createZip(blobsToZip, filenames);

    if (triggerDownload) {
      return createDownload(zip, baseFileName, 'zip');
    }

    return zip;
  }

  /**
   * Export editors to DOCX format.
   * @param {{ commentsType?: string, isFinalDoc?: boolean }} [options]
   * @returns {Promise<Array<Blob>>}
   */
  async exportEditorsToDOCX({ commentsType, isFinalDoc, fieldsHighlightColor } = {}) {
    const comments = [];
    if (commentsType !== 'clean') {
      if (this.commentsStore && typeof this.commentsStore.translateCommentsForExport === 'function') {
        comments.push(...this.commentsStore.translateCommentsForExport());
      }
    }

    const docxPromises = [];
    this.superdocStore.documents.forEach((doc) => {
      const editor = doc.getEditor();
      if (editor) {
        docxPromises.push(editor.exportDocx({ isFinalDoc, comments, commentsType, fieldsHighlightColor }));
      }
    });
    return await Promise.all(docxPromises);
  }

  /**
   * Request an immediate save from all collaboration documents
   * @returns {Promise<void>} Resolves when all documents have saved
   */
  async #triggerCollaborationSaves() {
    this.#log('🦋 [superdoc] Triggering collaboration saves');
    return new Promise((resolve) => {
      this.superdocStore.documents.forEach((doc) => {
        this.pendingCollaborationSaves = 0;
        if (doc.ydoc) {
          this.pendingCollaborationSaves++;
          const metaMap = doc.ydoc.getMap('meta');
          metaMap.observe((event) => {
            if (event.changes.keys.has('immediate-save-finished')) {
              this.pendingCollaborationSaves--;
              if (this.pendingCollaborationSaves <= 0) {
                resolve();
              }
            }
          });
          metaMap.set('immediate-save', true);
        }
      });
    });
  }

  /**
   * Save the superdoc if in collaboration mode
   * @returns {Promise<void[]>} Resolves when all documents have saved
   */
  async save() {
    const savePromises = [
      this.#triggerCollaborationSaves(),
      // this.exportEditorsToDOCX(),
    ];

    this.#log('🦋 [superdoc] Saving superdoc');
    const result = await Promise.all(savePromises);
    this.#log('🦋 [superdoc] Save complete:', result);
    return result;
  }

  /**
   * Destroy the superdoc instance
   * @returns {void}
   */
  destroy() {
    if (!this.app) {
      return;
    }

    this.#log('[superdoc] Unmounting app');

    this.config.socket?.cancelWebsocketRetry();
    this.config.socket?.disconnect();
    this.config.socket?.destroy();

    this.ydoc?.destroy();
    this.provider?.disconnect();
    this.provider?.destroy();

    this.config.documents.forEach((doc) => {
      if (doc.provider) {
        doc.provider.disconnect();
        doc.provider.destroy();
      }

      // Destroy the ydoc
      doc.ydoc?.destroy();
    });

    this.superdocStore.reset();

    this.app.unmount();
    this.removeAllListeners();
    delete this.app.config.globalProperties.$config;
    delete this.app.config.globalProperties.$superdoc;
  }

  /**
   * Focus the active editor or the first editor in the superdoc
   * @returns {void}
   */
  focus() {
    if (this.activeEditor) {
      this.activeEditor.focus();
    } else {
      this.superdocStore.documents.find((doc) => {
        const editor = doc.getEditor();
        if (editor) {
          editor.focus();
        }
      });
    }
  }

  /**
   * Set the high contrast mode
   * @param {boolean} isHighContrast
   * @returns {void}
   */
  setHighContrastMode(isHighContrast) {
    if (!this.activeEditor) return;
    this.activeEditor.setHighContrastMode(isHighContrast);
    this.highContrastModeStore.setHighContrastMode(isHighContrast);
  }
}<|MERGE_RESOLUTION|>--- conflicted
+++ resolved
@@ -107,7 +107,7 @@
  * @property {boolean} [suppressDefaultDocxStyles] Whether to suppress default styles in docx mode
  * @property {boolean} [jsonOverride] Whether to override content with provided JSON
  * @property {boolean} [disableContextMenu] Whether to disable slash / right-click custom context menu
- * @property {string} [html] HTML content to initialize the editor with  
+ * @property {string} [html] HTML content to initialize the editor with
  * @property {string} [markdown] Markdown content to initialize the editor with
  */
 
@@ -271,15 +271,9 @@
   #patchNaiveUIStyles() {
     const cspNonce = this.config.cspNonce;
 
-<<<<<<< HEAD
-    const originalCreateElement = document.createElement
-    document.createElement = function (tagName) {
-      const element = originalCreateElement.call(this, tagName)
-=======
     const originalCreateElement = document.createElement;
     document.createElement = function (tagName) {
       const element = originalCreateElement.call(this, tagName);
->>>>>>> a44ad1c6
       if (tagName.toLowerCase() === 'style') {
         element.setAttribute('nonce', cspNonce);
       }
