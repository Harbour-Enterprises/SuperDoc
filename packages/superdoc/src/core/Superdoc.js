// TODO: side-effect with styles
import '../style.css';
import '@harbour-enterprises/super-editor/style.css';
import '@harbour-enterprises/common/icons/icons.css';

import EventEmitter from 'eventemitter3'
import { createApp } from 'vue'
import { createPinia } from 'pinia'
import { Doc as YDoc, Array as YArray } from 'yjs';
import { v4 as uuidv4 } from 'uuid';

import { useSuperdocStore } from '../stores/superdoc-store';
import { DOCX, PDF, HTML, documentTypes } from '@harbour-enterprises/common';
import { SuperToolbar } from '@harbour-enterprises/super-editor';
import { vClickOutside } from '@harbour-enterprises/common';
import { createAwarenessHandler, createProvider } from './collaboration/collaboration';
import App from '../Superdoc.vue';

const createVueApp = () => {
  const app = createApp(App);
  const pinia = createPinia()
  app.use(pinia)
  app.directive('click-outside', vClickOutside);

  const superdocStore = useSuperdocStore();
  return { app, pinia, superdocStore };
};

/* **
  * Superdoc class
  * Expects a config object
*/
export class Superdoc extends EventEmitter {

  static allowedTypes = [DOCX, PDF, HTML];

  config;

  documentMode;

  version;

  constructor(config) {
    super();
    this.config = config;

    this.config.toolbarGroups = this.config.toolbarGroups || ['left', 'center', 'right'];
    this.#init(config);
  }

  async #init(config) {
    this.destroy();

    this.documentMode = config.documentMode || 'viewing';

    this.superdocId = config.superdocId || uuidv4();
    console.debug('🦋 [superdoc] Superdoc ID:', this.superdocId);

    this.documents = this.#preprocessDocuments(config.documents);
    await this.#initCollaboration(config.modules.collaboration);

    config.documents = this.documents;

    const { app, pinia, superdocStore } = createVueApp(this);
    this.app = app;
    this.pinia = pinia;
    this.app.config.globalProperties.$config = config;
    this.app.config.globalProperties.$documentMode = this.documentMode;

    this.app.config.globalProperties.$superdoc = this;
    this.superdocStore = superdocStore;
    this.version = config.version;

    // Current user
    this.user = config.user;

    // Toolbar
    this.toolbarElement = config.toolbar;
    this.toolbar = null;
    this.isDev = config.isDev || false;

    this.superdocStore.init(config);
    this.activeEditor = null;

    // Directives
    this.app.mount(config.selector);

    // Required editors
    this.readyEditors = 0;

    this.users = config.users || [];
    this.isLocked = config.isLocked || false;
    this.lockedBy = config.lockedBy || null;

    // If a toolbar element is provided, render a toolbar
    this.addToolbar(this);

<<<<<<< HEAD
    // TODO: Remove this - debugging only
    window.superdoc = this;
=======
>>>>>>> 1d123cd4
  }
  get requiredNumberOfEditors() {
    return this.superdocStore.documents.filter((d) => d.type === DOCX).length;
  }


  get state() {
    return {
      documents: this.superdocStore.documents,
      users: this.users,
    }
  }

  

  #preprocessDocuments(documents) {
    console.debug('🦋 [superdoc] Preprocessing documents:', documents);
    if (!documents) return [];

    return documents.map((doc) => {
      const { data: documentFile } = doc;

      let documentType;
      if (doc.type) {
        documentType = documentTypes[doc.type];
      }
      else if (documentFile) {
        documentType = documentFile?.type;
      }

      return { ...doc, type: documentType };
    });
  }

  broadcastDocumentReady() {
    this.emit('document-ready');
  }

  /* **
    * Initialize collaboration if configured
    * @param {Object} config
  */
  async #initCollaboration(collaborationModuleConfig) {
    if (!collaborationModuleConfig) return;

    // Initialize global superdoc sync - for comments, etc.
<<<<<<< HEAD
=======
    // TODO: Leaving it in here for reference as this will be complete soon.
>>>>>>> 1d123cd4
    // this.ydoc = new YDoc();
    // const options = {
    //   config: collaborationModuleConfig,
    //   ydoc: this.ydoc,
    //   user: this.config.user,
    //   documentId: this.superdocId
    // };
    // this.provider = createProvider(options);
    // this.log('[superdoc] Provider:', options);

    // Initialize individual document sync
    const processedDocuments = [];
    this.documents.forEach((doc) => {

      const options = {
        config: collaborationModuleConfig,
        user: this.config.user,
        documentId: doc.id,
      };

      const { provider, socket, ydoc } = createProvider(options);
      doc.provider = provider;
      doc.socket = socket;
      doc.ydoc = ydoc;
      provider.on('awarenessUpdate', ({ states }) => createAwarenessHandler(this, states));

      console.debug('🦋 [superdoc] Document:', doc);
      processedDocuments.push(doc);
    });

    this.documents = processedDocuments;
  }

<<<<<<< HEAD
  // exportEditorsAsYdocUpdates() {
  //   const updates = [];
  //   this.superdocStore.documents.forEach((doc) => {
  //     const editor = doc.getEditor();
  //     if (editor) {
  //       const json = editor.getJSON();
  //       const ydoc = prosemirrorToYDoc(editor.state.doc);      
  //       const updateData = encodeStateAsUpdate(ydoc);
  //       updates.push(updateData);
  //     }
  //   })

  //   console.debug('🦋 [superdoc] Exporting updates:', updates);
  //   return updates;
  // }

=======
>>>>>>> 1d123cd4
  broadcastReady() {
    if (this.readyEditors === this.requiredNumberOfEditors) {
      this.emit('ready', { superdoc: this });
    }
  }

  broadcastEditorCreate(editor) {
    this.readyEditors++;
    this.broadcastReady();
    this.emit('editorCreate', { editor });
  }

  broadcastEditorDestroy() {
    this.emit('editorDestroy');
  }

  broadcastComments(type, data) {
    this.log('[comments] Broadcasting:', type, data);
    this.emit('comments-update', type, data);
  }

  log(...args) {
    console.debug('🦋 🦸‍♀️ [superdoc]', ...args);
  }

  setActiveEditor(editor) {
    this.activeEditor = editor;
    if (this.toolbar) this.toolbar.setActiveEditor(editor);
  }

  addToolbar() {
    const config = {
      element: this.toolbarElement || null,
      onToolbarCommand: this.onToolbarCommand.bind(this),
      isDev: this.isDev || false,
      toolbarGroups: this.config.toolbarGroups,
    }

    this.toolbar = new SuperToolbar(config);
    this.toolbar.on('superdoc-command', this.onToolbarCommand.bind(this));
  }

  onToolbarCommand({ item, argument }) {
    if (item.command === 'setDocumentMode') {
      this.setDocumentMode(argument);
    } else if (item.command === 'setZoom') {
      this.superdocStore.activeZoom = argument;
    }
  }

  setDocumentMode(type) {
    if (!type) return;

    type = type.toLowerCase();
    this.config.documentMode = type;

    const types = {
      viewing: () => this.#setModeViewing(),
      editing: () => this.#setModeEditing(),
      suggesting: () => this.#setModeSuggesting(),
    }

    if (types[type]) types[type]();
  }

  #setModeEditing() {
    this.superdocStore.documents.forEach((doc) => {
      doc.restoreComments();
      const editor = doc.getEditor();
      if (editor) editor.setDocumentMode('editing');
    });
  }

  #setModeSuggesting() {
    this.superdocStore.documents.forEach((doc) => {
      doc.restoreComments();
      const editor = doc.getEditor();
      if (editor) editor.setDocumentMode('suggesting');
    });
  }

  #setModeViewing() {
    this.superdocStore.documents.forEach((doc) => {
      doc.removeComments();
      const editor = doc.getEditor();
      if (editor) editor.setDocumentMode('viewing');
    });
  }

  /**
   * Set the document to locked or unlocked
   * @param {boolean} lock 
   */
  setLocked(lock = true) {
    this.config.documents.forEach((doc) => {
      const metaMap = doc.ydoc.getMap('meta');
      doc.ydoc.transact(() => {
        metaMap.set('locked', lock);
        metaMap.set('lockedBy', this.user);
      });
    });
  }

  lockSuperdoc(isLocked = false, lockedBy) {
    this.isLocked = isLocked;
    this.lockedBy = lockedBy;
    console.debug('🦋 [superdoc] Locking superdoc:', isLocked, lockedBy, '\n\n\n');
    this.emit('locked', { isLocked, lockedBy });
  }

  async exportEditorsToDOCX() {
    console.debug('🦋 [superdoc] Exporting editors to DOCX');
    const docxPromises = [];
    this.superdocStore.documents.forEach((doc) => {
      const editor = doc.getEditor();
      if (editor) {
        docxPromises.push(editor.exportDocx());
      }
    });
    return await Promise.all(docxPromises);
  }

  async #triggerCollaborationSaves() {
    console.debug('🦋 [superdoc] Triggering collaboration saves');
    return new Promise((resolve, reject) => {
      this.superdocStore.documents.forEach((doc) => {
        this.pendingCollaborationSaves = 0;
        if (doc.ydoc) {
          this.pendingCollaborationSaves++;
          const metaMap = doc.ydoc.getMap('meta');
          metaMap.observe((event) => {
            if (event.changes.keys.has('immediate-save-finished')) {
              this.pendingCollaborationSaves--;
              if (this.pendingCollaborationSaves <= 0) {
                resolve();
              }
            }
          });
          metaMap.set('immediate-save', true);
        };
      });
    });
  }

  async save() {
    const savePromises = [
      this.#triggerCollaborationSaves(),
      // this.exportEditorsToDOCX(),
    ];

    console.debug('🦋 [superdoc] Saving superdoc');
    const result = await Promise.all(savePromises);
    console.debug('🦋 [superdoc] Save complete:', result);
    return result;
  };

  destroy() {
    if (!this.app) return;
    this.log('[superdoc] Unmounting app');
    this.app.unmount();
    this.removeAllListeners();
    delete this.app.config.globalProperties.$config;
    delete this.app.config.globalProperties.$superdoc;
  }
}<|MERGE_RESOLUTION|>--- conflicted
+++ resolved
@@ -95,11 +95,6 @@
     // If a toolbar element is provided, render a toolbar
     this.addToolbar(this);
 
-<<<<<<< HEAD
-    // TODO: Remove this - debugging only
-    window.superdoc = this;
-=======
->>>>>>> 1d123cd4
   }
   get requiredNumberOfEditors() {
     return this.superdocStore.documents.filter((d) => d.type === DOCX).length;
@@ -146,10 +141,7 @@
     if (!collaborationModuleConfig) return;
 
     // Initialize global superdoc sync - for comments, etc.
-<<<<<<< HEAD
-=======
     // TODO: Leaving it in here for reference as this will be complete soon.
->>>>>>> 1d123cd4
     // this.ydoc = new YDoc();
     // const options = {
     //   config: collaborationModuleConfig,
@@ -183,25 +175,6 @@
     this.documents = processedDocuments;
   }
 
-<<<<<<< HEAD
-  // exportEditorsAsYdocUpdates() {
-  //   const updates = [];
-  //   this.superdocStore.documents.forEach((doc) => {
-  //     const editor = doc.getEditor();
-  //     if (editor) {
-  //       const json = editor.getJSON();
-  //       const ydoc = prosemirrorToYDoc(editor.state.doc);      
-  //       const updateData = encodeStateAsUpdate(ydoc);
-  //       updates.push(updateData);
-  //     }
-  //   })
-
-  //   console.debug('🦋 [superdoc] Exporting updates:', updates);
-  //   return updates;
-  // }
-
-=======
->>>>>>> 1d123cd4
   broadcastReady() {
     if (this.readyEditors === this.requiredNumberOfEditors) {
       this.emit('ready', { superdoc: this });
