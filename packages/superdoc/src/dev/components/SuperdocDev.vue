--- conflicted
+++ resolved
@@ -59,7 +59,6 @@
   });
 };
 
-<<<<<<< HEAD
 /**
  * Read a file as text content
  * @param {File} file - The file to read
@@ -76,7 +75,6 @@
 
 const init = async () => {
   let testId = 'document-123';
-  // const testId = "document_6a9fb1e0725d46989bdbb3f9879e9e1b";
 
   // Prepare document config with content if available
   const documentConfig = {
@@ -93,12 +91,6 @@
     documentConfig.html = currentFile.value.htmlContent;
   }
 
-=======
-const init = async () => {
-  let testId = 'file_id';
-  let testDocumentId = 'doc_id';
-
->>>>>>> a44ad1c6
   const config = {
     superdocId: 'superdoc-dev',
     selector: '#superdoc',
@@ -122,7 +114,6 @@
       { name: 'Nick Bernal', email: 'nick@harbourshare.com', access: 'internal' },
       { name: 'Eric Doversberger', email: 'eric@harbourshare.com', access: 'external' },
     ],
-<<<<<<< HEAD
     document: documentConfig,
     // documents: [
     //   {
@@ -131,15 +122,6 @@
     //     isNewFile: true,
     //   },
     // ],
-=======
-    documents: [
-      {
-        data: currentFile.value,
-        id: testId,
-        type: 'docx',
-      },
-    ],
->>>>>>> a44ad1c6
     // cspNonce: 'testnonce123',
     modules: {
       comments: {
