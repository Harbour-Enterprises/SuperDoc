--- conflicted
+++ resolved
@@ -47,11 +47,8 @@
     toolbarGroups: ['left', 'center', 'right'],
     pagination: true,
     rulers: true,
-<<<<<<< HEAD
-=======
     annotations: false,
     isInternal: true,
->>>>>>> f9857dee
     telemetry: false,
     // isDev: true,
     user,
