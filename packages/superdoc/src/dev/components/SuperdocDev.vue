--- conflicted
+++ resolved
@@ -162,7 +162,6 @@
 };
 
 const init = async () => {
-<<<<<<< HEAD
   const exists = await documentExists();
   const blankDoc = await getFileObject(BlankDOCX, 'Blank.docx', DOCX);
 
@@ -191,31 +190,6 @@
     if (currentFile.value.htmlContent) {
       documentConfig.html = currentFile.value.htmlContent;
     }
-=======
-  // If the dev shell re-initializes (e.g. on file upload), tear down the previous instance first.
-  superdoc.value?.destroy?.();
-  superdoc.value = null;
-  activeEditor.value = null;
-
-  let testId = 'document-123';
-
-  // eslint-disable-next-line no-unused-vars
-  const testDocumentId = 'doc123';
-
-  // Prepare document config with content if available
-  const documentConfig = {
-    data: currentFile.value,
-    id: testId,
-    isNewFile: true,
-  };
-
-  // Add markdown/HTML content if present
-  if (currentFile.value.markdownContent) {
-    documentConfig.markdown = currentFile.value.markdownContent;
-  }
-  if (currentFile.value.htmlContent) {
-    documentConfig.html = currentFile.value.htmlContent;
->>>>>>> a5e1e477
   }
 
   const config = {
