--- conflicted
+++ resolved
@@ -547,13 +547,8 @@
 </script>
 
 <template>
-<<<<<<< HEAD
-  <div class="superdoc" :class="{ 'superdoc--with-sidebar': showCommentsSidebar }">
+  <div class="superdoc" :class="{ 'superdoc--with-sidebar': showCommentsSidebar, 'high-contrast': isHighContrastMode }">
     <div class="superdoc__layers layers" ref="layers" role="group">
-=======
-  <div class="superdoc" :class="{ 'superdoc--with-sidebar': showCommentsSidebar, 'high-contrast': isHighContrastMode }">
-    <div class="superdoc__layers layers" ref="layers">
->>>>>>> cdd652dd
 
       <!-- Floating tools menu (shows up when user has text selection)-->
       <div v-if="showToolsFloatingMenu" class="superdoc__tools tools" :style="toolsMenuPosition">
