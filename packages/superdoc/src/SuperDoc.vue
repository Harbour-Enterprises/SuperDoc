--- conflicted
+++ resolved
@@ -522,19 +522,15 @@
         />
 
         <!-- On-document comments layer -->
-<<<<<<< HEAD
-        <!-- <CommentsLayer
-=======
         <CommentsLayer
           v-if="layers"
->>>>>>> 9ef42fcb
           class="superdoc__comments-layer comments-layer"
           style="z-index: 3"
           ref="commentsLayer"
           :parent="layers"
           :user="user"
           @highlight-click="handleHighlightClick"
-        /> -->
+        />
 
         <!-- AI Layer for temporary highlights -->
         <AiLayer class="ai-layer" style="z-index: 4" ref="aiLayer" />
