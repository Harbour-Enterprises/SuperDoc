--- conflicted
+++ resolved
@@ -375,11 +375,7 @@
   const element = document.querySelector(`[data-thread-id=${commentId}]`);
   if (element) {
     element.scrollIntoView({ behavior: 'smooth', block: 'start' });
-<<<<<<< HEAD
-    commentsStore.setActiveComment(commentId);
-=======
     commentsStore.setActiveComment(proxy.$superdoc, commentId);
->>>>>>> a44ad1c6
   }
 };
 
@@ -569,11 +565,7 @@
           v-if="proxy.$superdoc.config.modules.ai"
           class="tools-item"
           data-id="is-tool"
-<<<<<<< HEAD
-          @click.stop.prevent="handleToolClick('ai')"
-=======
           @mousedown.stop.prevent="handleToolClick('ai')"
->>>>>>> a44ad1c6
         >
           <div class="superdoc__tools-icon ai-tool"></div>
         </div>
