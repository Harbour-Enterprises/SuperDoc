<script setup>
import {computed} from 'vue';
import {storeToRefs} from 'pinia';
import {useHrbrFieldsStore} from '@/stores/hrbr-fields-store';
import {useSuperdocStore} from '@/stores/superdoc-store';

const superdocStore = useSuperdocStore();
const hrbrFieldsStore = useHrbrFieldsStore();
const {getAnnotations} = storeToRefs(hrbrFieldsStore);
const {getAttachments} = storeToRefs(superdocStore);

const props = defineProps({
  field: {
    type: Object,
    required: true,
  },
  isEditing: {
    type: Boolean,
    required: false,
    default: false,
  },
  styleOverride: {
    type: Object,
    required: false,
    default: () => ({}),
  },
  optionId: {
    type: String,
    required: true,
  },
});

const getStyle = computed(() => {
  return {
    maxHeight: props.styleOverride.coordinates?.minHeight,
    maxWidth: props.styleOverride.coordinates?.minWidth,
  }
});

const multipleInputAnnotations = computed(() => {
  return getAnnotations.value.filter(a => a.fieldId === props.field.id);
});

const imageValue = computed(() => {
  if (typeof props.field.value === 'string') return props.field.value;

  const annotationIndex = multipleInputAnnotations.value.findIndex(annotation => annotation.originalAnnotationId === props.optionId);
  const attachment = getAttachments.value.find(a => a.id === props.field.value[annotationIndex]?.referenceattachmentid || a.id === props.field.value[annotationIndex]?.userattachmentid);
  return attachment?.base64data || '';
});

</script>

<template>
<<<<<<< HEAD
  <div class="image-field" :style="getStyle">
    <img v-if="field.value" :src="field.value" alt="image" :style="getStyle" />
    <span v-else>{{ field.placeholder || field.label }}</span>
  </div> 
=======
  <div class="image-field" v-if="field.value" :style="getStyle">
    <img :src="imageValue" alt="image" :style="getStyle"/>
  </div>
>>>>>>> a531b554
</template>

<style scoped>
.image-field {
  overflow: hidden;
  display: flex;
  align-items: center;
  margin-top: 2px;
}

img {
  max-height: 100%;
}
</style><|MERGE_RESOLUTION|>--- conflicted
+++ resolved
@@ -52,16 +52,10 @@
 </script>
 
 <template>
-<<<<<<< HEAD
   <div class="image-field" :style="getStyle">
     <img v-if="field.value" :src="field.value" alt="image" :style="getStyle" />
     <span v-else>{{ field.placeholder || field.label }}</span>
   </div> 
-=======
-  <div class="image-field" v-if="field.value" :style="getStyle">
-    <img :src="imageValue" alt="image" :style="getStyle"/>
-  </div>
->>>>>>> a531b554
 </template>
 
 <style scoped>
