<script setup>
import { getCurrentInstance, computed, ref, nextTick, watch } from 'vue';
import { storeToRefs } from 'pinia';
import { useCommentsStore } from '@superdoc/stores/comments-store';
import { useSuperdocStore } from '@superdoc/stores/superdoc-store';
import useConversation from './use-conversation';

const superdocStore = useSuperdocStore();
const commentsStore = useCommentsStore();
const { COMMENT_EVENTS } = commentsStore;
const { documentsWithConverations, activeComment, floatingCommentsOffset } = storeToRefs(commentsStore);
const { documents, activeZoom } = storeToRefs(superdocStore);
const { proxy } = getCurrentInstance();

const emit = defineEmits(['highlight-click']);
const props = defineProps({
  user: {
    type: Object,
    required: true,
  },
  parent: {
    type: Object,
    required: true,
  },
});

const addCommentEntry = (selection) => {
  const params = {
    creatorEmail: props.user.email,
    creatorName: props.user.name,
    documentId: selection.documentId,
    selection,
    isFocused: true,
  };

  const bounds = selection.selectionBounds;
  if (bounds.top > bounds.bottom) {
    const temp = bounds.top;
    bounds.top = bounds.bottom;
    bounds.bottom = temp;
  }

  if (bounds.left > bounds.right) {
    const temp = bounds.left;
    bounds.left = bounds.right;
    bounds.right = temp;
  }

  selection.selectionBounds = bounds;
  const matchedDocument = documents.value.find((c) => c.id === selection.documentId);
  const newConvo = useConversation(params);
  activeComment.value = newConvo.conversationId;

  matchedDocument.conversations.push(newConvo);
  proxy.$superdoc.emit('comments-update', { type: COMMENT_EVENTS.NEW, comment: newConvo.getValues() });
};

const getStyle = (conversation) => {
  const { selection, conversationId } = conversation;
  const containerBounds = selection.getContainerLocation(props.parent);
  const placement = conversation.selection.selectionBounds;
  const top = (parseFloat(placement.top) + containerBounds.top) * activeZoom.value;

  const internalHighlightColor = '#078383';
  const externalHighlightColor = '#B1124B';

  let opacity = '33';
  activeComment.value === conversationId ? (opacity = '66') : '33';
  let fillColor = conversation.isInternal ? internalHighlightColor : externalHighlightColor;
  fillColor += opacity;

  return {
    position: 'absolute',
    top: parseFloat(placement.top) + 'px',
    left: placement.left + 'px',
    width: placement.right - placement.left + 'px',
    height: placement.bottom - placement.top + 'px',
    backgroundColor: fillColor,
    pointerEvents: conversation.suppressClick ? 'none' : 'auto',
  };
};

const setFloatingCommentOffset = (conversation) => {
  floatingCommentsOffset.value = conversation.selection.selectionBounds.top;
};

const activateComment = (conversation) => {
  conversation.isFocused = true;
  activeComment.value = conversation.conversationId;
  setFloatingCommentOffset(conversation);
  emit('highlight-click', conversation);
};

<<<<<<< HEAD
const getAllConversations = computed(() => {
  return documentsWithConverations.value
    .reduce((acc, doc) => {
      return acc.concat(doc.conversations);
    }, [])
    .filter((c) => !c.suppressHighlight);
=======
const getCurrentComments = computed(() => {
  return commentsList.value
    .filter((c) => !c.parentCommentId)
    .filter((c) => c.selection?.source !== 'super-editor');
>>>>>>> 251afc25
});

watch(activeComment, (newVal) => {
  if (!newVal) return;
  const element = document.getElementById(newVal);
  element?.scrollIntoView({ behavior: 'smooth', block: 'center' });
});

defineExpose({
  addCommentEntry,
  activateComment,
  setFloatingCommentOffset,
});
</script>

<template>
  <div class="comments-container" id="commentsContainer">
    <div class="comments-layer">
      <div
        v-for="conversation in getAllConversations"
        class="comment-anchor sd-highlight"
        @click="(e) => activateComment(conversation, e)"
        :data-id="conversation.conversationId"
        :style="getStyle(conversation)"
      ></div>
    </div>
  </div>
</template>

<style scoped>
.comment-doc {
  position: relative;
}
.comments-layer {
  position: relative;
}
.comment-anchor {
  position: absolute;
  cursor: pointer;
  z-index: 3;
  border-radius: 4px;
  transition: background-color 250ms ease;
}
.bypass {
  display: none;
}
.comments-container {
  /* pointer-events: none;  */
}
</style><|MERGE_RESOLUTION|>--- conflicted
+++ resolved
@@ -3,12 +3,12 @@
 import { storeToRefs } from 'pinia';
 import { useCommentsStore } from '@superdoc/stores/comments-store';
 import { useSuperdocStore } from '@superdoc/stores/superdoc-store';
-import useConversation from './use-conversation';
+import useComment from './use-comment';
 
 const superdocStore = useSuperdocStore();
 const commentsStore = useCommentsStore();
 const { COMMENT_EVENTS } = commentsStore;
-const { documentsWithConverations, activeComment, floatingCommentsOffset } = storeToRefs(commentsStore);
+const { documentsWithConverations, activeComment, floatingCommentsOffset, commentsList} = storeToRefs(commentsStore);
 const { documents, activeZoom } = storeToRefs(superdocStore);
 const { proxy } = getCurrentInstance();
 
@@ -48,15 +48,15 @@
 
   selection.selectionBounds = bounds;
   const matchedDocument = documents.value.find((c) => c.id === selection.documentId);
-  const newConvo = useConversation(params);
-  activeComment.value = newConvo.conversationId;
+  const newConvo = useComment(params);
+  activeComment.value = newConvo.commentId;
 
   matchedDocument.conversations.push(newConvo);
   proxy.$superdoc.emit('comments-update', { type: COMMENT_EVENTS.NEW, comment: newConvo.getValues() });
 };
 
 const getStyle = (conversation) => {
-  const { selection, conversationId } = conversation;
+  const { selection, commentId } = conversation;
   const containerBounds = selection.getContainerLocation(props.parent);
   const placement = conversation.selection.selectionBounds;
   const top = (parseFloat(placement.top) + containerBounds.top) * activeZoom.value;
@@ -65,7 +65,7 @@
   const externalHighlightColor = '#B1124B';
 
   let opacity = '33';
-  activeComment.value === conversationId ? (opacity = '66') : '33';
+  activeComment.value === commentId ? (opacity = '66') : '33';
   let fillColor = conversation.isInternal ? internalHighlightColor : externalHighlightColor;
   fillColor += opacity;
 
@@ -84,26 +84,17 @@
   floatingCommentsOffset.value = conversation.selection.selectionBounds.top;
 };
 
-const activateComment = (conversation) => {
-  conversation.isFocused = true;
-  activeComment.value = conversation.conversationId;
-  setFloatingCommentOffset(conversation);
-  emit('highlight-click', conversation);
+const activateComment = (comment, e) => {
+  comment.isFocused = true;
+  activeComment.value = comment.commentId;
+  comment.setActive(proxy.$superdoc);
+  emit('highlight-click', comment);
 };
 
-<<<<<<< HEAD
-const getAllConversations = computed(() => {
-  return documentsWithConverations.value
-    .reduce((acc, doc) => {
-      return acc.concat(doc.conversations);
-    }, [])
-    .filter((c) => !c.suppressHighlight);
-=======
 const getCurrentComments = computed(() => {
   return commentsList.value
     .filter((c) => !c.parentCommentId)
     .filter((c) => c.selection?.source !== 'super-editor');
->>>>>>> 251afc25
 });
 
 watch(activeComment, (newVal) => {
@@ -123,10 +114,10 @@
   <div class="comments-container" id="commentsContainer">
     <div class="comments-layer">
       <div
-        v-for="conversation in getAllConversations"
+        v-for="conversation in getCurrentComments"
         class="comment-anchor sd-highlight"
-        @click="(e) => activateComment(conversation, e)"
-        :data-id="conversation.conversationId"
+        @click.stop.prevent="activateComment(conversation, $event)"
+        :data-id="conversation.commentId"
         :style="getStyle(conversation)"
       ></div>
     </div>
