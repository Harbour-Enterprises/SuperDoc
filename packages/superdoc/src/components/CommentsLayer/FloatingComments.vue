<script setup>
import { storeToRefs } from 'pinia';
import { onMounted, ref, computed, watch, nextTick } from 'vue';
import { useCommentsStore } from '@superdoc/stores/comments-store';
import { useSuperdocStore } from '@superdoc/stores/superdoc-store';
import { useFloatingComment } from './use-floating-comment';
import CommentDialog from '@superdoc/components/CommentsLayer/CommentDialog.vue';

const superdocStore = useSuperdocStore();
const commentsStore = useCommentsStore();

//prettier-ignore
const {
  documentsWithConverations,
  floatingCommentsOffset,
  visibleConversations,
  sortedConversations,
  activeComment,
  commentsList,
  getGroupedComments,
  lastChange,
  generalCommentIds,
} = storeToRefs(commentsStore);
const { user, activeZoom } = storeToRefs(superdocStore);

const props = defineProps({
  currentDocument: {
    type: Object,
    required: true,
  },
  parent: {
    type: Object,
    required: true,
  },
});

/**
 * Floating comments layer
 *
 * This component works by first sorting through all comments in order top-to-bottom
 * Then rendering each comment one at a time, checking for potential comment overlaps as each
 * new comment is added.
 */

let offset = 0;
const floatingCommentsContainer = ref(null);

const handleDialogReady = ({ commentId: dialogId, elementRef }) => {
  // Called when a dialog has mounted
  const dialogIndex = sortedConversations.value.findIndex((c) => c.commentId === dialogId);
  if (dialogIndex === -1 || dialogIndex >= sortedConversations.length - 1) return;

  // This is our current comment
  const dialog = visibleConversations.value[dialogIndex];
  if (!dialog) return;

  if (!activeComment.value) {
    floatingCommentsOffset.value = 0;
  } else if (dialogId === activeComment.value) {
    floatingCommentsOffset.value = (dialog.floatingPosition.top - dialog.selection?.selectionBounds?.top) * -1;
  }

  nextTick(() => {
    const selectionBounds = elementRef.value?.getBoundingClientRect();
    renderDialog(sortedConversations.value[dialogIndex + 1], sortedConversations.value[dialogIndex], selectionBounds)
  });
};

/**
 * Render the next dialog. Check to see if it would overlap with the previous one and if so,
 * adjust the top position of the next dialog.
 * 
 * @param {Object} data The next comment to render
 * @param {Object} previousNode The previous comment rendered
 * @param {Object} previousBounds The bounds of the previous comment
 * @returns {void}
 */
const renderDialog = (data, previousNode, previousBounds) => {
  if (!data) return;
  const nextConvo = data;
<<<<<<< HEAD
  const commentTop = nextConvo.selection?.selectionBounds.top;
=======
  const commentTop = Number(nextConvo.selection?.selectionBounds?.top);
>>>>>>> 118a7f77

  const previousTop = previousNode.selection?.selectionBounds.top;

  const previousBottom = previousTop + previousBounds.height;
  nextConvo.selection.selectionBounds.top = data.selection?.selectionBounds.top; 

  if (commentTop <= previousBottom || !nextConvo.selection.selectionBounds.top) {
    nextConvo.selection.selectionBounds.top = previousBottom + 5;
  }
  visibleConversations.value.push(nextConvo);
};

const sortByLocation = (a, b) => {
  // Sort comments by page and by position first

  const pageA = a.selection?.page || 0;
  const pageB = b.selection?.page || 0;
  if (pageA !== pageB) return pageA - pageB;

  const topB = b.selection.selectionBounds.top;
  const topA = a.selection.selectionBounds.top;
  return topA - topB;
};

const initialize = () => {
  requestAnimationFrame(() => {
    visibleConversations.value = [];
    sortedConversations.value = [];
    nextTick(() => initializeConvos());
  });
};

const initializeConvos = () => {
  sortedConversations.value = getGroupedComments.value?.parentComments
    .filter((c) => !c.resolvedTime)
    .filter((c) => !generalCommentIds.value.includes(c.commentId || c.importedId))
    .sort(sortByLocation);
  
  if (!sortedConversations.value?.length) return;

  const firstComment = sortedConversations.value[0];
  const offset = firstComment.selection?.selectionBounds?.top || floatingCommentsOffset.value;
  firstComment.floatingPosition = { top: offset };
  visibleConversations.value.push(firstComment);
};

const getCommentPosition = (floatingComment) => {
  return {
    top: floatingComment.selection.selectionBounds.top + 'px',
  };
};

const getFloatingSidebarStyle = computed(() => {
  return {
    transform: `translateY(${floatingCommentsOffset.value}px)`,
    transition: 'all 0.3s ease',
  };
});

/**
 * Update the offset of the floating comments
 * 
 * @returns {void}
 */
const updateOffset = () => {
  const comment = commentsStore.getComment(activeComment.value);
  if (!comment) floatingCommentsOffset.value = 0;
<<<<<<< HEAD
  else floatingCommentsOffset.value = comment.selection.selectionBounds.top;
=======
  else {
    const bounds = floatingCommentsOffset.value = comment.floatingPosition.top;
  }
>>>>>>> 118a7f77
};

// Update the floating comments when the conversations change
watch(lastChange, (newVal) => initialize());
watch(activeComment, (newVal) => {
  if (generalCommentIds.value.includes(newVal)) return;
  if (!activeComment.value) {
    initialize();
  }
});
watch(activeZoom, () => {
  initialize();
});

</script>

<template>
  <div class="section-wrapper" ref="floatingCommentsContainer">
    <div :style="getFloatingSidebarStyle" class="sidebar-container" :key="lastChange">
      <div v-for="floatingComment in visibleConversations">
        <CommentDialog
          class="floating-comment"
          @ready="handleDialogReady"
          :parent="parent"
          :style="getCommentPosition(floatingComment)"
          :comment="floatingComment"
        />
      </div>
    </div>
  </div>
</template>

<style scoped>
.section-wrapper {
  position: relative;
  min-height: 100%;
  width: 300px;
}
.floating-comment {
  position: absolute;
  min-width: 300px;
}
</style><|MERGE_RESOLUTION|>--- conflicted
+++ resolved
@@ -78,11 +78,7 @@
 const renderDialog = (data, previousNode, previousBounds) => {
   if (!data) return;
   const nextConvo = data;
-<<<<<<< HEAD
-  const commentTop = nextConvo.selection?.selectionBounds.top;
-=======
   const commentTop = Number(nextConvo.selection?.selectionBounds?.top);
->>>>>>> 118a7f77
 
   const previousTop = previousNode.selection?.selectionBounds.top;
 
@@ -150,13 +146,9 @@
 const updateOffset = () => {
   const comment = commentsStore.getComment(activeComment.value);
   if (!comment) floatingCommentsOffset.value = 0;
-<<<<<<< HEAD
-  else floatingCommentsOffset.value = comment.selection.selectionBounds.top;
-=======
   else {
     const bounds = floatingCommentsOffset.value = comment.floatingPosition.top;
   }
->>>>>>> 118a7f77
 };
 
 // Update the floating comments when the conversations change
