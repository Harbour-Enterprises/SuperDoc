<script setup>
import { storeToRefs } from 'pinia';
import { onMounted, ref, computed, watch, nextTick } from 'vue';
import { useCommentsStore } from '@superdoc/stores/comments-store';
import { useSuperdocStore } from '@superdoc/stores/superdoc-store';
import { useFloatingComment } from './use-floating-comment';
import CommentDialog from '@superdoc/components/CommentsLayer/CommentDialog.vue';

const superdocStore = useSuperdocStore();
const commentsStore = useCommentsStore();

//prettier-ignore
const {
  documentsWithConverations,
  floatingCommentsOffset,
  visibleConversations,
  sortedConversations,
  activeComment,
  commentsList,
  getGroupedComments,
  lastChange,
  generalCommentIds,
  isFloatingCommentsReady,
  getFloatingComments,
} = storeToRefs(commentsStore);
const { user, activeZoom } = storeToRefs(superdocStore);

const props = defineProps({
  currentDocument: {
    type: Object,
    required: true,
  },
  parent: {
    type: Object,
    required: true,
  },
});

/**
 * Floating comments layer
 *
 * This component works by first sorting through all comments in order top-to-bottom
 * Then rendering each comment one at a time, checking for potential comment overlaps as each
 * new comment is added.
 */

let offset = 0;
const floatingCommentsContainer = ref(null);

const handleDialogReady = ({ commentId: dialogId, elementRef }) => {
  // Called when a dialog has mounted
  const dialogIndex = sortedConversations.value.findIndex((c) => c.commentId === dialogId);
  if (dialogIndex === -1 || dialogIndex >= sortedConversations.length - 1) return;

  // This is our current comment
  const dialog = visibleConversations.value[dialogIndex];
  if (!dialog) return;

  if (!activeComment.value) {
    floatingCommentsOffset.value = 0;
  } else if (dialogId === activeComment.value) {
    // First calculate and set the offset
    floatingCommentsOffset.value = (dialog.floatingPosition.top - dialog.selection?.selectionBounds?.top) * -1;
    setTimeout(() => {
      elementRef.value?.scrollIntoView({
        behavior: 'smooth',
        block: 'center'
      });
    }, 100); // 100ms delay to ensure the offset is set before scrolling
  }

  nextTick(() => {
    const selectionBounds = elementRef.value?.getBoundingClientRect();
    renderDialog(sortedConversations.value[dialogIndex + 1], sortedConversations.value[dialogIndex], selectionBounds)
  });
};

/**
 * Render the next dialog. Check to see if it would overlap with the previous one and if so,
 * adjust the top position of the next dialog.
 * 
 * @param {Object} data The next comment to render
 * @param {Object} previousNode The previous comment rendered
 * @param {Object} previousBounds The bounds of the previous comment
 * @returns {void}
 */
const renderDialog = (data, previousNode, previousBounds) => {
  if (!data) return;
  const nextConvo = data;
  const commentTop = Number(nextConvo.selection?.selectionBounds?.top);

  const previousTop = previousNode.selection?.selectionBounds.top;

  const previousBottom = previousTop + previousBounds.height;
  nextConvo.selection.selectionBounds.top = data.selection?.selectionBounds.top; 

  if (commentTop <= previousBottom || !nextConvo.selection.selectionBounds.top) {
    nextConvo.selection.selectionBounds.top = previousBottom + 5;
  }
  visibleConversations.value.push(nextConvo);
};

<<<<<<< HEAD
const sortByLocation = (a, b) => {
  // Sort comments by page and by position first

  const pageA = a.selection?.page || 0;
  const pageB = b.selection?.page || 0;
  if (pageA !== pageB) return pageA - pageB;

  const topB = b.selection.selectionBounds.top;
  const topA = a.selection.selectionBounds.top;
  return topA - topB;
};

=======
>>>>>>> c61fc7ef
const initialize = () => {
  requestAnimationFrame(() => {
    visibleConversations.value = [];
    sortedConversations.value = [];
    nextTick(() => initializeConvos());
  });
};

const initializeConvos = () => {
  sortedConversations.value = getFloatingComments.value;
  if (!sortedConversations.value?.length) return;
  
  isFloatingCommentsReady.value = true;
  const firstComment = sortedConversations.value[0];
  const offset = firstComment.selection?.selectionBounds?.top || floatingCommentsOffset.value;
  firstComment.floatingPosition = { top: offset };
  visibleConversations.value.push(firstComment);
};

const getCommentPosition = (floatingComment) => {
  return {
    top: floatingComment.selection.selectionBounds.top + 'px',
  };
};

const getFloatingSidebarStyle = computed(() => {
  return {
    transform: `translateY(${floatingCommentsOffset.value}px)`,
    transition: 'all 0.1s ease',
  };
});

/**
 * Update the offset of the floating comments
 * 
 * @returns {void}
 */
const updateOffset = () => {
  const comment = commentsStore.getComment(activeComment.value);
  if (!comment) floatingCommentsOffset.value = 0;
  else {
    const bounds = floatingCommentsOffset.value = comment.floatingPosition.top;
  }
};

// Update the floating comments when the conversations change
watch(lastChange, (newVal) => initialize());
watch(activeComment, (newVal) => {
  if (generalCommentIds.value.includes(newVal)) return;
  else {
    initialize();
  }
});
watch(activeZoom, () => {
  initialize();
});
watch(commentsList, (newVal, oldVal) => {
  initialize();
});
onMounted(() => {
  initialize();
});

</script>

<template>
  <div class="section-wrapper" ref="floatingCommentsContainer">
    <div :style="getFloatingSidebarStyle" class="sidebar-container" :key="lastChange">
      <div v-for="floatingComment in visibleConversations">
        <CommentDialog
          :key="floatingComment.commentId"
          class="floating-comment"
          @ready="handleDialogReady"
          :parent="parent"
          :style="getCommentPosition(floatingComment)"
          :comment="floatingComment"
        />
      </div>
    </div>
  </div>
</template>

<style scoped>
.section-wrapper {
  position: relative;
  min-height: 100%;
  width: 300px;
}
.floating-comment {
  position: absolute;
  min-width: 300px;
}
</style><|MERGE_RESOLUTION|>--- conflicted
+++ resolved
@@ -100,21 +100,6 @@
   visibleConversations.value.push(nextConvo);
 };
 
-<<<<<<< HEAD
-const sortByLocation = (a, b) => {
-  // Sort comments by page and by position first
-
-  const pageA = a.selection?.page || 0;
-  const pageB = b.selection?.page || 0;
-  if (pageA !== pageB) return pageA - pageB;
-
-  const topB = b.selection.selectionBounds.top;
-  const topA = a.selection.selectionBounds.top;
-  return topA - topB;
-};
-
-=======
->>>>>>> c61fc7ef
 const initialize = () => {
   requestAnimationFrame(() => {
     visibleConversations.value = [];
