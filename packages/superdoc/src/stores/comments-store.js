import { defineStore } from 'pinia';
import { ref, reactive, computed, unref } from 'vue';
import { comments_module_events } from '@harbour-enterprises/common';
import { useSuperdocStore } from '@superdoc/stores/superdoc-store';
import { syncCommentsToClients } from '../core/collaboration/helpers.js';
import { Editor, } from '@harbour-enterprises/super-editor';
import { getRichTextExtensions } from '@harbour-enterprises/super-editor';
import useComment from '@superdoc/components/CommentsLayer/use-comment';

export const useCommentsStore = defineStore('comments', () => {
  const superdocStore = useSuperdocStore();
  const commentsConfig = reactive({
    name: 'comments',
    readOnly: false,
    allowResolve: true,
    showResolved: false,
  });

  const isDebugging = false;
  const debounceTimers = {};

  const COMMENT_EVENTS = comments_module_events;
  const hasInitializedComments = ref(false);
  const activeComment = ref(null);
  const editingCommentId = ref(null);
  const commentDialogs = ref([]);
  const overlappingComments = ref([]);
  const overlappedIds = new Set([]);
  const suppressInternalExternal = ref(true);
  const currentCommentText = ref('');
  const commentsList = ref([]);
  const isCommentsListVisible = ref(false);
  const lastChange = ref(Date.now());

  // Floating comments
  const floatingCommentsOffset = ref(0);
  const sortedConversations = ref([]);
  const visibleConversations = ref([]);
  const skipSelectionUpdate = ref(false);
  const isFloatingCommentsReady = ref(false);

  const pendingComment = ref(null);

  /**
   * Initialize the store
   * 
   * @param {Object} config The comments module config from SuperDoc
   * @returns {void}
   */
  const init = (config = {}) => {
    const updatedConfig = {...commentsConfig, ...config};
    Object.assign(commentsConfig, updatedConfig);
  
    suppressInternalExternal.value = commentsConfig.suppressInternalExternal || false;

    // Map initial comments state
    if (config.comments && config.comments.length) {
      commentsList.value = config.comments?.map((c) => useComment(c)) || [];
    };
  };

  /**
   * Get a comment by either ID or imported ID
   * 
   * @param {string} id The comment ID
   * @returns {Object} The comment object
   */
  const getComment = (id) => {
    if (id === undefined || id === null) return null;
    return commentsList.value.find((c) => c.commentId == id || c.importedId == id);
  };

  /**
   * Set the active comment or clear all active comments
   * 
   * @param {string | undefined | null} id The comment ID
   * @returns {void}
   */
  const setActiveComment = (id) => {
    // If no ID, we clear any focused comments
    if (id === undefined || id === null) {
      return activeComment.value = null;
    };

    const comment = getComment(id);
    if (comment) activeComment.value = comment.commentId;
  };

  /**
   * Called when a tracked change is updated. Creates a new comment if necessary, 
   * or updates an existing tracked-change comment.
   * 
   * @param {Object} param0 
   * @param {Object} param0.superdoc The SuperDoc instance
   * @param {Object} param0.params The tracked change params
   * @returns {void}
   */
  const handleTrackedChangeUpdate = ({ superdoc, params }) => {
    const {
      event,
      changeId,
      trackedChangeText,
      trackedChangeType,
      deletedText,
      authorEmail,
      date,
      author: authorName,
      documentId,
    } = params;

    const comment = getPendingComment({
      documentId,
      commentId: changeId,
      trackedChange: true,
      trackedChangeText,
      trackedChangeType,
      deletedText,
      createdTime: date,
      creatorNamne: authorName,
      creatorEmail: authorEmail,
      isInternal: false,
    });

    // If this is a new tracked change, add it to our comments
    if (event === 'add') {
      addComment({ superdoc, comment });
    }
    
    // If we have an update event, simply update the composable comment
    else if (event === 'update') {
      const existingTrackedChange = commentsList.value.find(
        (comment) => comment.commentId === changeId
      );
      if (!existingTrackedChange) return;
      existingTrackedChange.trackedChangeText = trackedChangeText;
      const emitData = {
        type: COMMENT_EVENTS.UPDATE,
        comment: existingTrackedChange.getValues(),
      };

      syncCommentsToClients(superdoc, emitData);
      debounceEmit(changeId, emitData, superdoc);
    }
  };

  const debounceEmit = (commentId, event, superdoc, delay = 1000) => {
    if (debounceTimers[commentId]) {
      clearTimeout(debounceTimers[commentId]);
    }
<<<<<<< HEAD
=======

    debounceTimers[commentId] = setTimeout(() => {
      if (superdoc) {
        if (__IS_DEBUG__) console.debug('[debounceEmit] tracked change update emitting...', event);
        superdoc.emit("comments-update", event);
      }
      delete debounceTimers[commentId];
    }, delay);
>>>>>>> c61fc7ef
  };

  const showAddComment = (superdoc) => {    
    const event = { type: COMMENT_EVENTS.PENDING };
    if (__IS_DEBUG__) console.debug('[showAddComment] emitting...', event);
    superdoc.emit('comments-update', event);

    const selection = { ...superdocStore.activeSelection };
    selection.selectionBounds = { ...selection.selectionBounds };

    if (superdocStore.selectionPosition?.source) {
      superdocStore.selectionPosition.source = null;
    };

    pendingComment.value = getPendingComment({ selection, documentId: selection.documentId, parentCommentId: null });
    if (!superdoc.config.isInternal) pendingComment.value.isInternal = false;

    if (superdoc.activeEditor?.commands) {
      superdoc.activeEditor.commands.insertComment({ ...pendingComment.value.getValues(), commentId: 'pending' });
    };
  
    if (pendingComment.value.selection.source === 'super-editor' && superdocStore.selectionPosition) {
      superdocStore.selectionPosition.source = 'super-editor';
    }

    activeComment.value = pendingComment.value.commentID;

    updateLastChange();
  };

  /**
   * Generate the comments list separating resolved and active
   * We only return parent comments here, since CommentDialog.vue will handle threaded comments
  */
  const getGroupedComments = computed(() => {
    const parentComments = [];
    const resolvedComments = [];
    const childCommentMap = new Map();
  
    commentsList.value.forEach((comment) => {
      // Track resolved comments
      if (comment.resolvedTime) {
        resolvedComments.push(comment);
      }
  
      // Track parent comments
      else if (!comment.parentCommentId && !comment.resolvedTime) {
        parentComments.push({ ...comment });
      }
  
      // Track child comments (threaded comments)
      else if (comment.parentCommentId) {
        if (!childCommentMap.has(comment.parentCommentId)) {
          childCommentMap.set(comment.parentCommentId, []);
        }
        childCommentMap.get(comment.parentCommentId).push(comment);
      }
    });
  
    // Return only parent comments
    const sortedParentComments = parentComments.sort((a, b) => a.createdTime - b.createdTime);
    const sortedResolvedComments = resolvedComments.sort((a, b) => a.createdTime - b.createdTime);
  
    return {
      parentComments: sortedParentComments,
      resolvedComments: sortedResolvedComments,
    };
  });

  const hasOverlapId = (id) => overlappedIds.includes(id);
  const documentsWithConverations = computed(() => {
    return superdocStore.documents;
  });

  const getConfig = computed(() => {
    return commentsConfig;
  });

  const getCommentLocation = (selection, parent) => {
    const containerBounds = selection.getContainerLocation(parent);
    const top = containerBounds.top + selection.selectionBounds.top;
    const left = containerBounds.left + selection.selectionBounds.left;
    return {
      top: top,
      left: left,
    };
  };

  const initialCheck = () => {
    setTimeout(() => {
      lastChange.value = Date.now();
    }, 250)
  };

  const checkOverlaps = (currentElement, dialog, doc) => {
    const currentDialogs = document.querySelectorAll('.comment-box');
    const currentBounds = currentElement.getBoundingClientRect();

    const overlaps = [];
    currentDialogs.forEach((d) => {
      if (d.dataset.id === dialog.conversationId) return;
      const bounds = d.getBoundingClientRect();

      if (Math.abs(bounds.top - currentBounds.top) < 50 || Math.abs(bounds.bottom - currentBounds.bottom) < 50) {
        if (!d.dataset?.id) {
          // Then this is a group
          const groupIndex = d.dataset.index;
          const group = overlappingComments.value[groupIndex];
          group?.unshift(dialog);
        } else {
          let dialogObject = dialog.doc?.conversations?.find((c) => c.conversationId === d.dataset.id);
          if (!dialogObject) dialogObject = doc.conversations.find((c) => c.conversationId === d.dataset.id);
          overlaps.unshift(dialogObject);
          overlaps.unshift(dialog);
          dialogObject.group = true;
        }
        dialog.group = true;
      }
    });
    if (overlaps.length) {
      const overlapsGroup = overlappingComments.value.find((group) => {
        return group.some((c) => c.conversationId === dialog.conversationId);
      });

      if (overlapsGroup) {
        const filtered = overlaps.filter((o) => !overlapsGroup.some((o) => o.conversationId === o.conversationId));
        overlapsGroup.push(...filtered);
      } else {
        overlappingComments.value.unshift(overlaps);
      }
    }
  };

  /**
   * Get a new pending comment
   * 
   * @param {Object} param0 
   * @param {Object} param0.selection The selection object
   * @param {String} param0.documentId The document ID
   * @param {String} param0.parentCommentId The parent comment
   * @returns {Object} The new comment object
   */
  const getPendingComment = ({ selection, documentId, parentCommentId, ...options }) => {
    return _getNewcomment({ selection, documentId, parentCommentId, ...options });
  };

  /**
   * Get the new comment object
   * 
   * @param {Object} param0 
   * @param {Object} param0.selection The selection object
   * @param {String} param0.documentId The document ID
   * @param {String} param0.parentCommentId The parent comment ID
   * @returns {Object} The new comment object
   */
  const _getNewcomment = ({ selection, documentId, parentCommentId, ...options }) => {
    let activeDocument;
    if (documentId) activeDocument = superdocStore.getDocument(documentId);
    else if (selection) activeDocument = superdocStore.getDocument(selection.documentId);
  
    if (!activeDocument) activeDocument = superdocStore.documents[0];

    return useComment({
      fileId: activeDocument.id,
      fileType: activeDocument.type,
      parentCommentId,
      creatorEmail: superdocStore.user.email,
      creatorName: superdocStore.user.name,
      commentText: currentCommentText.value,
      selection,
      ...options,
   });
  };

  /**
   * Remove the pending comment
   * 
   * @returns {void}
   */
  const removePendingComment = (superdoc) => {
    currentCommentText.value = '';
    pendingComment.value = null;
    activeComment.value = null;
    superdocStore.selectionPosition = null;

    superdoc.activeEditor?.commands.removeComment({ commentId: 'pending' });
  };

  /**
   * Add a new comment to the document
   * 
   * @param {Object} param0 
   * @param {Object} param0.superdoc The SuperDoc instance
   * @returns {void}
   */
  const addComment = ({ superdoc, comment }) => {    
    let parentComment = commentsList.value.find((c) => c.commentId === activeComment.value);
    if (!parentComment) parentComment = comment;

    const newComment = useComment(comment.getValues());

    if (pendingComment.value) newComment.setText({ text: currentCommentText.value, suppressUpdate: true });
    newComment.selection.source = pendingComment.value?.selection?.source;

    // Set isInternal flag
    if (parentComment) {
      const isParentInternal = parentComment.isInternal;
      newComment.isInternal = isParentInternal;
    }

    // If the current user is not internal, set the comment to external
    if (!superdoc.config.isInternal) newComment.isInternal = false;

    // Add the new comments to our global list
    commentsList.value.push(newComment);

<<<<<<< HEAD
    if (!comment.trackedChange && superdoc.activeEditor?.commands) {
=======
    // Clean up the pending comment
    removePendingComment(superdoc);

    // If this is not a tracked change, and it belongs to a Super Editor, and its not a child comment
    // We need to let the editor know about the new comment
    if (!comment.trackedChange && superdoc.activeEditor?.commands && !comment.parentCommentId) {
>>>>>>> c61fc7ef
      // Add the comment to the active editor
      superdoc.activeEditor.commands.insertComment(newComment.getValues());
    };

    const event =  { type: COMMENT_EVENTS.ADD, comment: newComment.getValues() };
  
    // If collaboration is enabled, sync the comments to all clients
    syncCommentsToClients(superdoc, event);

    // Emit event for end users
    if (__IS_DEBUG__) console.debug('[addComment] emitting...', event);
    superdoc.emit('comments-update', event);

  };

  const deleteComment = ({ commentId: commentIdToDelete, superdoc }) => {
    const commentIndex = commentsList.value.findIndex((c) => c.commentId === commentIdToDelete);
    const comment = commentsList.value[commentIndex];
    const { commentId, importedId } = comment;
    const { fileId } = comment;

    superdoc.activeEditor?.commands?.removeComment({ commentId, importedId });

    // Remove the current comment
    commentsList.value.splice(commentIndex, 1);

    // Remove any child comments of the removed comment
    const childCommentIds = commentsList.value
      .filter((c) => c.parentCommentId === commentId)
      .map((c) => c.commentId || c.importedId);
    commentsList.value = commentsList.value.filter((c) => !childCommentIds.includes(c.commentId));

    const event = {
      type: COMMENT_EVENTS.DELETED,
      comment: comment.getValues(),
      changes: [{ key: 'deleted', commentId, fileId }],
    };
    
    if (__IS_DEBUG__) console.debug('[deleteComment] emitting...', event);
    superdoc.emit('comments-update', event);
    syncCommentsToClients(superdoc, event);
  }

  /**
   * Cancel the pending comment
   * 
   * @returns {void}
   */
  const cancelComment = (superdoc) => {
    removePendingComment(superdoc);
  }

  /**
   * Initialize loaded comments into SuperDoc by mapping the imported 
   * comment data to SuperDoc useComment objects.
   * 
   * Updates the commentsList ref with the new comments.
   * 
   * @param {Object} param0 
   * @param {Array} param0.comments The comments to be loaded
   * @param {String} param0.documentId The document ID
   * @returns {void}
   */
  const processLoadedDocxComments = ({ superdoc, comments, documentId }) => {
    const document = superdocStore.getDocument(documentId);

    if (__IS_DEBUG__) console.debug('[processLoadedDocxComments] processing comments...', comments);

    comments.forEach((comment) => {
      const importedName = `${comment.creatorName.replace('(imported)', '')} (imported)`
      const newComment = useComment({
        fileId: documentId,
        fileType: document.type,
        importedId: comment.importedId ? Number(comment.importedId): null,
        commentId: comment.id,
        isInternal: false,
        parentCommentId: comment.parentCommentId,
        importedAuthor: {
          name: importedName,
          email: comment.creatorEmail,
        },
        commentText: getHTmlFromComment(comment.textJson),
        resolvedTime: comment.isDone ? Date.now() : null,
        resolvedByEmail: comment.isDone ? comment.creatorEmail : null,
        resolvedByName: comment.isDone ? importedName : null,
      });

      addComment({ superdoc, comment: newComment });
    });
  }

  const translateCommentsForExport = () => {
    const processedComments = []
    commentsList.value.forEach((comment) => {
      const values = comment.getValues();
      const richText = values.commentText;
      const schema = convertHtmlToSchema(richText);
      processedComments.push({
        ...values,
        commentJSON: schema,
      });
    });
    return processedComments;
  };

  const convertHtmlToSchema = (commentHTML) => {
    const div = document.createElement('div');
    div.innerHTML = commentHTML;
    const editor = new Editor({
      mode: 'text',
      isHeadless: true,
      content: div,
      extensions: getRichTextExtensions(),
    });
    return editor.getJSON().content[0];
  };

  /**
   * Triggered when the editor locations are updated
   * Updates floating comment locations from the editor
   * 
   * @param {DOMElement} parentElement The parent element of the editor
   * @returns {void}
   */
  const handleEditorLocationsUpdate = (parentElement) => {

    setTimeout(() => {
      const allCommentElements = document.querySelectorAll('[data-thread-id]');
      const trackedChanges = document.querySelectorAll('.track-delete, .track-insert');
      trackedChanges.forEach((change) => {
        const threadId = change.dataset.id;
        const comment = getComment(threadId);
        const coords = change.getBoundingClientRect();
        if (comment) {
          comment.updatePosition(coords, parentElement);
        };
      })

      allCommentElements.forEach((commentElement) => {
        const threadId = commentElement.dataset.threadId;
        const comment = getComment(threadId);
        const coords = commentElement.getBoundingClientRect();
        if (comment) {
          comment.updatePosition(coords, parentElement);
        }
      });

<<<<<<< HEAD
      lastChange.value = Date.now();
      isFloatingCommentsReady.value = true;
=======
      updateLastChange();
>>>>>>> c61fc7ef
    }, 50)
  };

  const getFloatingComments = computed(() => {
    return getGroupedComments.value?.parentComments
      .filter((c) => !c.resolvedTime)
      .filter((c) => !generalCommentIds.value.includes(c.commentId || c.importedId))
      .sort(sortFloatingCommentsByLocation);
  });

  const sortFloatingCommentsByLocation = (a, b) => {
    // Sort comments by page and by position first
  
    const pageA = a.selection?.page || 0;
    const pageB = b.selection?.page || 0;
    if (pageA !== pageB) return pageA - pageB;
  
    const topB = b.selection.selectionBounds?.top;
    const topA = a.selection.selectionBounds?.top;
    return topA - topB;
  };

  /**
   * Get HTML content from the comment text JSON (which uses DOCX schema)
   * 
   * @param {Object} commentTextJson The comment text JSON
   * @returns {string} The HTML content
   */
  const getHTmlFromComment = (commentTextJson) => {
    const editor = new Editor({
      mode: 'text',
      isHeadless: true,
      content: commentTextJson,
      loadFromSchema: true,
      extensions: getRichTextExtensions(),
    });
    return editor.getHTML();
  };

  return {
    COMMENT_EVENTS,
    isDebugging,
    hasInitializedComments,
<<<<<<< HEAD
=======
    hasSyncedCollaborationComments,
    editingCommentId,
>>>>>>> c61fc7ef
    activeComment,
    commentDialogs,
    overlappingComments,
    overlappedIds,
    suppressInternalExternal,
    pendingComment,
    currentCommentText,
    commentsList,
    isCommentsListVisible,
    lastChange,

    // Floating comments
    floatingCommentsOffset,
    sortedConversations,
    visibleConversations,
    skipSelectionUpdate,
    isFloatingCommentsReady,

    // Getters
    getConfig,
    documentsWithConverations,
    getGroupedComments,
    getFloatingComments,

    // Actions
    init,
    getComment,
    setActiveComment,
    getCommentLocation,
    hasOverlapId,
    checkOverlaps,
    initialCheck,
    getPendingComment,
    showAddComment,
    addComment,
    cancelComment,
    deleteComment,
    removePendingComment,
    processLoadedDocxComments,
    translateCommentsForExport,
    handleEditorLocationsUpdate,
    handleTrackedChangeUpdate,
  };
});<|MERGE_RESOLUTION|>--- conflicted
+++ resolved
@@ -147,8 +147,6 @@
     if (debounceTimers[commentId]) {
       clearTimeout(debounceTimers[commentId]);
     }
-<<<<<<< HEAD
-=======
 
     debounceTimers[commentId] = setTimeout(() => {
       if (superdoc) {
@@ -157,7 +155,6 @@
       }
       delete debounceTimers[commentId];
     }, delay);
->>>>>>> c61fc7ef
   };
 
   const showAddComment = (superdoc) => {    
@@ -374,16 +371,12 @@
     // Add the new comments to our global list
     commentsList.value.push(newComment);
 
-<<<<<<< HEAD
-    if (!comment.trackedChange && superdoc.activeEditor?.commands) {
-=======
     // Clean up the pending comment
     removePendingComment(superdoc);
 
     // If this is not a tracked change, and it belongs to a Super Editor, and its not a child comment
     // We need to let the editor know about the new comment
     if (!comment.trackedChange && superdoc.activeEditor?.commands && !comment.parentCommentId) {
->>>>>>> c61fc7ef
       // Add the comment to the active editor
       superdoc.activeEditor.commands.insertComment(newComment.getValues());
     };
@@ -531,12 +524,7 @@
         }
       });
 
-<<<<<<< HEAD
-      lastChange.value = Date.now();
-      isFloatingCommentsReady.value = true;
-=======
       updateLastChange();
->>>>>>> c61fc7ef
     }, 50)
   };
 
@@ -580,11 +568,8 @@
     COMMENT_EVENTS,
     isDebugging,
     hasInitializedComments,
-<<<<<<< HEAD
-=======
     hasSyncedCollaborationComments,
     editingCommentId,
->>>>>>> c61fc7ef
     activeComment,
     commentDialogs,
     overlappingComments,
