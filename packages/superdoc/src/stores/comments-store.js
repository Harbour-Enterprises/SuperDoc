--- conflicted
+++ resolved
@@ -200,56 +200,11 @@
     };
   };
 
-<<<<<<< HEAD
-  function isOverlap(obj1, obj2) {
-    if (!obj1.comments.length || !obj2.comments.length) return false;
-    const sel1 = obj1.selection.selectionBounds;
-    const sel2 = obj2.selection.selectionBounds;
-
-    if (sel1.bottom - sel2.top < 200 || sel2.top - sel1.bottom < 200) return true;
-    return false;
-  }
-
-  const getAllConversations = computed(() => {
-    const allConvos = [];
-    let overlaps = 0;
-    documentsWithConverations.value.map((doc) => {
-      doc.conversations.forEach((c) => {
-        for (let index in allConvos) {
-          const conv = allConvos[index];
-          let currentOverlap = conv.overlap || overlaps;
-
-          if (isOverlap(conv, c)) {
-            conv.overlap = currentOverlap;
-            c.overlap = currentOverlap;
-            overlaps++;
-          }
-        }
-
-        allConvos.push({
-          ...c,
-          documentId: doc.documentId,
-          doc: doc,
-        });
-      });
-    });
-    return allConvos;
-  });
-
-  const getAllConversationsFiltered = computed(() => {
-    return getAllConversations.value.filter((c) => !c.group).filter((c) => !c.markedDone);
-  });
-
-  const getAllGroups = computed(() => {
-    return getAllConversations.value.filter((c) => c.group);
-  });
-=======
   const updateLastChange = () => {
     setTimeout(() => {
       lastChange.value = Date.now();
     }, 50);
   };
->>>>>>> 118a7f77
 
   const initialCheck = () => {
     const currentDialogs = document.querySelectorAll('.comment-box');
