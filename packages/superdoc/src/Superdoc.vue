<script setup>
import '@common/styles/common-styles.css';
import { getCurrentInstance, ref, onMounted, onBeforeUnmount, nextTick, computed } from 'vue'
import { storeToRefs } from 'pinia';
import { FontAwesomeIcon } from '@fortawesome/vue-fontawesome';

import PdfViewer from './components/PdfViewer/PdfViewer.vue';
import CommentsLayer from './components/CommentsLayer/CommentsLayer.vue';
import DocumentEditor from './components/DocumentEditor/DocumentEditor.vue';
import CommentDialog from '@/components/CommentsLayer/CommentDialog.vue';
import FloatingComments from '@/components/CommentsLayer/FloatingComments.vue';
import HrbrFieldsLayer from '@/components/HrbrFieldsLayer/HrbrFieldsLayer.vue';
import docxWithComments from './assets/lists_and_comments.docx?url'
import useDocument from '@/composables/use-document';

import { useSuperdocStore } from '@/stores/superdoc-store';
import { useCommentsStore } from '@/stores/comments-store';

import { DOCX, PDF, HTML } from '@common/document-types';
import { SuperEditor } from 'super-editor';
import HtmlViewer from './components/HtmlViewer/HtmlViewer.vue';
import useConversation from './components/CommentsLayer/use-conversation';

// Stores
const superdocStore = useSuperdocStore();
const commentsStore = useCommentsStore();
const emit = defineEmits(['selection-update']);

const {
  documents,
  isReady,
  documentContainers,
  areDocumentsReady,
  selectionPosition,
  activeSelection
} = storeToRefs(superdocStore);
const { handlePageReady, modules, user, getDocument } = superdocStore;

documents.value.forEach(doc => {
  console.log('Document', doc.data);
});

const {
  getConfig,
  documentsWithConverations,
  pendingComment,
  activeComment
} = storeToRefs(commentsStore);
const { initialCheck, showAddComment } = commentsStore;
const { proxy } = getCurrentInstance();
commentsStore.proxy = proxy;

// Refs
const layers = ref(null);

// Comments layer
const commentsLayer = ref(null);
const toolsMenuPosition = ref(null);

// Hrbr Fields
const hrbrFieldsLayer = ref(null);

const handlePdfReady = (documentId, container) => {
  const doc = getDocument(documentId);
  doc.isReady = true;
  doc.container = container;
  if (areDocumentsReady.value) {
    isReady.value = true;
    nextTick(() => initialCheck());
  }
}

// Document selections
const handleSelectionChange = (selection) => {
  if (!selection.selectionBounds) return;
  
  activeSelection.value = selection

  // Place the tools menu at the level of the selection
  const containerBounds = selection.getContainerLocation(layers.value)

  let top = selection.selectionBounds.top + containerBounds.top;
  if (selection.selectionBounds.bottom - selection.selectionBounds.top < 0) {
    top = selection.selectionBounds.bottom + containerBounds.top;
  }

  toolsMenuPosition.value = {
    top: top - 25 + 'px',
    right: '-25px',
    zIndex: 10,
  };
}

const setSelectionPosition = (selection) => {
  activeSelection.value = selection;

  const containerBounds = selection.getContainerLocation(layers.value)
  
  let left = selection.selectionBounds.left;
  let top = selection.selectionBounds.top + containerBounds.top;

  // Flip top/bottom or left/right if reverse selection
  if (selection.selectionBounds.right - selection.selectionBounds.left < 0) left = selection.selectionBounds.right;
  if (selection.selectionBounds.bottom - selection.selectionBounds.top < 0) top = selection.selectionBounds.bottom;

  // Set the selection position
  selectionPosition.value = {
    zIndex: 500,
    position: 'absolute',
    border: '1px dashed #000',
    pointerEvents: 'none',
    top: top + 'px',
    left: left + 'px',
    width: Math.abs(selection.selectionBounds.right - selection.selectionBounds.left) + 'px',
    height: Math.abs(selection.selectionBounds.bottom - selection.selectionBounds.top) + 'px',
    borderRadius: '4px',
  };
}
  
const handleSelectionDrag = (selection, e) => {
  if (!selection.selectionBounds) return;
  setSelectionPosition(selection);
}

const handleSelectionDragEnd = () => {
  if (!selectionPosition.value) return;
  selectionPosition.value.border = '1px solid transparent';
}

const handleToolClick = (tool) => {
  const toolOptions = {
    comments: showAddComment,
  }

  if (tool in toolOptions) {
    setSelectionPosition(activeSelection.value);
    toolOptions[tool](activeSelection.value, selectionPosition.value);
  }

  activeSelection.value = null;
  toolsMenuPosition.value = null;
}

const handleDocumentMouseDown = (e) => {
  if (pendingComment.value) return;
  selectionPosition.value = null;;
}

const handleHighlightClick = () => toolsMenuPosition.value = null;
const cancelPendingComment = () => selectionPosition.value = null;

onBeforeUnmount(() => {
  document.removeEventListener('mousedown', handleDocumentMouseDown);
});

const onCommentsLoaded = ({ comments }) => {
  console.debug('[superdoc] onCommentsLoaded', comments);
  comments.forEach((c) => {
    const convo = useConversation(c);
    const doc = getDocument(c.documentId);
    doc.conversations.push(convo);
  })
  isReady.value = true
};

const onCreate = ({ editor }) => {
  proxy.$superdoc.activeEditor = editor;
  proxy.$superdoc.broadcastLoaded();

  console.debug('[Superdoc] Editor created', proxy.$superdoc.activeEditor);
  console.debug('[Superdoc] Page styles (pixels)', editor.getPageStyles());
}

const onFocus = ({ editor }) => {
  proxy.$superdoc.activeEditor = editor;
  proxy.$superdoc.addToolbar(proxy.$superdoc);
}

const onCommentClicked = ({ conversation }) => {
  const { conversationId } = conversation;
  activeComment.value = conversationId;
}

const editorOptions = {
  onCreate,
  onFocus,
  onCommentsLoaded,
  onCommentClicked
}


const showToolsFloatingMenu = computed(() => toolsMenuPosition.value && !getConfig.value?.readOnly)
const showActiveSelection = computed(() => !getConfig?.readOnly && selectionPosition)
onMounted(() => {
  if ('comments' in modules && !modules.comments.readOnly) {
    document.addEventListener('mousedown', handleDocumentMouseDown);
  }
});
</script>

<template>
<div class="superdoc">
  <div class="layers" ref="layers">

    <!-- Floating tools menu (shows up when user has text selection)-->
    <div  v-if="showToolsFloatingMenu" class="tools" :style="toolsMenuPosition">
      <FontAwesomeIcon
          class="tool-icon"
          icon="fa-comment"
          data-id="is-tool"
          @click.stop.prevent="handleToolClick('comments')" />
    </div>

    <!-- Active selection on top of document-->
    <div v-if="showActiveSelection" :style="selectionPosition" class="sd-highlight sd-initial-highlight"></div>

    <div class="document">
      <!-- Fields layer -->
      <HrbrFieldsLayer
          v-if="'hrbr-fields' in modules && layers"
          :fields="modules['hrbr-fields']"
          class="comments-layer"
          style="z-index: 5; background-color: blue;"
          ref="hrbrFieldsLayer" />

      <!-- On-document comments layer -->
      <CommentsLayer
          class="comments-layer"
          v-if="isReady && 'comments' in modules && layers && isReady"
          style="z-index: 3;"
          ref="commentsLayer"
          :parent="layers"
          :user="user"
          @highlight-click="handleHighlightClick" />

      <div class="sub-document" v-for="doc in documents" :key="doc.id" ref="documentContainers">
        <!-- PDF renderer -->

        <PdfViewer
            v-if="doc.type === PDF"
            :document-data="doc"
            @selection-change="handleSelectionChange"
            @selection-drag="handleSelectionDrag"
            @selection-drag-end="handleSelectionDragEnd"
            @ready="handlePdfReady" 
            @page-loaded="handlePageReady" />

          <SuperEditor
              v-if="doc.type === DOCX"
              mode="docx"
              :file-source="doc.data"
              :document-id="doc.id"
              :options="editorOptions" />

<<<<<<< HEAD
          <HtmlViewer
              v-if="doc.type === HTML"
              :file-source="doc.data"
              :document-id="doc.id" />
=======
>>>>>>> e9ed4cbf
      </div>
    </div>
  </div>
  

    <div class="right-sidebar" v-if="(pendingComment || documentsWithConverations.length) && layers && isReady">
    <CommentDialog
        v-if="pendingComment"
        :data="pendingComment"
        :current-document="getDocument(pendingComment.documentId)"
        :user="user" 
        :parent="layers"
        v-click-outside="cancelPendingComment" />

    <FloatingComments
        v-for="doc in documentsWithConverations"
        :parent="layers"
        :current-document="doc" />
  </div>
</div>
</template>


<style scoped>
/* Right sidebar drawer */
.right-sidebar {
  width: 320px;
  padding: 0 10px;
  min-height: 100%;
  position: relative;
  border-left: 1px solid #DBDBDB;
}

/* General Styles */
.box-sizing, .layers {
  box-sizing: border-box;
}
.cursor-pointer, .tools .tool-icon, .toolbar-item {
  cursor: pointer;
}
.flex {
  display: flex;
}
.flex-column {
  flex-direction: column;
}
.flex-center {
  display: flex;
  align-items: center;
  justify-content: center;
}

/* Layer Styles */
.comments-layer {
  position: absolute;
  top: 0;
  height: 100%;
}
.layers {
  position: relative;
}

/* Document Styles */
.docx {
  border: 1px solid #DFDFDF;
  pointer-events: auto;
}
.sub-document {
  position: relative;
}

/* Toolbar Styles */
.toolbar {
  height: 25px;
  background-color: #fff;
  margin-bottom: 5px;
}
.toolbar-item {
  width: 20px;
  height: 20px;
  border-radius: 8px;
  border: 1px solid #DBDBDB;
  padding: 3px;
  display: flex;
  flex-direction: column;
  align-items: center;
  justify-content: center;
  transition: all 250ms ease;
}
.toolbar-item:hover {
  background-color: #DBDBDB;
}

/* Tools Styles */
.tools {
  position: absolute;
  width: 50px;
  height: 50px;
  background-color: rgba(219, 219, 219, 0.6);
  border-radius: 12px;
  z-index: 11;
  display: flex;
  align-items: center;
  justify-content: center;
}
.tools .tool-icon {
  font-size: 20px;
  border-radius: 12px;
  border: none;
  outline: none;
  background-color: #DBDBDB;
}

@media (max-width: 768px) {
  .sub-document {
    max-width: 100%;
    overflow: hidden;
  }
  .right-sidebar {
    padding: 10px;
    width: 55px;
    position: relative;
  }
}
</style><|MERGE_RESOLUTION|>--- conflicted
+++ resolved
@@ -252,13 +252,10 @@
               :document-id="doc.id"
               :options="editorOptions" />
 
-<<<<<<< HEAD
           <HtmlViewer
               v-if="doc.type === HTML"
               :file-source="doc.data"
               :document-id="doc.id" />
-=======
->>>>>>> e9ed4cbf
       </div>
     </div>
   </div>
