--- conflicted
+++ resolved
@@ -7,8 +7,6 @@
     "push": true,
     "requireCleanWorkingDir": false
   },
-<<<<<<< HEAD
-=======
   "github": {
     "release": true,
     "releaseName": "Release v${version}",
@@ -20,7 +18,6 @@
     "publish": true,
     "skipChecks": true
   },
->>>>>>> 194d95d0
   "plugins": {
     "@release-it/conventional-changelog": {
       "preset": "angular",
