--- conflicted
+++ resolved
@@ -1,11 +1,7 @@
 {
   "name": "@harbour-enterprises/superdoc",
   "type": "module",
-<<<<<<< HEAD
   "version": "0.15.16",
-=======
-  "version": "0.15.17-next.12",
->>>>>>> 23b29100
   "license": "AGPL-3.0",
   "readme": "../../README.md",
   "files": [
