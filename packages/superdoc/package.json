--- conflicted
+++ resolved
@@ -1,11 +1,7 @@
 {
   "name": "superdoc",
   "type": "module",
-<<<<<<< HEAD
-  "version": "0.31.0",
-=======
   "version": "0.32.0",
->>>>>>> ca18f07b
   "license": "AGPL-3.0",
   "readme": "../../README.md",
   "files": [
