{
  "name": "@harbour-enterprises/superdoc",
  "type": "module",
<<<<<<< HEAD
  "version": "0.12.36",
=======
  "version": "0.13.0-next.6",
>>>>>>> afdc974f
  "license": "AGPL-3.0",
  "readme": "../../README.md",
  "files": [
    "dist"
  ],
  "exports": {
    ".": {
      "import": "./dist/superdoc.es.js",
      "require": "./dist/superdoc.cjs",
      "types": "./dist/index.d.ts"
    },
    "./converter": {
      "import": "./dist/super-editor/converter.es.js"
    },
    "./docx-zipper": {
      "import": "./dist/super-editor/docx-zipper.es.js"
    },
    "./super-editor": {
      "import": "./dist/super-editor.es.js",
      "require": "./dist/super-editor.cjs",
      "types": "./dist/super-editor/index.d.ts"
    },
    "./super-editor/style.css": {
      "import": "./dist/super-editor/style.css"
    },
    "./common": {
      "import": "./dist/common.es.js"
    },
    "./file-zipper": {
      "import": "./dist/super-editor/file-zipper.es.js"
    },
    "./style.css": "./dist/style.css"
  },
  "main": "./dist/superdoc.umd.js",
  "module": "./dist/superdoc.es.js",
  "types": "./dist/index.d.ts",
  "scripts": {
    "dev": "vite",
    "build": "cd ../super-editor && npm run build && cd ../superdoc && vite build && tsc && npm run build:umd",
    "build:es": "cd ../super-editor && npm run build && cd ../superdoc && vite build",
    "build:umd": "vite build --config vite.config.umd.js",
    "release": "release-it --ci --increment=patch",
    "release:next": "release-it --ci --increment=patch --no.conventional-changelog --preRelease next --npm.tag next",
    "clean": "rm -rf dist",
    "pack:local": "npm run build:es && npm pack && mv $(ls harbour-enterprises-superdoc-*.tgz) ./superdoc.tgz",
    "pack": "npm run build && npm pack && mv $(ls harbour-enterprises-superdoc-*.tgz) ./superdoc.tgz"
  },
  "dependencies": {
    "buffer-crc32": "^1.0.0",
    "eventemitter3": "^5.0.1",
    "jsdom": "^25.0.1",
    "naive-ui": "^2.39.0",
    "pinia": "^2.1.7",
    "rollup-plugin-copy": "^3.5.0",
    "tippy": "^0.0.0",
    "vue": "^3.4.21",
    "y-websocket": "^3.0.0"
  },
  "peerDependencies": {
    "@hocuspocus/provider": "^2.13.6",
    "pdfjs-dist": "4.3.136",
    "y-prosemirror": "^1.2.12",
    "yjs": "13.6.19"
  },
  "devDependencies": {
    "@hocuspocus/provider": "^2.13.6",
    "@release-it/conventional-changelog": "^10.0.0",
    "@rollup/plugin-replace": "^6.0.2",
    "@vitejs/plugin-vue": "^5.2.1",
    "pdfjs-dist": "4.3.136",
    "postcss-nested": "^6.0.1",
    "postcss-nested-import": "^1.3.0",
    "release-it": "^18.1.1",
    "typescript": "^5.7.3",
    "vite": "^5.4.12",
    "vue-draggable-next": "^2.2.1"
  }
}<|MERGE_RESOLUTION|>--- conflicted
+++ resolved
@@ -1,11 +1,7 @@
 {
   "name": "@harbour-enterprises/superdoc",
   "type": "module",
-<<<<<<< HEAD
   "version": "0.12.36",
-=======
-  "version": "0.13.0-next.6",
->>>>>>> afdc974f
   "license": "AGPL-3.0",
   "readme": "../../README.md",
   "files": [
