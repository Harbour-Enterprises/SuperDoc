--- conflicted
+++ resolved
@@ -1,11 +1,7 @@
 {
   "name": "@harbour-enterprises/superdoc",
   "type": "module",
-<<<<<<< HEAD
   "version": "0.14.9-rev3",
-=======
-  "version": "0.14.9-next.15",
->>>>>>> 9ca9c4f4
   "license": "AGPL-3.0",
   "readme": "../../README.md",
   "files": [
