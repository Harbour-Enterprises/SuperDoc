--- conflicted
+++ resolved
@@ -1,11 +1,7 @@
 {
   "name": "superdoc",
   "type": "module",
-<<<<<<< HEAD
-  "version": "0.35.0",
-=======
   "version": "1.0.0-beta.17",
->>>>>>> f4309c58
   "license": "AGPL-3.0",
   "readme": "../../README.md",
   "files": [
