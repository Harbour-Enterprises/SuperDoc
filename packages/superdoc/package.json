{
  "name": "superdoc",
  "type": "module",
<<<<<<< HEAD
  "version": "0.20.0-next.13",
=======
  "version": "0.20.2",
>>>>>>> 89c4fa93
  "license": "AGPL-3.0",
  "readme": "../../README.md",
  "files": [
    "dist"
  ],
  "exports": {
    ".": {
      "types": "./dist/index.d.ts",
      "import": "./dist/superdoc.es.js",
      "require": "./dist/superdoc.cjs"
    },
    "./converter": {
      "import": "./dist/super-editor/converter.es.js"
    },
    "./docx-zipper": {
      "import": "./dist/super-editor/docx-zipper.es.js"
    },
    "./super-editor": {
      "types": "./dist/super-editor/index.d.ts",
      "import": "./dist/super-editor.es.js",
      "require": "./dist/super-editor.cjs"
    },
    "./super-editor/style.css": {
      "import": "./dist/super-editor/style.css"
    },
    "./common": {
      "import": "./dist/common.es.js"
    },
    "./file-zipper": {
      "import": "./dist/super-editor/file-zipper.es.js"
    },
    "./style.css": "./dist/style.css"
  },
  "types": "./dist/index.d.ts",
  "main": "./dist/superdoc.umd.js",
  "module": "./dist/superdoc.es.js",
  "scripts": {
    "dev": "vite",
    "build": "cd ../super-editor && npm run build && cd ../superdoc && vite build && tsc && npm run build:umd",
    "build:es": "cd ../super-editor && npm run build && cd ../superdoc && vite build",
    "watch:es": "nodemon --watch src --watch ../super-editor/src --ext js,ts,vue --exec \"npm run build:es\" --delay 100ms",
    "build:umd": "vite build --config vite.config.umd.js",
    "release": "release-it --ci --increment=patch",
    "release:next": "release-it --config .release-it.next.json",
    "clean": "rm -rf dist",
    "pack:local": "npm run build:es && npm pack && mv $(ls superdoc-*.tgz) ./superdoc.tgz",
    "pack": "npm run build:es && npm pack && mv $(ls superdoc-*.tgz) ./superdoc.tgz",
    "test": "vitest"
  },
  "dependencies": {
    "buffer-crc32": "^1.0.0",
    "eventemitter3": "^5.0.1",
    "jsdom": "^25.0.1",
    "naive-ui": "^2.43.1",
    "pinia": "^2.1.7",
    "rollup-plugin-copy": "^3.5.0",
    "tippy": "^0.0.0",
    "vue": "^3.5.20",
    "y-websocket": "^3.0.0"
  },
  "peerDependencies": {
    "@hocuspocus/provider": "^2.13.6",
    "pdfjs-dist": ">=4.3.136 <=4.6.82",
    "y-prosemirror": "^1.3.7",
    "yjs": "13.6.19"
  },
  "devDependencies": {
    "@hocuspocus/provider": "^2.13.6",
    "@rollup/plugin-replace": "^6.0.2",
    "@vitejs/plugin-vue": "^5.2.1",
    "@vue/test-utils": "^2.4.6",
    "nodemon": "^3.1.10",
    "pdfjs-dist": "4.3.136",
    "postcss-nested": "^6.0.1",
    "postcss-nested-import": "^1.3.0",
    "postcss-prefixwrap": "^1.56.2",
    "typescript": "^5.7.3",
    "vite": "^6.3.5",
    "vitest": "^3.2.4",
    "vue-draggable-next": "^2.2.1"
  }
}<|MERGE_RESOLUTION|>--- conflicted
+++ resolved
@@ -1,11 +1,7 @@
 {
   "name": "superdoc",
   "type": "module",
-<<<<<<< HEAD
-  "version": "0.20.0-next.13",
-=======
   "version": "0.20.2",
->>>>>>> 89c4fa93
   "license": "AGPL-3.0",
   "readme": "../../README.md",
   "files": [
