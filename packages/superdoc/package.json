{
  "name": "@harbour-enterprises/superdoc",
  "type": "module",
<<<<<<< HEAD
  "version": "0.12.35",
=======
  "version": "0.12.36-next.1",
>>>>>>> 01215c28
  "license": "AGPL-3.0",
  "readme": "../../README.md",
  "files": [
    "dist"
  ],
  "exports": {
    ".": {
      "import": "./dist/superdoc.es.js",
      "require": "./dist/superdoc.cjs",
      "types": "./dist/index.d.ts"
    },
    "./converter": {
      "import": "./dist/super-editor/converter.es.js"
    },
    "./docx-zipper": {
      "import": "./dist/super-editor/docx-zipper.es.js"
    },
    "./super-editor": {
      "import": "./dist/super-editor.es.js",
      "require": "./dist/super-editor.cjs",
      "types": "./dist/super-editor/index.d.ts"
    },
    "./super-editor/style.css": {
      "import": "./dist/super-editor/style.css"
    },
    "./common": {
      "import": "./dist/common.es.js"
    },
    "./file-zipper": {
      "import": "./dist/super-editor/file-zipper.es.js"
    },
    "./style.css": "./dist/style.css"
  },
  "main": "./dist/superdoc.umd.js",
  "module": "./dist/superdoc.es.js",
  "types": "./dist/index.d.ts",
  "scripts": {
    "dev": "vite",
    "build": "cd ../super-editor && npm run build && cd ../superdoc && vite build && tsc && npm run build:umd",
    "build:es": "cd ../super-editor && npm run build && cd ../superdoc && vite build",
    "build:umd": "vite build --config vite.config.umd.js",
    "release": "release-it --ci --increment=patch",
    "release:next": "release-it --ci --increment=patch --no.conventional-changelog --preRelease next --npm.tag next",
    "clean": "rm -rf dist",
    "pack:local": "npm run build:es && npm pack && mv $(ls harbour-enterprises-superdoc-*.tgz) ./superdoc.tgz",
    "pack": "npm run build && npm pack && mv $(ls harbour-enterprises-superdoc-*.tgz) ./superdoc.tgz"
  },
  "dependencies": {
    "buffer-crc32": "^1.0.0",
    "eventemitter3": "^5.0.1",
    "jsdom": "^25.0.1",
    "naive-ui": "^2.39.0",
    "pinia": "^2.1.7",
    "rollup-plugin-copy": "^3.5.0",
    "tippy": "^0.0.0",
    "vue": "^3.4.21"
  },
  "peerDependencies": {
    "@hocuspocus/provider": "^2.13.6",
    "pdfjs-dist": "4.3.136",
    "y-prosemirror": "^1.2.12",
    "yjs": "13.6.19"
  },
  "devDependencies": {
    "@hocuspocus/provider": "^2.13.6",
    "@release-it/conventional-changelog": "^10.0.0",
    "@rollup/plugin-replace": "^6.0.2",
    "@vitejs/plugin-vue": "^5.2.1",
    "pdfjs-dist": "4.3.136",
    "postcss-nested": "^6.0.1",
    "postcss-nested-import": "^1.3.0",
    "release-it": "^18.1.1",
    "typescript": "^5.7.3",
    "vite": "^5.4.12",
    "vue-draggable-next": "^2.2.1"
  }
}<|MERGE_RESOLUTION|>--- conflicted
+++ resolved
@@ -1,11 +1,7 @@
 {
   "name": "@harbour-enterprises/superdoc",
   "type": "module",
-<<<<<<< HEAD
-  "version": "0.12.35",
-=======
   "version": "0.12.36-next.1",
->>>>>>> 01215c28
   "license": "AGPL-3.0",
   "readme": "../../README.md",
   "files": [
