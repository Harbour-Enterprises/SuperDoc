--- conflicted
+++ resolved
@@ -23,32 +23,23 @@
     "publish": "npm run build && cd packages/superdoc && npm publish --access public",
     "fix:prettier": "prettier --write \"**/*.{js,css,vue}\"",
     "lint:prettier": "prettier --check \"**/*.{js,css,vue}\"",
-<<<<<<< HEAD
     "docs:dev": "vuepress dev docs",
     "docs:build": "vuepress build docs",
-    "prettier": "if [ \"$(echo $npm_config_argv | grep -o '\"remain\":\\[\\]' | wc -l)\" -eq 1 ]; then echo 'Error: No arguments passed to prettier'; exit 1; fi && npx prettier --write"
+    "prettier": "if [ \"$(echo $npm_config_argv | grep -o '\"remain\":\\[\\]' | wc -l)\" -eq 1 ]; then echo 'Error: No arguments passed to prettier'; exit 1; fi && npx prettier --write",
+    "pack": "npm run build:super-editor && npm --prefix ./packages/superdoc run pack"
   },
   "devDependencies": {
     "@vuepress/bundler-vite": "^2.0.0-rc.18",
     "@vuepress/plugin-redirect": "^2.0.0-rc.60",
     "@vuepress/theme-default": "^2.0.0-rc.60",
-    "rollup-plugin-visualizer": "^5.12.0",
-    "prettier": "3.3.3",
-    "rollup": "^4.26.0",
-    "sass-embedded": "^1.80.7",
-    "vuepress": "^2.0.0-rc.18"
-=======
-    "prettier": "if [ \"$(echo $npm_config_argv | grep -o '\"remain\":\\[\\]' | wc -l)\" -eq 1 ]; then echo 'Error: No arguments passed to prettier'; exit 1; fi && npx prettier --write",
-    "pack": "npm run build:super-editor && npm --prefix ./packages/superdoc run pack"
-  },
-  "devDependencies": {
     "@playwright/test": "^1.50.1",
     "@types/node": "^22.13.1",
     "prettier": "3.3.3",
     "rollup": "^4.26.0",
     "rollup-plugin-visualizer": "^5.12.0",
     "vitest": "^3.0.8",
-    "xml-js": "^1.6.11"
->>>>>>> ca47381d
+    "xml-js": "^1.6.11",
+    "sass-embedded": "^1.80.7",
+    "vuepress": "^2.0.0-rc.18"
   }
 }