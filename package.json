{
  "name": "harbour-enterprises",
  "private": true,
  "license": "AGPL-3.0",
  "workspaces": [
    "packages/*",
    "shared/*"
  ],
  "scripts": {
    "test": "vitest --root ./packages/super-editor",
    "unzip": "bash packages/super-editor/src/tests/helpers/unzip.sh",
    "dev": "npm run build:super-editor && npm run dev:superdoc",
    "dev:superdoc": "npm run dev --workspace=packages/superdoc",
    "dev:super-editor": "npm run dev --workspace=packages/super-editor",
    "build:superdoc": "npm run build --workspace=packages/superdoc",
    "build:super-editor": "npm run build --workspace=packages/super-editor",
    "build": "npm run build:super-editor && npm run build:superdoc",
    "clean:packages": "rm -rf ./packages/*/dist",
    "reset": "npm run clean:packages && rm -rf ./node_modules && rm -rf ./packages/*/node_modules && rm -rf ./package-lock.json && npm install",
    "publish": "npm run build && cd packages/superdoc && npm publish --access public",
    "fix:prettier": "prettier --write \"**/*.{js,css,vue}\"",
    "lint:prettier": "prettier --check \"**/*.{js,css,vue}\"",
<<<<<<< HEAD
    "docs:dev": "vuepress dev docs",
    "docs:build": "vuepress build docs"
  },
  "devDependencies": {
    "@vuepress/bundler-vite": "^2.0.0-rc.18",
    "@vuepress/plugin-redirect": "^2.0.0-rc.60",
    "@vuepress/theme-default": "^2.0.0-rc.60",
=======
    "prettier": "if [ \"$(echo $npm_config_argv | grep -o '\"remain\":\\[\\]' | wc -l)\" -eq 1 ]; then echo 'Error: No arguments passed to prettier'; exit 1; fi && npx prettier --write"
  },
  "devDependencies": {
    "rollup-plugin-visualizer": "^5.12.0",
>>>>>>> efa44f8d
    "prettier": "3.3.3",
    "rollup": "^4.26.0",
    "sass-embedded": "^1.80.7",
    "vuepress": "^2.0.0-rc.18"
  }
}<|MERGE_RESOLUTION|>--- conflicted
+++ resolved
@@ -20,20 +20,15 @@
     "publish": "npm run build && cd packages/superdoc && npm publish --access public",
     "fix:prettier": "prettier --write \"**/*.{js,css,vue}\"",
     "lint:prettier": "prettier --check \"**/*.{js,css,vue}\"",
-<<<<<<< HEAD
     "docs:dev": "vuepress dev docs",
-    "docs:build": "vuepress build docs"
+    "docs:build": "vuepress build docs",
+    "prettier": "if [ \"$(echo $npm_config_argv | grep -o '\"remain\":\\[\\]' | wc -l)\" -eq 1 ]; then echo 'Error: No arguments passed to prettier'; exit 1; fi && npx prettier --write"
   },
   "devDependencies": {
     "@vuepress/bundler-vite": "^2.0.0-rc.18",
     "@vuepress/plugin-redirect": "^2.0.0-rc.60",
     "@vuepress/theme-default": "^2.0.0-rc.60",
-=======
-    "prettier": "if [ \"$(echo $npm_config_argv | grep -o '\"remain\":\\[\\]' | wc -l)\" -eq 1 ]; then echo 'Error: No arguments passed to prettier'; exit 1; fi && npx prettier --write"
-  },
-  "devDependencies": {
     "rollup-plugin-visualizer": "^5.12.0",
->>>>>>> efa44f8d
     "prettier": "3.3.3",
     "rollup": "^4.26.0",
     "sass-embedded": "^1.80.7",
