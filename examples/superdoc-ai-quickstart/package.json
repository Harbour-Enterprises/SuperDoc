--- conflicted
+++ resolved
@@ -10,11 +10,7 @@
   },
   "dependencies": {
     "@superdoc-dev/ai": "^0.1.5",
-<<<<<<< HEAD
-    "superdoc": "0.28.0"
-=======
     "superdoc": "^0.28.0"
->>>>>>> b9f9419b
   },
   "devDependencies": {
     "vite": "^6.3.5"
